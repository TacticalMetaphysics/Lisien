# This file is part of Lisien, a framework for life simulation games.
# Copyright (c) Zachary Spector, public@zacharyspector.com
#
# This program is free software: you can redistribute it and/or modify
# it under the terms of the GNU Affero General Public License as published by
# the Free Software Foundation, version 3.
#
# This program is distributed in the hope that it will be useful,
# but WITHOUT ANY WARRANTY; without even the implied warranty of
# MERCHANTABILITY or FITNESS FOR A PARTICULAR PURPOSE.  See the
# GNU Affero General Public License for more details.
#
# You should have received a copy of the GNU Affero General Public License
# along with this program.  If not, see <https://www.gnu.org/licenses/>.
"""The "engine" of lisien is an object relational mapper with special
stores for game data and entities, as well as properties for manipulating the
flow of time.

"""

from __future__ import annotations

import os
import pickle
import shutil
import sys
import zlib
from abc import ABC, abstractmethod
from collections import defaultdict
from concurrent.futures import Executor, Future, ThreadPoolExecutor
from concurrent.futures import wait as futwait
from contextlib import ContextDecorator, contextmanager
from functools import cached_property, partial, wraps
from itertools import chain, pairwise
from logging import (
	getLogger,
	Formatter,
	LogRecord,
	StreamHandler,
	DEBUG,
)
from operator import itemgetter, lt
from os import PathLike
from queue import Empty, SimpleQueue
from random import Random, randint
from threading import Lock, RLock, Thread
from time import sleep
from types import FunctionType, MethodType, ModuleType
from typing import Any, Callable, Iterable, Iterator, Optional, Type

import networkx as nx
import numpy as np
from blinker import Signal
from networkx import (
	Graph,
	NetworkXError,
	from_dict_of_dicts,
	from_dict_of_lists,
	spring_layout,
)

from . import exc
from .cache import (
	CharacterPlaceRulesHandledCache,
	CharacterPortalRulesHandledCache,
	CharacterRulesHandledCache,
	CharactersRulebooksCache,
	CharacterThingRulesHandledCache,
	EdgesCache,
	EdgeValCache,
	EntitylessCache,
	GraphValCache,
	InitializedEntitylessCache,
	NodeContentsCache,
	NodeRulesHandledCache,
	NodesCache,
	NodesRulebooksCache,
	NodeValCache,
	PickyDefaultDict,
	PortalRulesHandledCache,
	PortalsRulebooksCache,
	StructuredDefaultDict,
	ThingsCache,
	TurnEndDict,
	TurnEndPlanDict,
	UnitnessCache,
	UnitRulesHandledCache,
)
from .character import Character
from .db import NullQueryEngine, ParquetQueryEngine, SQLAlchemyQueryEngine
from .exc import (
	GraphNameError,
	HistoricKeyError,
	KeyframeError,
	OutOfTimelineError,
)
from .facade import CharacterFacade
from .graph import DiGraph
from .node import Place, Thing
from .portal import Portal
from .proxy import worker_subprocess
from .query import (
	CombinedQueryResult,
	ComparisonQuery,
	CompoundQuery,
	Query,
	QueryResult,
	QueryResultEndTurn,
	QueryResultMidTurn,
	StatusAlias,
	_make_side_sel,
)
from .rule import AllRuleBooks, AllRules, Rule
from .typing import (
	Branch,
	CharName,
	DeltaDict,
	EdgeValDict,
	GraphEdgesDict,
	GraphEdgeValDict,
	GraphNodesDict,
	GraphNodeValDict,
	GraphValDict,
	Key,
	KeyframeTuple,
	NodeName,
	NodeValDict,
	Plan,
	StatDict,
	Tick,
	Time,
	Turn,
)
from .util import (
	AbstractCharacter,
	AbstractEngine,
	SizedDict,
	TimeSignalDescriptor,
	fake_submit,
	garbage,
	normalize_layout,
	sort_set,
	world_locked,
	TRUE,
	FALSE,
	NONE,
	NAME,
	NODES,
	EDGES,
	UNITS,
	RULEBOOK,
	RULEBOOKS,
	NODE_VAL,
	EDGE_VAL,
	ETERNAL,
	UNIVERSAL,
	STRINGS,
	RULES,
	TRIGGERS,
	PREREQS,
	ACTIONS,
	NEIGHBORHOOD,
	BIG,
	LOCATION,
	BRANCH,
)
from .window import WindowDict, update_backward_window, update_window
from .xcollections import (
	CharacterMapping,
	FunctionStore,
	StringStore,
	UniversalMapping,
)

SlightlyPackedDeltaType = dict[
	bytes,
	dict[
		bytes,
		bytes
		| dict[
			bytes,
			bytes | dict[bytes, bytes | dict[bytes, bytes]],
		],
	],
]


class InnerStopIteration(StopIteration):
	pass


class DummyEntity(dict):
	"""Something to use in place of a node or edge"""

	__slots__ = ["engine"]

	def __init__(self, engine: AbstractEngine):
		super().__init__()
		self.engine = engine


class PlanningContext(ContextDecorator):
	"""A context manager for 'hypothetical' edits.

	Start a block of code like::

		with orm.plan():
			...


	and any changes you make to the world state within that block will be
	'plans,' meaning that they are used as defaults. The world will
	obey your plan unless you make changes to the same entities outside
	the plan, in which case the world will obey those, and cancel any
	future plan.

	Plans are *not* canceled when concerned entities are deleted, although
	they are unlikely to be followed.

	New branches cannot be started within plans. The ``with orm.forward():``
	optimization is disabled within a ``with orm.plan():`` block, so
	consider another approach instead of making a very large plan.

	With ``reset=True`` (the default), when the plan block closes,
	the time will reset to when it began.

	"""

	__slots__ = ["orm", "id", "forward", "reset"]

	def __init__(self, orm: "Engine", reset=True):
		self.orm = orm
		if reset:
			self.reset = orm._btt()
		else:
			self.reset = None

	def __enter__(self):
		orm = self.orm
		if orm._planning:
			raise ValueError("Already planning")
		orm._planning = True
		branch, turn, tick = orm._btt()
		self.id = myid = orm._last_plan = orm._last_plan + 1
		self.forward = orm._forward
		if orm._forward:
			orm._forward = False
		orm._plans[myid] = branch, turn, tick
		orm.query.plans_insert(myid, branch, turn, tick)
		orm._branches_plans[branch].add(myid)
		return myid

	def __exit__(self, exc_type, exc_val, exc_tb):
		self.orm._planning = False
		if self.reset is not None:
			self.orm._set_btt(*self.reset)
		if self.forward:
			self.orm._forward = True


class NextTurn(Signal):
	"""Make time move forward in the simulation.

	Calls ``advance`` repeatedly, returning a list of the rules' return values.

	I am also a ``Signal``, so you can register functions to be
	called when the simulation runs. Pass them to my ``connect``
	method.

	"""

	def __init__(self, engine: Engine):
		super().__init__()
		self.engine = engine

	def __call__(self) -> tuple[list, DeltaDict]:
		engine = self.engine
		for store in engine.stores:
			if getattr(store, "_need_save", None):
				store.save()
		if hasattr(engine, "_worker_processes"):
			engine._update_all_worker_process_states()
		start_branch, start_turn, start_tick = engine._btt()
		latest_turn = engine._get_last_completed_turn(start_branch)
		if latest_turn is None or start_turn == latest_turn:
			# Pre-emptively nudge the loadedness and branch tracking,
			# so that lisien does not try to load an empty turn before every
			# loop of the rules engine
			engine._extend_branch(start_branch, start_turn + 1, 0)
			engine.turn += 1
			engine.tick = engine.turn_end_plan()
		elif start_turn < latest_turn:
			engine.turn += 1
			engine.tick = engine.turn_end_plan()
			self.send(
				engine,
				branch=engine.branch,
				turn=engine.turn,
				tick=engine.tick,
			)
			return [], engine._get_branch_delta(
				branch=start_branch,
				turn_from=start_turn,
				turn_to=engine.turn,
				tick_from=start_tick,
				tick_to=engine.tick,
			)
		elif start_turn > latest_turn + 1:
			raise exc.RulesEngineError(
				"Can't run the rules engine on any turn but the latest"
			)
		results = []
		if hasattr(engine, "_rules_iter"):
			it = engine._rules_iter
		else:
			todo = engine._eval_triggers()
			it = engine._rules_iter = engine._follow_rules(todo)
		with engine.advancing():
			for res in it:
				if isinstance(res, InnerStopIteration):
					del engine._rules_iter
					raise StopIteration from res
				elif res:
					if isinstance(res, tuple) and res[0] == "stop":
						engine.universal["last_result"] = res
						engine.universal["last_result_idx"] = 0
						branch, turn, tick = engine._btt()
						self.send(engine, branch=branch, turn=turn, tick=tick)
						return list(res), engine._get_branch_delta(
							branch=start_branch,
							turn_from=start_turn,
							turn_to=turn,
							tick_from=start_tick,
							tick_to=tick,
						)
					else:
						results.extend(res)
		del engine._rules_iter
		# accept any new plans
		engine.tick = engine.turn_end_plan()
		engine._complete_turn(
			start_branch,
			engine.turn,
		)
		if (
			engine.flush_interval is not None
			and engine.turn % engine.flush_interval == 0
		):
			engine.flush()
		if (
			engine.commit_interval is not None
			and engine.turn % engine.commit_interval == 0
		):
			engine.commit()
		self.send(
			self.engine,
			branch=engine.branch,
			turn=engine.turn,
			tick=engine.tick,
		)
		delta = engine._get_branch_delta(
			branch=engine.branch,
			turn_from=start_turn,
			turn_to=engine.turn,
			tick_from=start_tick,
			tick_to=engine.tick,
		)
		if results:
			engine.universal["last_result"] = results
			engine.universal["last_result_idx"] = 0
		return results, delta


class AbstractSchema(ABC):
	"""Base class for schemas describing what changes are permitted to the game world"""

	def __init__(self, engine: AbstractEngine):
		self.engine = engine

	@abstractmethod
	def entity_permitted(self, entity):
		raise NotImplementedError

	@abstractmethod
	def stat_permitted(self, turn, entity, key, value):
		raise NotImplementedError


class NullSchema(AbstractSchema):
	"""Schema that permits all changes to the game world"""

	def entity_permitted(self, entity):
		return True

	def stat_permitted(self, turn, entity, key, value):
		return True


class WorkerFormatter(Formatter):
	def formatMessage(self, record: LogRecord) -> str:
		if not hasattr(record, "worker_idx"):
			raise RuntimeError(
				"WorkerFormatter received a LogRecord from a non-worker",
				record,
			)
		return f"worker {record.worker_idx}: {super().formatMessage(record)}"


class Engine(AbstractEngine, Executor):
	"""Lisien, the Life Simulator Engine.

	:param prefix: directory containing the simulation and its code;
		defaults to the working directory. If ``None``, Lisien won't save
		any rules code to disk, and won't save world data unless you supply
		:param connect_string:.
	:param string: module storing strings to be used in the game; if absent,
		we'll use a :class:`lisien.xcollections.StringStore` to keep them in a
		JSON file in the ``prefix``.
	:param function: module containing utility functions; if absent, we'll
		use a :class:`lisien.xcollections.FunctionStore` to keep them in a .py
		file in the ``prefix``
	:param method: module containing functions taking this engine as
		first arg; if absent, we'll
		use a :class:`lisien.xcollections.FunctionStore` to keep them in a .py
		file in the ``prefix``.
	:param trigger: module containing trigger functions, taking a lisien
		entity and returning a boolean for whether to run a rule; if absent, we'll
		use a :class:`lisien.xcollections.FunctionStore` to keep them in a .py
		file in the ``prefix``.
	:param prereq: module containing prereq functions, taking a lisien entity and
		returning a boolean for whether to permit a rule to run; if absent, we'll
		use a :class:`lisien.xcollections.FunctionStore` to keep them in a .py
		file in the ``prefix``.
	:param action: module containing action functions, taking a lisien entity and
		mutating it (and possibly the rest of the world); if absent, we'll
		use a :class:`lisien.xcollections.FunctionStore` to keep them in a .py
		file in the ``prefix``.
	:param main_branch: the string name of the branch to start from. Defaults
		to "trunk" if not set in some prior session. You should only change
		this if your game generates new initial conditions for each
		playthrough.
	:param connect_string: a rfc1738 URI for a database to connect to. Leave
		``None`` to use the ParquetDB database in the ``prefix``.
	:param connect_args: Dictionary of keyword arguments for the
		database connection
	:param schema: A Schema class that determines which changes to allow to
		the world; used when a player should not be able to change just
		anything. Defaults to :class:`NullSchema`, which allows all changes.
	:param flush_interval: lisien will put pending changes into the database
		transaction every ``flush_interval`` turns. If ``None``, only flush
		on commit. Default ``None``.
	:param keyframe_interval: How many records to let through before automatically
		snapping a keyframe, default ``1000``. If ``None``, you'll need
		to call ``snap_keyframe`` yourself.
	:param commit_interval: Lisien will commit changes to disk every
		``commit_interval`` turns. If ``None`` (the default), only commit
		on close or manual call to ``commit``.
	:param random_seed: A number to initialize the randomizer.
	:param clear: Whether to delete *any and all* existing data
		and code in ``prefix`` and the database. Use with caution!
	:param keep_rules_journal: Boolean; if ``True`` (the default), keep
		information on the behavior of the rules engine in the database.
		Makes the database rather large, but useful for debugging.
	:param keyframe_on_close: Whether to snap a keyframe when closing the
		engine, default ``True``. This is usually what you want, as it will
		make future startups faster, but could cause database bloat if
		your game runs few turns per session.
	:param enforce_end_of_time: Whether to raise an exception when
		time travelling to a point after the time that's been simulated.
		Default ``True``. You normally want this, but it could cause problems
		if you're not using the rules engine.
	:param workers: How many subprocesses to use as workers for
		parallel processing. When ``None`` (the default), use as many
		subprocesses as we have CPU cores. When ``0``, parallel processing
		is disabled. Note that ``workers=0`` implies that trigger
		functions operate on bare lisien objects, and can therefore have
		side effects. If you don't want this, instead use
		``workers=1``, which *does* disable parallelism in the case
		of trigger functions.

		This option can also be a list of integers, in which case, the engine
		will connect to those ports on the same host it's running on. This
		form will only work on Android.
	:param port: UDP port to serve the engine on. Only supported on Android.
	"""

	char_cls = Character
	thing_cls = Thing
	place_cls = node_cls = Place
	portal_cls = edge_cls = Portal
	entity_cls = char_cls | thing_cls | place_cls | portal_cls
	illegal_graph_names = {
		"global",
		"eternal",
		"universal",
		"rulebooks",
		"rules",
	}
	illegal_node_names = {"nodes", "node_val", "edges", "edge_val", "things"}
	time = TimeSignalDescriptor()

	@property
	def eternal(self):
		return self.query.globl

	@property
	def branch(self) -> Branch:
		return Branch(self._obranch)

	@branch.setter
	@world_locked
	def branch(self, v: str):
		if not isinstance(v, str):
			raise TypeError("branch must be str")
		if self._planning:
			raise ValueError("Don't change branches while planning")
		curbranch, curturn, curtick = self._btt()
		if curbranch == v:
			return
		# make sure I'll end up within the revision range of the
		# destination branch
		v = Branch(v)
		if v != self.main_branch and v in self.branches():
			parturn = self._branch_start(v)[0]
			if curturn < parturn:
				raise OutOfTimelineError(
					"Tried to jump to branch {br} at turn {tr}, "
					"but {br} starts at turn {rv}. "
					"Go to turn {rv} or later to use this branch.".format(
						br=v, tr=self.turn, rv=parturn
					),
					self.branch,
					self.turn,
					self.tick,
					v,
					self.turn,
					self.tick,
				)
		then = self._btt()
		branch_is_new = v not in self.branches()
		if branch_is_new:
			# assumes the present turn in the parent branch has
			# been finalized.
			self._start_branch(curbranch, v, self.turn, self.tick)
			tick = self.tick
		else:
			self._otick = tick = self.turn_end(v, self.turn)
		parent = self._obranch
		self._obranch = v
		if branch_is_new:
			self._copy_plans(parent, self.turn, tick)
			self.snap_keyframe(silent=True)
			return
		self.load_at(v, curturn, tick)
		self.time.send(self.time, then=then, now=self._btt())

	@property
	def main_branch(self):
		return self.query.globl["main_branch"]

	def switch_main_branch(self, branch: str) -> None:
		if self.branch != self.main_branch or self.turn != 0 or self.tick != 0:
			raise ValueError("Go to the start of time first")
		branch = Branch(branch)
		if (
			branch in self.branches()
			and self.branch_parent(branch) is not None
		):
			raise ValueError("Not a main branch")
		then = self._btt()
		self.query.globl["main_branch"] = self.branch = branch
		self.time.send(self, then=then, now=self._btt())

	@property
	def turn(self) -> Turn:
		return Turn(self._oturn)

	@turn.setter
	@world_locked
	def turn(self, v: int):
		if not isinstance(v, int):
			raise TypeError("Turns must be integers")
		if v < 0:
			raise ValueError("Turns can't be negative")
		if v == self.turn:
			return
		turn_end, tick_end = self._branch_end()
		if self._enforce_end_of_time and not self._planning and v > turn_end:
			raise OutOfTimelineError(
				f"The turn {v} is after the end of the branch {self.branch}. "
				f"Go to turn {turn_end} and simulate with `next_turn`.",
				self.branch,
				self.turn,
				self.tick,
				self.branch,
				v,
				self.tick,
			)
		# enforce the arrow of time, if it's in effect
		if self._forward and v < self._oturn:
			raise ValueError("Can't time travel backward in a forward context")
		v = Turn(v)
		oldrando = self.universal.get("rando_state")
		branch = self.branch
		if self._planning:
			tick = self._turn_end_plan[branch, v]
		else:
			tick = self._turn_end[branch, v]
		self.load_at(branch, v, tick)
		then = self._btt()
		self._otick = tick
		self._oturn = v
		newrando = self.universal.get("rando_state")
		if newrando and newrando != oldrando:
			self._rando.setstate(newrando)
		self.time.send(self, then=then, now=self._btt())

	@property
	def tick(self) -> Tick:
		"""A counter of how many changes have occurred this turn.

		Can be set manually, but is more often set to the last tick in a turn
		as a side effect of setting ``turn``.

		"""
		return Tick(self._otick)

	@tick.setter
	@world_locked
	def tick(self, v: int):
		if not isinstance(v, int):
			raise TypeError("Ticks must be integers")
		if v < 0:
			raise ValueError("Ticks can't be negative")
		# enforce the arrow of time, if it's in effect
		if self._forward and v < self._otick:
			raise ValueError("Can't time travel backward in a forward context")
		if v == self.tick:
			return
		tick_end = self._turn_end_plan[self.branch, self.turn]
		if v > tick_end + 1:
			raise OutOfTimelineError(
				f"The tick {v} is after the end of the turn {self.turn}. "
				f"Go to tick {tick_end + 1} and simulate with `next_turn`.",
				self.branch,
				self.turn,
				self.tick,
				self.branch,
				self.turn,
				v,
			)
		oldrando = self.universal.get("rando_state")
		v = Tick(v)
		self.load_at(self.branch, self.turn, v)
		if not self._planning:
			self._extend_branch(self.branch, self.turn, v)
		old_tick = self._otick
		self._otick = v
		newrando = self.universal.get("rando_state")
		if newrando and newrando != oldrando:
			self._rando.setstate(newrando)
		self.time.send(
			self,
			then=(self.branch, self.turn, old_tick),
			now=(self.branch, self.turn, v),
		)

	@cached_property
	def _where_cached(self) -> dict[Time, list]:
		return defaultdict(list)

	@cached_property
	def _node_objs(self) -> SizedDict:
		return SizedDict()

	@cached_property
	def _edge_objs(self) -> SizedDict:
		return SizedDict()

	@cached_property
	def _nbtt_stuff(self):
		return (
			self._btt,
			self._turn_end_plan,
			self._turn_end,
			self._plan_ticks,
			self._time_plan,
		)

	@cached_property
	def _node_exists_stuff(
		self,
	) -> tuple[
		Callable[[tuple[CharName, NodeName, Branch, Turn, Tick]], Any],
		Callable[[], Time],
	]:
		return (self._nodes_cache._base_retrieve, self._btt)

	@cached_property
	def _exist_node_stuff(
		self,
	) -> tuple[
		Callable[[], Time],
		Callable[[CharName, NodeName, Branch, Turn, Tick, bool], None],
		Callable[[CharName, NodeName, Branch, Turn, Tick, Any], None],
	]:
		return (self._nbtt, self.query.exist_node, self._nodes_cache.store)

	@cached_property
	def _edge_exists_stuff(
		self,
	) -> tuple[
		Callable[
			[tuple[CharName, NodeName, NodeName, int, Branch, Turn, Tick]],
			bool,
		],
		Callable[[], Time],
	]:
		return (self._edges_cache._base_retrieve, self._btt)

	@cached_property
	def _exist_edge_stuff(
		self,
	) -> tuple[
		Callable[[], Time],
		Callable[
			[CharName, NodeName, NodeName, int, Branch, Turn, Tick, bool], None
		],
		Callable[
			[CharName, NodeName, NodeName, int, Branch, Turn, Tick, Any], None
		],
	]:
		return (self._nbtt, self.query.exist_edge, self._edges_cache.store)

	@cached_property
	def _loaded(
		self,
	) -> dict[Branch, tuple[Turn, Tick, Optional[Turn], Optional[Tick]]]:
		"""Slices of time that are currently in memory

		{branch: (turn_from, tick_from, turn_to, tick_to)}

		"""
		return {}

	@cached_property
	def _get_node_stuff(
		self,
	) -> tuple[
		dict, Callable[[Key, Key], bool], Callable[[Key, Key], node_cls]
	]:
		return (self._node_objs, self._node_exists, self._make_node)

	@cached_property
	def _get_edge_stuff(
		self,
	) -> tuple[
		dict,
		Callable[[Key, Key, Key, int], bool],
		Callable[[Key, Key, Key, int], edge_cls],
	]:
		return (self._edge_objs, self._edge_exists, self._make_edge)

	@cached_property
	def _childbranch(self) -> dict[str, set[str]]:
		"""Immediate children of a branch"""
		return defaultdict(set)

	@cached_property
	def _branches_d(
		self,
	) -> dict[Branch, tuple[Branch | None, Turn, Tick, Turn, Tick]]:
		"""Parent, start time, and end time of each branch. Includes plans."""
		return {}

	@cached_property
	def _branch_parents(self) -> dict[Branch, set[Branch]]:
		"""Parents of a branch at any remove"""
		return defaultdict(set)

	@cached_property
	def _turn_end(self) -> dict[tuple[Branch, Turn], Tick]:
		return TurnEndDict(self)

	@cached_property
	def _turn_end_plan(self) -> dict[tuple[Branch, Turn], Tick]:
		return TurnEndPlanDict(self)

	@cached_property
	def _graph_objs(self) -> dict[Key, AbstractCharacter]:
		return {}

	@cached_property
	def _plans(self) -> dict[Plan, Time]:
		return {}

	@cached_property
	def _branches_plans(self) -> dict[Branch, set[Plan]]:
		return defaultdict(set)

	@cached_property
	def _plan_ticks(self) -> dict[Plan, dict[Turn, set[Tick]]]:
		return defaultdict(lambda: defaultdict(set))

	@cached_property
	def _time_plan(self) -> dict[Time, Plan]:
		return {}

	@cached_property
	def _graph_cache(self) -> EntitylessCache:
		return EntitylessCache(self, name="graph cache")

	@cached_property
	def _graph_val_cache(self) -> GraphValCache:
		ret = GraphValCache(self, name="graph val cache")
		ret.setdb = self.query.graph_val_set
		ret.deldb = self.query.graph_val_del_time
		return ret

	@cached_property
	def _nodes_cache(self) -> NodesCache:
		ret = NodesCache(self, name="nodes cache")
		ret.setdb = self.query.exist_node
		ret.deldb = self.query.nodes_del_time
		return ret

	@cached_property
	def _edges_cache(self) -> EdgesCache:
		ret = EdgesCache(self, name="edges cache")
		ret.setdb = self.query.exist_edge
		ret.deldb = self.query.edges_del_time
		return ret

	@cached_property
	def _node_val_cache(self) -> NodeValCache:
		ret = NodeValCache(self, name="node val cache")
		ret.setdb = self.query.node_val_set
		ret.deldb = self.query.node_val_del_time
		return ret

	@cached_property
	def _edge_val_cache(self) -> EdgeValCache:
		ret = EdgeValCache(self, name="edge val cache")
		ret.setdb = self.query.edge_val_set
		ret.deldb = self.query.edge_val_del_time
		return ret

	@cached_property
	def _things_cache(self) -> ThingsCache:
		ret = ThingsCache(self, name="things cache")
		ret.setdb = self.query.set_thing_loc
		return ret

	@cached_property
	def _node_contents_cache(self) -> NodeContentsCache:
		return NodeContentsCache(self, name="node contents cache")

	@cached_property
	def _neighbors_cache(self) -> SizedDict:
		return SizedDict()

	@cached_property
	def _universal_cache(self) -> EntitylessCache:
		ret = EntitylessCache(self, name="universal cache")
		ret.setdb = self.query.universal_set
		return ret

	@cached_property
	def _rulebooks_cache(self) -> InitializedEntitylessCache:
		ret = InitializedEntitylessCache(self, name="rulebooks cache")
		ret.setdb = self.query.rulebook_set
		return ret

	@cached_property
	def _characters_rulebooks_cache(self) -> CharactersRulebooksCache:
		return CharactersRulebooksCache(
			self, name="characters rulebooks cache"
		)

	@cached_property
	def _units_rulebooks_cache(self) -> CharactersRulebooksCache:
		return CharactersRulebooksCache(self, name="units rulebooks cache")

	@cached_property
	def _characters_things_rulebooks_cache(self) -> CharactersRulebooksCache:
		return CharactersRulebooksCache(
			self, name="characters things rulebooks cache"
		)

	@cached_property
	def _characters_places_rulebooks_cache(self) -> CharactersRulebooksCache:
		return CharactersRulebooksCache(
			self, name="characters places rulebooks cache"
		)

	@cached_property
	def _characters_portals_rulebooks_cache(self) -> CharactersRulebooksCache:
		return CharactersRulebooksCache(
			self, name="characters portals rulebooks cache"
		)

	@cached_property
	def _nodes_rulebooks_cache(self) -> NodesRulebooksCache:
		return NodesRulebooksCache(self, name="nodes rulebooks cache")

	@cached_property
	def _portals_rulebooks_cache(self) -> PortalsRulebooksCache:
		return PortalsRulebooksCache(self, name="portals rulebooks_ ache")

	@cached_property
	def _triggers_cache(self) -> InitializedEntitylessCache:
		return InitializedEntitylessCache(self, name="triggers cache")

	@cached_property
	def _prereqs_cache(self) -> InitializedEntitylessCache:
		return InitializedEntitylessCache(self, name="prereqs cache")

	@cached_property
	def _actions_cache(self) -> InitializedEntitylessCache:
		return InitializedEntitylessCache(self, name="actions cache")

	@cached_property
	def _neighborhoods_cache(self) -> InitializedEntitylessCache:
		return InitializedEntitylessCache(self, name="neighborhoods cache")

	@cached_property
	def _rule_bigness_cache(self) -> InitializedEntitylessCache:
		return InitializedEntitylessCache(self, name="rule bigness cache")

	@cached_property
	def _node_rules_handled_cache(self) -> NodeRulesHandledCache:
		return NodeRulesHandledCache(self, name="node rules handled cache")

	@cached_property
	def _portal_rules_handled_cache(self) -> PortalRulesHandledCache:
		return PortalRulesHandledCache(self, name="portal rules handled cache")

	@cached_property
	def _character_rules_handled_cache(self) -> CharacterRulesHandledCache:
		return CharacterRulesHandledCache(
			self, name="character rules handled cache"
		)

	@cached_property
	def _unit_rules_handled_cache(self) -> UnitRulesHandledCache:
		return UnitRulesHandledCache(self, name="unit rules handled cache")

	@cached_property
	def _character_thing_rules_handled_cache(
		self,
	) -> CharacterThingRulesHandledCache:
		return CharacterThingRulesHandledCache(
			self, name="character thing rules handled cache"
		)

	@cached_property
	def _character_place_rules_handled_cache(
		self,
	) -> CharacterPlaceRulesHandledCache:
		return CharacterPlaceRulesHandledCache(
			self, name="character place rules handled cache"
		)

	@cached_property
	def _character_portal_rules_handled_cache(
		self,
	) -> CharacterPortalRulesHandledCache:
		return CharacterPortalRulesHandledCache(
			self, name="character portal rules handled cache"
		)

	@cached_property
	def _unitness_cache(self) -> UnitnessCache:
		return UnitnessCache(self, name="unitness cache")

	@cached_property
	def _turns_completed_d(self) -> dict[Branch, Turn]:
		return {}

	@cached_property
	def universal(self) -> UniversalMapping:
		return UniversalMapping(self)

	@cached_property
	def rule(self) -> AllRules:
		return AllRules(self)

	@cached_property
	def rulebook(self) -> AllRuleBooks:
		return AllRuleBooks(self)

	@cached_property
	def _keyframes_dict(self) -> dict[Branch, dict[Turn, set[Tick]]]:
		return PickyDefaultDict(WindowDict)

	@cached_property
	def _keyframes_times(self) -> set[Time]:
		return set()

	@cached_property
	def _keyframes_loaded(self) -> set[Time]:
		return set()

	@cached_property
	def _caches(self) -> list:
		return [
			self._things_cache,
			self._node_contents_cache,
			self._universal_cache,
			self._rulebooks_cache,
			self._characters_rulebooks_cache,
			self._units_rulebooks_cache,
			self._characters_things_rulebooks_cache,
			self._characters_places_rulebooks_cache,
			self._characters_portals_rulebooks_cache,
			self._nodes_rulebooks_cache,
			self._portals_rulebooks_cache,
			self._triggers_cache,
			self._prereqs_cache,
			self._actions_cache,
			self._character_rules_handled_cache,
			self._unit_rules_handled_cache,
			self._character_thing_rules_handled_cache,
			self._character_place_rules_handled_cache,
			self._character_portal_rules_handled_cache,
			self._node_rules_handled_cache,
			self._portal_rules_handled_cache,
			self._unitness_cache,
			self._graph_val_cache,
			self._nodes_cache,
			self._edges_cache,
			self._node_val_cache,
			self._edge_val_cache,
		]

	@cached_property
	def character(self) -> CharacterMapping:
		return CharacterMapping(self)

	def _btt(self) -> Time:
		"""Return the branch, turn, and tick."""
		return Branch(self._obranch), Turn(self._oturn), Tick(self._otick)

	def _set_btt(self, branch: Branch, turn: Turn, tick: Tick):
		(self._obranch, self._oturn, self._otick) = (branch, turn, tick)

	@world_locked
	def _nbtt(self) -> Time:
		"""Increment the tick and return branch, turn, tick

		Unless we're viewing the past, in which case raise HistoryError.

		Idea is you use this when you want to advance time, which you
		can only do once per branch, turn, tick.

		"""
		(
			btt,
			turn_end_plan,
			turn_end,
			plan_ticks,
			time_plan,
		) = self._nbtt_stuff
		branch, turn, tick = btt()
		branch_turn = (branch, turn)
		tick += 1
		if branch_turn in turn_end_plan and tick <= turn_end_plan[branch_turn]:
			tick = turn_end_plan[branch_turn] + 1
		if branch_turn in turn_end and turn_end[branch_turn] > tick:
			raise HistoricKeyError(
				"You're not at the end of turn {}. "
				"Go to tick {} to change things".format(
					turn, turn_end[branch_turn]
				)
			)
		if self._planning:
			last_plan = self._last_plan
			if (turn, tick) in plan_ticks[last_plan]:
				raise OutOfTimelineError(
					"Trying to make a plan at {}, "
					"but that time already happened".format(
						(branch, turn, tick)
					),
					self.branch,
					self.turn,
					self.tick,
					self.branch,
					self.turn,
					tick,
				)
			plan_ticks[last_plan][turn].add(tick)
			self.query.plan_ticks_insert(last_plan, turn, tick)
			time_plan[branch, turn, tick] = last_plan
		else:
			end_turn, _ = self._branch_end(branch)
			if turn < end_turn:
				raise OutOfTimelineError(
					"You're in the past. Go to turn {} to change things"
					" -- or start a new branch".format(end_turn),
					*btt(),
					branch,
					turn,
					tick,
				)
			elif turn == end_turn and (branch, turn) in turn_end_plan:
				# Accept any plans made for this turn
				tick = turn_end_plan[branch, turn] + 1
			if tick > turn_end[branch_turn]:
				turn_end[branch_turn] = tick
		loaded = self._loaded
		if branch in loaded:
			(early_turn, early_tick, late_turn, late_tick) = loaded[branch]
			if late_turn is not None:
				if turn > late_turn:
					(late_turn, late_tick) = (turn, tick)
				elif turn == late_turn and tick > late_tick:
					late_tick = tick
			loaded[branch] = (early_turn, early_tick, late_turn, late_tick)
		else:
			loaded[branch] = (turn, tick, turn, tick)
		self._extend_branch(branch, turn, tick)
		then = self._btt()
		self._otick = tick
		self.time.send(self, then=then, now=self._btt())
		return branch, turn, tick

	def is_ancestor_of(self, parent: Branch, child: Branch) -> bool:
		"""Return whether ``child`` is a branch descended from ``parent``

		At any remove.

		"""
		branches = self.branches()
		if parent not in branches:
			raise ValueError("Not a branch", parent)
		if child not in branches:
			raise ValueError("Not a branch", child)
		if parent is None or parent == child or parent == self.main_branch:
			return True
		if child == self.main_branch:
			return False
		if self.branch_parent(child) == parent:
			return True
		return self.is_ancestor_of(parent, self.branch_parent(child))

	def __getattr__(self, item):
		try:
			return MethodType(
				getattr(super().__getattribute__("method"), item), self
			)
		except AttributeError:
			raise AttributeError("No such attribute", item)

	def __hasattr__(self, item):
		return hasattr(super().__getattribute__("method"), item)

	def _graph_state_hash(
		self, nodes: NodeValDict, edges: EdgeValDict, vals: StatDict
	) -> bytes:
		from hashlib import blake2b

		qpac = self.query.pack

		if isinstance(qpac(" "), str):

			def pack(x):
				return qpac(x).encode()
		else:
			pack = qpac
		nodes_hash = 0
		for name, val in nodes.items():
			hash = blake2b(pack(name))
			hash.update(pack(val))
			nodes_hash ^= int.from_bytes(hash.digest(), "little")
		edges_hash = 0
		for orig, dests in edges.items():
			for dest, idxs in dests.items():
				for idx, val in idxs.items():
					hash = blake2b(pack(orig))
					hash.update(pack(dest))
					hash.update(pack(idx))
					hash.update(pack(val))
					edges_hash ^= int.from_bytes(hash.digest(), "little")
		val_hash = 0
		for key, val in vals.items():
			hash = blake2b(pack(key))
			hash.update(pack(val))
			val_hash ^= int.from_bytes(hash.digest(), "little")
		total_hash = blake2b(nodes_hash.to_bytes(64, "little"))
		total_hash.update(edges_hash.to_bytes(64, "little"))
		total_hash.update(val_hash.to_bytes(64, "little"))
		return total_hash.digest()

	def _kfhash(
		self,
		graphn: Key,
		branch: Branch,
		turn: Turn,
		tick: Tick,
		nodes: NodeValDict,
		edges: EdgeValDict,
		vals: StatDict,
	) -> bytes:
		"""Return a hash digest of a keyframe"""
		from hashlib import blake2b

		qpac = self.query.pack

		if isinstance(qpac(" "), str):

			def pack(x):
				return qpac(x).encode()
		else:
			pack = qpac
		total_hash = blake2b(pack(graphn))
		total_hash.update(pack(branch))
		total_hash.update(pack(turn))
		total_hash.update(pack(tick))
		total_hash.update(self._graph_state_hash(nodes, edges, vals))
		return total_hash.digest()

	def _get_node(self, graph: Key | Graph, node: Key):
		node_objs, node_exists, make_node = self._get_node_stuff
		if type(graph) is str:
			graphn = graph
			graph = self.character[graphn]
		else:
			graphn = graph.name
		key = (graphn, node)
		if key in node_objs:
			ret = node_objs[key]
			if ret._validate_node_type():
				return ret
			else:
				del node_objs[key]
		if not node_exists(graphn, node):
			raise KeyError("No such node: {} in {}".format(node, graphn))
		ret = make_node(graph, node)
		node_objs[key] = ret
		return ret

	def _get_edge(self, graph, orig, dest, idx=0):
		edge_objs, edge_exists, make_edge = self._get_edge_stuff
		if type(graph) is str:
			graphn = graph
			graph = self.character[graphn]
		else:
			graphn = graph.name
		key = (graphn, orig, dest, idx)
		if key in edge_objs:
			return edge_objs[key]
		if not edge_exists(graphn, orig, dest, idx):
			raise KeyError(
				"No such edge: {}->{}[{}] in {}".format(
					orig, dest, idx, graphn
				)
			)
		ret = make_edge(graph, orig, dest, idx)
		edge_objs[key] = ret
		return ret

	def plan(self, reset=True) -> PlanningContext:
		__doc__ = PlanningContext.__doc__
		return PlanningContext(self, reset)

	@world_locked
	def _copy_plans(
		self, branch_from: Branch, turn_from: Turn, tick_from: Tick
	) -> None:
		"""Copy all plans active at the given time to the current branch"""
		plan_ticks = self._plan_ticks
		time_plan = self._time_plan
		plans = self._plans
		branch = self.branch
		where_cached = self._where_cached
		turn_end_plan = self._turn_end_plan
		was_planning = self._planning
		self._planning = True
		for plan_id in self._branches_plans[branch_from]:
			_, start_turn, start_tick = plans[plan_id]
			if (
				branch_from,
				start_turn,
			) not in turn_end_plan or start_tick > turn_end_plan[
				branch_from, start_turn
			]:
				turn_end_plan[branch_from, start_turn] = start_tick
			if (start_turn, start_tick) > (turn_from, tick_from):
				continue
			incremented = False
			for turn, ticks in list(plan_ticks[plan_id].items()):
				if turn < turn_from:
					continue
				for tick in ticks:
					if (turn, tick) < (turn_from, tick_from):
						continue
					if not incremented:
						self._last_plan += 1
						incremented = True
						plans[self._last_plan] = branch, turn, tick
					if (
						branch,
						turn,
					) not in turn_end_plan or tick > turn_end_plan[
						branch, turn
					]:
						turn_end_plan[branch, turn] = tick
					plan_ticks[self._last_plan][turn].add(tick)
					self.query.plan_ticks_insert(self._last_plan, turn, tick)
					for cache in where_cached[branch_from, turn, tick]:
						data = cache.settings[branch_from][turn][tick]
						value = data[-1]
						key = data[:-1]
						args = key + (branch, turn, tick, value)
						if hasattr(cache, "setdb"):
							cache.setdb(*args)
						cache.store(*args, planning=True)
						time_plan[branch, turn, tick] = self._last_plan
		self._planning = was_planning

	@world_locked
	def delete_plan(self, plan: Plan) -> None:
		"""Delete the portion of a plan that has yet to occur.

		:arg plan: integer ID of a plan, as given by
				   ``with self.plan() as plan:``

		"""
		branch, turn, tick = self._btt()
		to_delete = []
		plan_ticks = self._plan_ticks[plan]
		for (
			trn,
			tcks,
		) in (
			plan_ticks.items()
		):  # might improve performance to use a WindowDict for plan_ticks
			if turn == trn:
				for tck in tcks:
					if tck >= tick:
						to_delete.append((trn, tck))
			elif trn > turn:
				to_delete.extend((trn, tck) for tck in tcks)
		# Delete stuff that happened at contradicted times,
		# and then delete the times from the plan
		where_cached = self._where_cached
		time_plan = self._time_plan
		for trn, tck in to_delete:
			for cache in where_cached[branch, trn, tck]:
				cache.remove(branch, trn, tck)
				if hasattr(cache, "deldb"):
					cache.deldb(branch, trn, tck)
			del where_cached[branch, trn, tck]
			plan_ticks[trn].remove(tck)
			if not plan_ticks[trn]:
				del plan_ticks[trn]
			del time_plan[branch, trn, tck]

	@contextmanager
	def advancing(self):
		"""A context manager for when time is moving forward one turn at a time.

		When used in lisien, this means that the game is being simulated.
		It changes how the caching works, making it more efficient.

		"""
		if self._forward:
			raise ValueError("Already advancing")
		self._forward = True
		yield
		self._forward = False

	@contextmanager
	def batch(self):
		"""A context manager for when you're creating lots of state.

		Reads will be much slower in a batch, but writes will be faster.

		You *can* combine this with ``advancing`` but it isn't any faster.

		"""
		if self._no_kc:
			yield
			return
		self._no_kc = True
		with garbage():
			yield
		self._no_kc = False

	def _set_graph_in_delta(
		self,
		branch: Branch,
		turn_from: Turn,
		tick_from: Tick,
		turn_to: Turn,
		tick_to: Tick,
		delta: DeltaDict,
		_: None,
		graph: Key,
		val: Any,
	) -> None:
		"""Change a delta to say that a graph was deleted or not"""
		if val in (None, "Deleted"):
			delta[graph] = None
		elif graph not in delta or delta[graph] is None:
			# If the graph was *created* within our window,
			# include its whole initial keyframe
			delta[graph] = {}
			kf_time = None
			the_kf = None
			graph_kf = self._graph_cache.keyframe[None,]
			if branch in graph_kf:
				kfb = graph_kf[branch]
				if turn_from == turn_to:
					# past view is reverse chronological
					for t in kfb[turn_from].past(tick_to):
						if tick_from <= t:
							break
						elif t < tick_from:
							return
					else:
						return
					kf_time = branch, turn_from, t
					the_kf = graph_kf[branch][turn_from][t]
				elif (
					turn_from in kfb
					and kfb[turn_from].end > tick_from
					and graph
					in (
						the_kf := graph_kf[branch][turn_from][
							kfb[turn_from].end
						]
					)
				):
					kf_time = branch, turn_from, kfb[turn_from].end
					the_kf = graph_kf[branch][turn_from][kf_time[2]]
				elif (
					kfb.rev_after(turn_from) is not None
					and kfb.rev_before(turn_to) is not None
					and kfb.rev_after(turn_from)
					<= (r := kfb.rev_before(turn_to))
				):
					if r == turn_to:
						if (
							kfb[r].end < tick_to
							and graph in graph_kf[branch][r][kfb[r].end]
						):
							kf_time = branch, r, kfb[r].end
							the_kf = graph_kf[branch][r][kf_time[2]]
					else:
						the_kf = graph_kf[branch][r][kfb[r].end]
						if graph in the_kf:
							kf_time = branch, r, kfb[r].end
			if kf_time is not None:
				assert isinstance(the_kf, dict)
				# Well, we have *a keyframe* attesting the graph's existence,
				# but we don't know it was *created* at that time.
				# Check the presettings; if there was no type set for the
				# graph before this keyframe, then it's the keyframe
				# in which the graph was created.
				# (An absence of presettings data indicates that the graph
				# existed prior to the current branch.)
				preset = self._graph_cache.presettings
				b, r, t = kf_time
				assert b == branch
				if (
					b not in preset
					or r not in preset[b]
					or t not in preset[b][r]
					or preset[b][r][t][2] is None
				):
					return
				delta[graph] = {}

	def _get_branch_delta(
		self,
		branch: Branch,
		turn_from: Turn,
		tick_from: Tick,
		turn_to: Turn,
		tick_to: Tick,
	) -> DeltaDict:
		"""Get a dictionary describing changes to all graphs.

		The keys are graph names. Their values are dictionaries of the
		graphs' attributes' new values, with ``None`` for deleted keys. Also
		in those graph dictionaries are special keys 'node_val' and
		'edge_val' describing changes to node and edge attributes,
		and 'nodes' and 'edges' full of booleans indicating whether a node
		or edge exists.

		"""

		setgraph = partial(
			self._set_graph_in_delta,
			branch,
			turn_from,
			tick_from,
			turn_to,
			tick_to,
		)

		def setgraphval(
			delta: DeltaDict, graph: Key, key: Key, val: Any
		) -> None:
			"""Change a delta to say that a graph stat was set to a certain value"""
			if (graphstat := delta.setdefault(graph, {})) is not None:
				graphstat[key] = val

		def setnode(
			delta: DeltaDict, graph: Key, node: Key, exists: bool | None
		) -> None:
			"""Change a delta to say that a node was created or deleted"""
			if (graphstat := delta.setdefault(graph, {})) is not None:
				graphstat.setdefault("nodes", {})[node] = bool(exists)

		def setnodeval(
			delta: DeltaDict, graph: Key, node: Key, key: Key, value: Any
		) -> None:
			"""Change a delta to say that a node stat was set to a certain value"""
			if (graphstat := delta.setdefault(graph, {})) is not None:
				if (
					graph in delta
					and "nodes" in delta[graph]
					and node in delta[graph]["nodes"]
					and not delta[graph]["nodes"][node]
				):
					return
				graphstat.setdefault("node_val", {}).setdefault(node, {})[
					key
				] = value

		def setedge(
			delta: DeltaDict,
			is_multigraph: callable,
			graph: Key,
			orig: Key,
			dest: Key,
			idx: int,
			exists: bool | None,
		) -> None:
			"""Change a delta to say that an edge was created or deleted"""
			if (graphstat := delta.setdefault(graph, {})) is not None:
				if is_multigraph(graph):
					raise NotImplementedError("Only digraphs for now")
				if "edges" in graphstat:
					es = graphstat["edges"]
					if orig in es:
						es[orig][dest] = exists
					else:
						es[orig] = {dest: exists}
				else:
					graphstat["edges"] = {orig: {dest: exists}}

		def setedgeval(
			delta: DeltaDict,
			is_multigraph: callable,
			graph: Key,
			orig: Key,
			dest: Key,
			idx: int,
			key: Key,
			value: Any,
		) -> None:
			"""Change a delta to say that an edge stat was set to a certain value"""
			if (graphstat := delta.setdefault(graph, {})) is not None:
				if is_multigraph(graph):
					raise NotImplementedError("Only digraphs for now")
				if (
					"edges" in graphstat
					and orig in graphstat["edges"]
					and dest in graphstat["edges"][orig]
					and not graphstat["edges"][orig][dest]
				):
					return
				graphstat.setdefault("edge_val", {}).setdefault(
					orig, {}
				).setdefault(dest, {})[key] = value

		if not isinstance(branch, str):
			raise TypeError("branch must be str")
		for arg in (turn_from, tick_from, turn_to, tick_to):
			if not isinstance(arg, int):
				raise TypeError("turn and tick must be int")
		self.load_between(branch, turn_from, tick_from, turn_to, tick_to)
		if turn_from == turn_to:
			if tick_from == tick_to:
				return {}
			return self._get_turn_delta(branch, turn_to, tick_from, tick_to)
		delta = {}
		graph_objs = self._graph_objs

		if turn_from < turn_to:
			updater = partial(
				update_window, turn_from, tick_from, turn_to, tick_to
			)
			attribute = "settings"
			tick_to += 1
		else:
			updater = partial(
				update_backward_window, turn_from, tick_from, turn_to, tick_to
			)
			attribute = "presettings"
		gbranches = getattr(self._graph_cache, attribute)
		gvbranches = getattr(self._graph_val_cache, attribute)
		nbranches = getattr(self._nodes_cache, attribute)
		nvbranches = getattr(self._node_val_cache, attribute)
		ebranches = getattr(self._edges_cache, attribute)
		evbranches = getattr(self._edge_val_cache, attribute)
		univbranches = getattr(self._universal_cache, attribute)
		unitbranches = getattr(self._unitness_cache, attribute)
		thbranches = getattr(self._things_cache, attribute)
		rbbranches = getattr(self._rulebooks_cache, attribute)
		trigbranches = getattr(self._triggers_cache, attribute)
		preqbranches = getattr(self._prereqs_cache, attribute)
		actbranches = getattr(self._actions_cache, attribute)
		nbrbranches = getattr(self._neighborhoods_cache, attribute)
		bigbranches = getattr(self._rule_bigness_cache, attribute)
		charrbbranches = getattr(self._characters_rulebooks_cache, attribute)
		avrbbranches = getattr(self._units_rulebooks_cache, attribute)
		charthrbbranches = getattr(
			self._characters_things_rulebooks_cache, attribute
		)
		charplrbbranches = getattr(
			self._characters_places_rulebooks_cache, attribute
		)
		charporbbranches = getattr(
			self._characters_portals_rulebooks_cache, attribute
		)
		noderbbranches = getattr(self._nodes_rulebooks_cache, attribute)
		edgerbbranches = getattr(self._portals_rulebooks_cache, attribute)

		if branch in gbranches:
			updater(partial(setgraph, delta), gbranches[branch])

		if branch in gvbranches:
			updater(partial(setgraphval, delta), gvbranches[branch])

		if branch in nbranches:
			updater(partial(setnode, delta), nbranches[branch])

		if branch in nvbranches:
			updater(partial(setnodeval, delta), nvbranches[branch])

		if branch in ebranches:
			updater(
				partial(
					setedge, delta, lambda g: graph_objs[g].is_multigraph()
				),
				ebranches[branch],
			)

		if branch in evbranches:
			updater(
				partial(
					setedgeval, delta, lambda g: graph_objs[g].is_multigraph()
				),
				evbranches[branch],
			)

		def upduniv(_, key, val):
			delta.setdefault("universal", {})[key] = val

		if branch in univbranches:
			updater(upduniv, univbranches[branch])

		def updunit(char, graph, units_d):
			if units_d is None:
				if char not in delta:
					delta[char] = {"units": {graph: None}}
				elif delta[char] is None:
					return
				elif "units" not in delta[char]:
					delta[char]["units"] = {graph: None}
				else:
					delta[char]["units"][graph] = None
				return
			elif isinstance(units_d, tuple):
				node, av = units_d
				delta.setdefault(char, {}).setdefault("units", {}).setdefault(
					graph, {}
				)[node] = bool(av)
				return
			if char not in delta:
				delta[char] = {"units": {graph: units_d.copy()}}
			elif "units" not in delta[char]:
				delta[char]["units"] = {graph: units_d.copy()}
			elif graph not in delta[char]["units"]:
				delta[char]["units"][graph] = units_d.copy()
			else:
				delta[char]["units"][graph].update(units_d)

		if branch in unitbranches:
			updater(updunit, unitbranches[branch])

		def updthing(char, thing, loc):
			if char in delta and (
				delta[char] is None
				or (
					"nodes" in delta[char]
					and thing in delta[char]["nodes"]
					and not delta[char]["nodes"][thing]
				)
			):
				return
			thingd = (
				delta.setdefault(char, {})
				.setdefault("node_val", {})
				.setdefault(thing, {})
			)
			thingd["location"] = loc

		if branch in thbranches:
			updater(updthing, thbranches[branch])

		def updrb(_, rulebook, rules):
			delta.setdefault("rulebooks", {})[rulebook] = rules

		if branch in rbbranches:
			updater(updrb, rbbranches[branch])

		def updru(key, _, rule, funs):
			delta.setdefault("rules", {}).setdefault(rule, {})[key] = funs

		if branch in trigbranches:
			updater(partial(updru, "triggers"), trigbranches[branch])

		if branch in preqbranches:
			updater(partial(updru, "prereqs"), preqbranches[branch])

		if branch in actbranches:
			updater(partial(updru, "actions"), actbranches[branch])

		if branch in nbrbranches:
			updater(partial(updru, "neighborhood"), nbrbranches[branch])

		if branch in bigbranches:
			updater(partial(updru, "big"), bigbranches[branch])

		def updcrb(key, _, character, rulebook):
			if character in delta and delta[character] is None:
				return
			delta.setdefault(character, {})[key] = rulebook

		if branch in charrbbranches:
			updater(
				partial(updcrb, "character_rulebook"), charrbbranches[branch]
			)

		if branch in avrbbranches:
			updater(partial(updcrb, "unit_rulebook"), avrbbranches[branch])

		if branch in charthrbbranches:
			updater(
				partial(updcrb, "character_thing_rulebook"),
				charthrbbranches[branch],
			)

		if branch in charplrbbranches:
			updater(
				partial(updcrb, "character_place_rulebook"),
				charplrbbranches[branch],
			)

		if branch in charporbbranches:
			updater(
				partial(updcrb, "character_portal_rulebook"),
				charporbbranches[branch],
			)

		def updnoderb(character, node, rulebook):
			if (character in delta) and (
				delta[character] is None
				or (
					"nodes" in delta[character]
					and node in delta[character]["nodes"]
					and not delta[character]["nodes"][node]
				)
			):
				return
			delta.setdefault(character, {}).setdefault(
				"node_val", {}
			).setdefault(node, {})["rulebook"] = rulebook

		if branch in noderbbranches:
			updater(updnoderb, noderbbranches[branch])

		def updedgerb(character, orig, dest, rulebook=None):
			if rulebook is None:
				# It's one of those updates that stores all the rulebooks from
				# some origin. Not relevant to deltas.
				return
			if character in delta and (
				delta[character] is None
				or (
					"edges" in delta[character]
					and orig in delta[character]["edges"]
					and dest in delta[character]["edges"][orig]
					and not delta[character]["edges"][orig][dest]
				)
			):
				return
			delta.setdefault(character, {}).setdefault(
				"edge_val", {}
			).setdefault(orig, {}).setdefault(dest, {})["rulebook"] = rulebook

		if branch in edgerbbranches:
			updater(updedgerb, edgerbbranches[branch])

		return delta

	def _get_turn_delta(
		self,
		branch: Branch = None,
		turn: Turn = None,
		tick_from: Tick = 0,
		tick_to: Tick = None,
	) -> DeltaDict:
		"""Get a dictionary describing changes made on a given turn.

		If ``tick_to`` is not supplied, report all changes after ``tick_from``
		(default 0).

		The keys are graph names. Their values are dictionaries of the
		graphs' attributes' new values, with ``None`` for deleted keys. Also
		in those graph dictionaries are special keys 'node_val' and
		'edge_val' describing changes to node and edge attributes,
		and 'nodes' and 'edges' full of booleans indicating whether a node
		or edge exists.

		:arg branch: A branch of history; defaults to the current branch
		:arg turn: The turn in the branch; defaults to the current turn
		:arg tick_from: Starting tick; defaults to 0
		:arg tick_to: tick at which to stop the delta, defaulting to the
				   present tick if it's the present turn, or the end
				   tick if it's any other turn

		"""
		branch = branch or self.branch
		turn = turn or self.turn
		if tick_to is None:
			if turn == self.turn:
				tick_to = self.tick
			else:
				tick_to = self._turn_end[branch, turn]
		branch = branch or self.branch
		turn = turn or self.turn
		tick_to = tick_to or self.tick
		self.load_between(branch, turn, tick_from, turn, tick_to)
		delta = {}
		if tick_from < tick_to:
			attribute = "settings"
			tick_to += 1
		else:
			attribute = "presettings"
		gbranches = getattr(self._graph_cache, attribute)
		gvbranches = getattr(self._graph_val_cache, attribute)
		nbranches = getattr(self._nodes_cache, attribute)
		nvbranches = getattr(self._node_val_cache, attribute)
		ebranches = getattr(self._edges_cache, attribute)
		evbranches = getattr(self._edge_val_cache, attribute)
		universals_settings = getattr(self._universal_cache, attribute)
		unitness_settings = getattr(self._unitness_cache, attribute)
		things_settings = getattr(self._things_cache, attribute)
		rulebooks_settings = getattr(self._rulebooks_cache, attribute)
		triggers_settings = getattr(self._triggers_cache, attribute)
		prereqs_settings = getattr(self._prereqs_cache, attribute)
		actions_settings = getattr(self._actions_cache, attribute)
		neighborhood_settings = getattr(self._neighborhoods_cache, attribute)
		big_settings = getattr(self._rule_bigness_cache, attribute)
		character_rulebooks_settings = getattr(
			self._characters_rulebooks_cache, attribute
		)
		avatar_rulebooks_settings = getattr(
			self._units_rulebooks_cache, attribute
		)
		character_thing_rulebooks_settings = getattr(
			self._characters_things_rulebooks_cache, attribute
		)
		character_place_rulebooks_settings = getattr(
			self._characters_places_rulebooks_cache, attribute
		)
		character_portal_rulebooks_settings = getattr(
			self._characters_portals_rulebooks_cache, attribute
		)
		node_rulebooks_settings = getattr(
			self._nodes_rulebooks_cache, attribute
		)
		portal_rulebooks_settings = getattr(
			self._portals_rulebooks_cache, attribute
		)

		if branch in gbranches and turn in gbranches[branch]:
			for _, graph, typ in gbranches[branch][turn][tick_from:tick_to]:
				# typ may be None if the graph was never deleted, but we're
				# traveling back to before it was created
				self._set_graph_in_delta(
					branch,
					turn,
					tick_from,
					turn,
					tick_to,
					delta,
					None,
					graph,
					typ,
				)

		if branch in gvbranches and turn in gvbranches[branch]:
			for graph, key, value in gvbranches[branch][turn][
				tick_from:tick_to
			]:
				if graph in delta:
					if delta[graph] is None:
						continue
					delta[graph][key] = value
				else:
					delta[graph] = {key: value}

		if branch in nbranches and turn in nbranches[branch]:
			for graph, node, exists in nbranches[branch][turn][
				tick_from:tick_to
			]:
				if graph in delta and delta[graph] is None:
					continue
				delta.setdefault(graph, {}).setdefault("nodes", {})[node] = (
					bool(exists)
				)

		if branch in nvbranches and turn in nvbranches[branch]:
			for graph, node, key, value in nvbranches[branch][turn][
				tick_from:tick_to
			]:
				if graph in delta and (
					delta[graph] is None
					or (
						"nodes" in delta[graph]
						and node in delta[graph]["nodes"]
						and not delta[graph]["nodes"][node]
					)
				):
					continue
				nodevd = delta.setdefault(graph, {}).setdefault("node_val", {})
				if node in nodevd:
					nodevd[node][key] = value
				else:
					nodevd[node] = {key: value}

		graph_objs = self._graph_objs
		if branch in ebranches and turn in ebranches[branch]:
			for graph, orig, dest, idx, exists in ebranches[branch][turn][
				tick_from:tick_to
			]:
				if graph_objs[graph].is_multigraph():
					if graph in delta and (
						delta[graph] is None
						or (
							"edges" in delta[graph]
							and orig in delta[graph]["edges"]
							and dest in delta[graph]["edges"][orig]
							and idx in delta[graph]["edges"][orig][dest]
							and not delta[graph]["edges"][orig][dest][idx]
						)
					):
						continue
					delta.setdefault(graph, {}).setdefault(
						"edges", {}
					).setdefault(orig, {})[dest] = bool(exists)
				else:
					if graph in delta and (
						delta[graph] is None
						or (
							"edges" in delta[graph]
							and orig in delta[graph]["edges"]
							and dest in delta[graph]["edges"][orig]
							and not delta[graph]["edges"][orig][dest]
						)
					):
						continue
					delta.setdefault(graph, {}).setdefault(
						"edges", {}
					).setdefault(orig, {})[dest] = bool(exists)
		pass
		if branch in evbranches and turn in evbranches[branch]:
			for graph, orig, dest, idx, key, value in evbranches[branch][turn][
				tick_from:tick_to
			]:
				if graph in delta and delta[graph] is None:
					continue
				edgevd = (
					delta.setdefault(graph, {})
					.setdefault("edge_val", {})
					.setdefault(orig, {})
					.setdefault(dest, {})
				)
				if graph_objs[graph].is_multigraph():
					if idx in edgevd:
						edgevd[idx][key] = value
					else:
						edgevd[idx] = {key: value}
				else:
					edgevd[key] = value
		if (
			branch in universals_settings
			and turn in universals_settings[branch]
		):
			for _, key, val in universals_settings[branch][turn][
				tick_from:tick_to
			]:
				delta.setdefault("universal", {})[key] = val
		if branch in unitness_settings and turn in unitness_settings[branch]:
			for chara, graph, *stuff in unitness_settings[branch][turn][
				tick_from:tick_to
			]:
				if (graph in delta and delta[graph] is None) or (
					not isinstance(stuff, list)
					or len(stuff) != 1
					or not isinstance(stuff[0], dict)
				):
					continue
				chardelt = delta.setdefault(chara, {})
				if chardelt is None:
					continue
				for node, is_av in stuff[0].items():
					chardelt.setdefault("units", {}).setdefault(graph, {})[
						node
					] = is_av
		if branch in things_settings and turn in things_settings[branch]:
			for chara, thing, location in things_settings[branch][turn][
				tick_from:tick_to
			]:
				if chara in delta and delta[chara] is None:
					continue
				thingd = (
					delta.setdefault(chara, {})
					.setdefault("node_val", {})
					.setdefault(thing, {})
				)
				thingd["location"] = location
		delta["rulebooks"] = rbdif = {}
		if branch in rulebooks_settings and turn in rulebooks_settings[branch]:
			for _, rulebook, rules in rulebooks_settings[branch][turn][
				tick_from:tick_to
			]:
				rbdif[rulebook] = rules
		delta["rules"] = rdif = {}
		if branch in triggers_settings and turn in triggers_settings[branch]:
			for _, rule, funs in triggers_settings[branch][turn][
				tick_from:tick_to
			]:
				rdif.setdefault(rule, {})["triggers"] = funs
		if branch in prereqs_settings and turn in prereqs_settings[branch]:
			for _, rule, funs in prereqs_settings[branch][turn][
				tick_from:tick_to
			]:
				rdif.setdefault(rule, {})["prereqs"] = funs
		if branch in actions_settings and turn in actions_settings[branch]:
			for _, rule, funs in actions_settings[branch][turn][
				tick_from:tick_to
			]:
				rdif.setdefault(rule, {})["actions"] = funs
		if (
			branch in neighborhood_settings
			and turn in neighborhood_settings[branch]
		):
			for _, rule, neighborhood in neighborhood_settings[branch][turn][
				tick_from:tick_to
			]:
				rdif.setdefault(rule, {})["neighborhood"] = neighborhood
		if branch in big_settings and turn in big_settings[branch]:
			for _, rule, big in big_settings[branch][turn][tick_from:tick_to]:
				rdif.setdefault(rule, {})["big"] = big

		if (
			branch in character_rulebooks_settings
			and turn in character_rulebooks_settings[branch]
		):
			for _, character, rulebook in character_rulebooks_settings[branch][
				turn
			][tick_from:tick_to]:
				chardelt = delta.setdefault(character, {})
				if chardelt is None:
					continue
				chardelt["character_rulebook"] = rulebook
		if (
			branch in avatar_rulebooks_settings
			and turn in avatar_rulebooks_settings[branch]
		):
			for _, character, rulebook in avatar_rulebooks_settings[branch][
				turn
			][tick_from:tick_to]:
				chardelt = delta.setdefault(character, {})
				if chardelt is None:
					continue
				chardelt["unit_rulebook"] = rulebook
		if (
			branch in character_thing_rulebooks_settings
			and turn in character_thing_rulebooks_settings[branch]
		):
			for _, character, rulebook in character_thing_rulebooks_settings[
				branch
			][turn][tick_from:tick_to]:
				chardelt = delta.setdefault(character, {})
				if chardelt is None:
					continue
				chardelt["character_thing_rulebook"] = rulebook
		if (
			branch in character_place_rulebooks_settings
			and turn in character_place_rulebooks_settings[branch]
		):
			for _, character, rulebook in character_place_rulebooks_settings[
				branch
			][turn][tick_from:tick_to]:
				chardelt = delta.setdefault(character, {})
				if chardelt is None:
					continue
				chardelt["character_place_rulebook"] = rulebook
		if (
			branch in character_portal_rulebooks_settings
			and turn in character_portal_rulebooks_settings[branch]
		):
			for _, character, rulebook in character_portal_rulebooks_settings[
				branch
			][turn][tick_from:tick_to]:
				chardelt = delta.setdefault(character, {})
				if chardelt is None:
					continue
				chardelt["character_portal_rulebook"] = rulebook

		if (
			branch in node_rulebooks_settings
			and turn in node_rulebooks_settings[branch]
		):
			for character, node, rulebook in node_rulebooks_settings[branch][
				turn
			][tick_from:tick_to]:
				chardelt = delta.setdefault(character, {})
				if chardelt is None:
					continue
				chardelt.setdefault("node_val", {}).setdefault(node, {})[
					"rulebook"
				] = rulebook
		if (
			branch in portal_rulebooks_settings
			and turn in portal_rulebooks_settings[branch]
		):
			for setting in portal_rulebooks_settings[branch][turn][
				tick_from:tick_to
			]:
				try:
					character, orig, dest, rulebook = setting
				except ValueError:
					continue
				chardelt = delta.setdefault(character, {})
				if chardelt is None:
					continue
				chardelt.setdefault("edge_val", {}).setdefault(
					orig, {}
				).setdefault(dest, {})["rulebook"] = rulebook
		return delta

	@cached_property
	def next_turn(self) -> NextTurn:
		return NextTurn(self)

	@cached_property
	def world_lock(self):
		return RLock()

	@world_locked
	def __init__(
		self,
		prefix: PathLike | str | None = ".",
		*,
		string: StringStore | dict = None,
		trigger: FunctionStore | ModuleType = None,
		prereq: FunctionStore | ModuleType = None,
		action: FunctionStore | ModuleType = None,
		function: FunctionStore | ModuleType = None,
		method: FunctionStore | ModuleType = None,
		main_branch: Branch = None,
		connect_string: str = None,
		connect_args: dict = None,
		schema_cls: Type[AbstractSchema] = NullSchema,
		flush_interval: int = None,
		keyframe_interval: int | None = 1000,
		commit_interval: int = None,
		random_seed: int = None,
		clear: bool = False,
		keep_rules_journal: bool = True,
		keyframe_on_close: bool = True,
		enforce_end_of_time: bool = True,
		workers: Optional[int | list[int]] = None,
		port: Optional[int] = None,
	):
		if workers is None:
			workers = os.cpu_count()
		self._planning = False
		self._forward = False
		self._no_kc = False
		self._enforce_end_of_time = enforce_end_of_time
		self._keyframe_on_close = keyframe_on_close
		self._prefix = prefix
		self.keep_rules_journal = keep_rules_journal
		self.flush_interval = flush_interval
		self.commit_interval = commit_interval
		self.schema = schema_cls(self)
		# in case this is the first startup
		self._obranch = main_branch or "trunk"
		self._otick = self._oturn = 0
		self.logger = getLogger("lisien")
		worker_handler = StreamHandler()
		worker_handler.addFilter(lambda rec: hasattr(rec, "worker_idx"))
		worker_handler.setLevel(DEBUG)
		worker_handler.setFormatter(WorkerFormatter())
		self.logger.addHandler(worker_handler)
		self._init_func_stores(
			prefix, function, method, trigger, prereq, action, clear
		)
		self._init_load(
			prefix,
			connect_string,
			connect_args,
			keyframe_interval,
			main_branch,
			clear,
		)
		self._init_random(random_seed)
		self._init_string(prefix, string, clear)
		self._top_uid = 0
		if workers != 0 and port is None:
			self._start_worker_processes(prefix, workers)

	def _init_func_stores(
		self,
		prefix: str | os.PathLike | None,
		function: ModuleType | FunctionStore,
		method: ModuleType | FunctionStore,
		trigger: ModuleType | FunctionStore,
		prereq: ModuleType | FunctionStore,
		action: ModuleType | FunctionStore,
		clear: bool,
	):
		for module, name in (
			(function, "function"),
			(method, "method"),
			(trigger, "trigger"),
			(prereq, "prereq"),
			(action, "action"),
		):
			if isinstance(module, ModuleType):
				setattr(self, name, module)
			elif prefix is None:
				setattr(self, name, FunctionStore(None, module=name))
			else:
				fn = os.path.join(prefix, f"{name}.py")
				setattr(self, name, FunctionStore(fn, module=name))
				if clear and os.path.exists(fn):
					os.remove(fn)

	def _init_load(
		self,
		prefix: str | os.PathLike | None,
		connect_string: str | None,
		connect_args: dict | None,
		keyframe_interval: int | None,
		main_branch: Branch,
		clear: bool,
	):
		if prefix is None:
			if connect_string is None:
				self.query = NullQueryEngine()
			else:
				self.query = SQLAlchemyQueryEngine(
					connect_string, connect_args or {}, self.pack, self.unpack
				)
		else:
			if not os.path.exists(prefix):
				os.mkdir(prefix)
			if not os.path.isdir(prefix):
				raise FileExistsError("Need a directory")
			if connect_string is None:
				self.query = ParquetQueryEngine(
					os.path.join(prefix, "world"),
					self.pack,
					self.unpack,
				)
			else:
				self.query = SQLAlchemyQueryEngine(
					connect_string, connect_args or {}, self.pack, self.unpack
				)
			if clear:
				self.query.truncate_all()

		self.query.keyframe_interval = keyframe_interval
		self._load_keyframe_times()
		if main_branch is not None:
			self.query.globl["main_branch"] = main_branch
		elif "main_branch" not in self.query.globl:
			main_branch = self.query.globl["main_branch"] = "trunk"
		else:
			main_branch = self.query.globl["main_branch"]
		assert main_branch is not None
		assert main_branch == self.query.globl["main_branch"]
		self._obranch = self.query.get_branch()
		self._oturn = self.query.get_turn()
		self._otick = self.query.get_tick()
		for (
			branch,
			parent,
			parent_turn,
			parent_tick,
			end_turn,
			end_tick,
		) in self.query.all_branches():
			self._branches_d[branch] = (
				parent,
				parent_turn,
				parent_tick,
				end_turn,
				end_tick,
			)
			self._upd_branch_parentage(parent, branch)
		for branch, turn, end_tick, plan_end_tick in self.query.turns_dump():
			self._turn_end[branch, turn] = max(
				self._turn_end[branch, turn], end_tick
			)
			self._turn_end_plan[branch, turn] = max(
				(self._turn_end_plan[branch, turn], plan_end_tick)
			)
		if main_branch not in self._branches_d:
			self._branches_d[main_branch] = None, 0, 0, 0, 0
		self._load_graphs()
		self._load_plans()
		self._load_rules_handled()
		self._turns_completed_d.update(self.query.turns_completed_dump())
		self._rules_cache = {
			name: Rule(self, name, create=False)
			for name in self.query.rules_dump()
		}
		with garbage():
			self._load(*self._read_at(*self._btt()))
		self.query.snap_keyframe = self.snap_keyframe
		self.query.kf_interval_override = self._detect_kf_interval_override
		if not self._keyframes_times:
			self._snap_keyframe_de_novo(*self._btt())

	def _init_random(self, random_seed: int | None):
		self._rando = Random()
		if "rando_state" in self.universal:
			self._rando.setstate(self.universal["rando_state"])
		else:
			self._rando.seed(random_seed)
			rando_state = self._rando.getstate()
			if self._oturn == self._otick == 0:
				now = self._btt()
				if now in self._keyframes_times:
					assert now in self._keyframes_loaded
					kf = self._universal_cache.get_keyframe(*now, copy=False)
					kf["rando_state"] = rando_state
				self._universal_cache.store(
					"rando_state",
					self.branch,
					0,
					0,
					rando_state,
					loading=True,
				)
				self.query.universal_set(
					"rando_state", self.branch, 0, 0, rando_state
				)
			else:
				self.universal["rando_state"] = rando_state

	def _init_string(
		self,
		prefix: str | os.PathLike | None,
		string: StringStore | dict | None,
		clear: bool,
	):
		if string:
			self.string = string
		elif prefix is None:
			self.string = StringStore(
				self,
				None,
				self.eternal.setdefault("language", "eng"),
			)
		elif isinstance(string, dict):
			self.string = StringStore(
				string, None, self.eternal.setdefault("language", "eng")
			)
		else:
			string_prefix = os.path.join(prefix, "strings")
			if clear and os.path.isdir(string_prefix):
				shutil.rmtree(string_prefix)
			if not os.path.exists(string_prefix):
				os.mkdir(string_prefix)
			self.string = StringStore(
				self,
				string_prefix,
				self.eternal.setdefault("language", "eng"),
			)

	def _sync_log_forever(self, q: SimpleQueue[LogRecord]) -> None:
		while True:
			recs: list[LogRecord] = []
			while True:
				try:
					recs.append(q.get())
				except Empty:
					break
			for rec in recs:
				self.logger.handle(rec)
			sleep(0.5)

	def _start_worker_processes(
		self, prefix: str | os.PathLike | None, workers: int
	):
		from multiprocessing import Pipe, Process, SimpleQueue

		for store in self.stores:
			if hasattr(store, "save"):
				store.save(reimport=False)

		self._trigger_pool = ThreadPoolExecutor()
		self._worker_last_eternal = dict(self.eternal.items())
		initial_payload = self._get_worker_kf_payload()

		self._worker_processes = wp = []
		self._worker_inputs = wi = []
		self._worker_outputs = wo = []
		self._worker_locks = wlk = []
		self._worker_log_queues = wl = []
		self._worker_log_threads = wlt = []
		for i in range(workers):
			inpipe_there, inpipe_here = Pipe(duplex=False)
			outpipe_here, outpipe_there = Pipe(duplex=False)
			logq = SimpleQueue()
			logthread = Thread(
				target=self._sync_log_forever, args=(logq,), daemon=True
			)
			worker_args = [
				i,
				prefix,
				self._branches_d,
				dict(self.eternal),
				inpipe_there,
				outpipe_there,
				logq,
			]
			for store in (
				self.function,
				self.method,
				self.trigger,
				self.prereq,
				self.action,
			):
				if hasattr(store, "_locl"):
					worker_args.append(store._locl)
				elif hasattr(store, "__dict__"):
					worker_args.append(
						{
							k: v
							for (k, v) in store.__dict__.items()
							if callable(v)
						}
					)
				else:
					funcs = {}
					for name in dir(store):
						value = getattr(store, name)
						if callable(value):
							funcs[name] = value
					worker_args.append(funcs)
			proc = Process(
				target=worker_subprocess,
				args=worker_args,
			)
			wi.append(inpipe_here)
			wo.append(outpipe_here)
			wl.append(logq)
			wlk.append(Lock())
			wlt.append(logthread)
			wp.append(proc)
			logthread.start()
			proc.start()
			with wlk[-1]:
				inpipe_here.send_bytes(initial_payload)
		if hasattr(self.trigger, "connect"):
			self.trigger.connect(self._reimport_trigger_functions)
		if hasattr(self.function, "connect"):
			self.function.connect(self._reimport_worker_functions)
		if hasattr(self.method, "connect"):
			self.method.connect(self._reimport_worker_methods)
		self._setup_fut_manager(workers)

	def _setup_fut_manager(self, workers: int):
		self._workers = workers
		self._worker_updated_btts = [self._btt()] * workers
		self._uid_to_fut: dict[int, Future] = {}
		self._futs_to_start: SimpleQueue[Future] = SimpleQueue()
		self._how_many_futs_running = 0
		self._fut_manager_thread = Thread(
			target=self._manage_futs, daemon=True
		)
		self._fut_manager_thread.start()

	def _connect_worker_services(self, route: str, arg: bytes):
		from pythonosc import osc_server
		from pythonosc import udp_client
		from pythonosc.dispatcher import Dispatcher

		ports = self.unpack(arg)
		dispatcher = Dispatcher()
		dispatcher.map("worker-reply", self._handle_worker_reply)
		start_port = randint(32768, 65535)
		for my_port in range(start_port, start_port + 100):
			try:
				serv = self._osc_server = osc_server.ThreadingOSCUDPServer(
					("127.0.0.1", my_port), dispatcher
				)
				break
			except OSError:
				continue
		else:
			sys.exit("couldn't find a port to serve the Lisien core on")
		self._osc_clients: list[udp_client.SimpleUDPClient] = []
		for port in ports:
			self._osc_clients.append(
				udp_client.SimpleUDPClient("127.0.0.1", port)
			)
		self._setup_fut_manager(len(ports))
		self._osc_serv_thread = Thread(target=serv.serve_forever)
		self._osc_serv_thread.start()
		self.debug(f"core: started serving to workers on port {my_port}")
		return my_port

	def _handle_worker_reply(self, data: bytes):
		uid = int.from_bytes(data[:8], "little")
		ret = self.unpack(zlib.decompress(data[8:]))
		fut = self._uid_to_fut[uid]
		if isinstance(ret, Exception):
			fut.set_exception(ret)
		else:
			fut.set_result(ret)

	def _start_branch(
		self, parent: str, branch: str, turn: int, tick: int
	) -> None:
		"""Record the point at which a new branch forks off from its parent"""
		_, start_turn, start_tick, end_turn, end_tick = self._branches_d[
			parent
		]
		if not (
			(start_turn, start_tick) <= (turn, tick) <= (end_turn, end_tick)
		):
			raise OutOfTimelineError(
				"The parent branch does not cover that time",
				parent,
				turn,
				tick,
			)
		self._branches_d[branch] = (parent, turn, tick, turn, tick)
		self._turn_end[branch, turn] = self._turn_end_plan[branch, turn] = tick
		self._loaded[branch] = (turn, tick, None, None)
		self._upd_branch_parentage(parent, branch)
		self.query.new_branch(branch, parent, turn, tick)

	def _extend_branch(self, branch: str, turn: int, tick: int) -> None:
		"""Record a change in the span of time that a branch includes"""
		parent, start_turn, start_tick, end_turn, end_tick = self._branches_d[
			branch
		]
		if (turn, tick) < (start_turn, start_tick):
			raise OutOfTimelineError(
				"Can't extend branch backwards", branch, turn, tick
			)
		if (turn, tick) < (end_turn, end_tick):
			return
		if (branch, turn) in self._turn_end_plan:
			if tick > self._turn_end_plan[branch, turn]:
				self._turn_end_plan[branch, turn] = tick
		else:
			self._turn_end_plan[branch, turn] = tick
		self._updload(branch, turn, tick)
		if not self._planning:
			self._branches_d[branch] = (
				parent,
				start_turn,
				start_tick,
				turn,
				tick,
			)
			if (branch, turn) in self._turn_end:
				if tick > self._turn_end[branch, turn]:
					self._turn_end[branch, turn] = tick
			else:
				self._turn_end[branch, turn] = tick

	def _get_keyframe(
		self,
		branch: Branch,
		turn: Turn,
		tick: Tick,
		copy: bool = True,
		rulebooks: bool = True,
		silent: bool = False,
	):
		"""Load the keyframe if it's not loaded, and return it"""
		if (branch, turn, tick) in self._keyframes_loaded:
			if silent:
				return
			return self._get_kf(
				branch, turn, tick, copy=copy, rulebooks=rulebooks
			)
		univ, rule, rulebook = self.query.get_keyframe_extensions(
			branch, turn, tick
		)
		self._universal_cache.set_keyframe(branch, turn, tick, univ)
		self._triggers_cache.set_keyframe(
			branch, turn, tick, rule.get("triggers", {})
		)
		self._prereqs_cache.set_keyframe(
			branch, turn, tick, rule.get("prereqs", {})
		)
		self._actions_cache.set_keyframe(
			branch, turn, tick, rule.get("actions", {})
		)
		self._neighborhoods_cache.set_keyframe(
			branch, turn, tick, rule.get("neighborhood", {})
		)
		self._rule_bigness_cache.set_keyframe(
			branch, turn, tick, rule.get("big", {})
		)
		self._rulebooks_cache.set_keyframe(branch, turn, tick, rulebook)
		with (
			self.batch()
		):  # so that iter_keys doesn't try fetching the kf we're about to make
			keyframe_graphs = list(
				self.query.get_all_keyframe_graphs(branch, turn, tick)
			)
			self._graph_cache.set_keyframe(
				branch,
				turn,
				tick,
				{graph: "DiGraph" for (graph, _, _, _) in keyframe_graphs},
			)
			for (
				graph,
				nodes,
				edges,
				graph_val,
			) in keyframe_graphs:
				self._snap_keyframe_de_novo_graph(
					graph, branch, turn, tick, nodes, edges, graph_val
				)
		if not keyframe_graphs:
			for cache in (
				self._characters_rulebooks_cache,
				self._units_rulebooks_cache,
				self._characters_things_rulebooks_cache,
				self._characters_places_rulebooks_cache,
				self._characters_portals_rulebooks_cache,
			):
				cache.set_keyframe(branch, turn, tick, {})
		self._updload(branch, turn, tick)
		if branch in self._keyframes_dict:
			if turn in self._keyframes_dict[branch]:
				self._keyframes_dict[branch][turn].add(tick)
			else:
				self._keyframes_dict[branch][turn] = {tick}
		else:
			self._keyframes_dict[branch] = {turn: {tick}}
		self._keyframes_times.add((branch, turn, tick))
		self._keyframes_loaded.add((branch, turn, tick))
		ret = self._get_kf(branch, turn, tick, copy=copy)
		charrbkf = {}
		unitrbkf = {}
		charthingrbkf = {}
		charplacerbkf = {}
		charportrbkf = {}
		for graph, graphval in ret["graph_val"].items():
			charrbkf[graph] = graphval.get(
				"character_rulebook", ("character", graph)
			)
			unitrbkf[graph] = graphval.get("unit_rulebook", ("unit", graph))
			charthingrbkf[graph] = graphval.get(
				"character_thing_rulebook", ("character_thing", graph)
			)
			charplacerbkf[graph] = graphval.get(
				"character_place_rulebook", ("character_place", graph)
			)
			charportrbkf[graph] = graphval.get(
				"character_portal_rulebook", ("character_portal", graph)
			)
			self._unitness_cache.set_keyframe(
				graph, branch, turn, tick, graphval.get("units", {})
			)
			if graph in ret["node_val"]:
				locs = {}
				conts = {}
				noderbkf = {}
				for node, val in ret["node_val"][graph].items():
					noderbkf[node] = val.get("rulebook", (graph, node))
					if "location" not in val:
						continue
					locs[node] = location = val["location"]
					if location in conts:
						conts[location].add(node)
					else:
						conts[location] = {node}
				self._things_cache.set_keyframe(
					graph, branch, turn, tick, locs
				)
				self._node_contents_cache.set_keyframe(
					graph,
					branch,
					turn,
					tick,
					{k: frozenset(v) for (k, v) in conts.items()},
				)
				self._nodes_rulebooks_cache.set_keyframe(
					graph, branch, turn, tick, noderbkf
				)
			else:
				self._things_cache.set_keyframe(graph, branch, turn, tick, {})
				self._node_contents_cache.set_keyframe(
					graph, branch, turn, tick, {}
				)
				self._nodes_rulebooks_cache.set_keyframe(
					graph, branch, turn, tick, {}
				)
			if graph in ret["edge_val"]:
				edgerbkf = {}
				for orig, dests in ret["edge_val"][graph].items():
					if not dests:
						continue
					origrbkf = edgerbkf[orig] = {}
					for dest, val in dests.items():
						origrbkf[dest] = val.get(
							"rulebook", (graph, orig, dest)
						)
				self._portals_rulebooks_cache.set_keyframe(
					graph, branch, turn, tick, edgerbkf
				)
			else:
				self._portals_rulebooks_cache.set_keyframe(
					graph, branch, turn, tick, {}
				)
		self._characters_rulebooks_cache.set_keyframe(
			branch, turn, tick, charrbkf
		)
		self._units_rulebooks_cache.set_keyframe(branch, turn, tick, unitrbkf)
		self._characters_things_rulebooks_cache.set_keyframe(
			branch, turn, tick, charthingrbkf
		)
		self._characters_places_rulebooks_cache.set_keyframe(
			branch, turn, tick, charplacerbkf
		)
		self._characters_portals_rulebooks_cache.set_keyframe(
			branch, turn, tick, charportrbkf
		)
		if silent:
			return  # not that it helps performance any, in this case
		return ret

	def _iter_parent_btt(
		self,
		branch: str = None,
		turn: int = None,
		tick: int = None,
		*,
		stoptime: tuple[str, int, int] = None,
	) -> Iterator[tuple[str, int, int]]:
		"""Private use.

		Iterate over (branch, turn, tick), where the branch is
		a descendant of the previous (starting with whatever branch is
		presently active and ending at the main branch), and the turn is the
		latest revision in the branch that matters.

		:arg stoptime: a triple, ``(branch, turn, tick)``. Iteration will
		stop instead of yielding that time or any before it. The tick may be
		``None``, in which case, iteration will stop instead of yielding the
		turn.

		"""
		branch = branch or self.branch
		trn = self.turn if turn is None else turn
		tck = self.tick if tick is None else tick
		yield branch, trn, tck
		branches = self.branches()
		if stoptime:
			stopbranch, stopturn, stoptick = stoptime
			stopping = stopbranch == branch
			while branch in branches and not stopping:
				trn, tck = self._branch_start(branch)
				branch = self.branch_parent(branch)
				if branch is None:
					return
				if branch == stopbranch:
					stopping = True
					if trn < stopturn or (
						trn == stopturn
						and (stoptick is None or tck <= stoptick)
					):
						return
				yield branch, trn, tck
		else:
			while branch in branches:
				trn, tck = self._branch_start(branch)
				branch = self.branch_parent(branch)
				if branch is None:
					yield "trunk", 0, 0
					return
				yield branch, trn, tck

	def _iter_keyframes(
		self,
		branch: str,
		turn: int,
		tick: int,
		*,
		loaded=False,
		with_fork_points=False,
		stoptime: tuple[str, int, int] = None,
	):
		"""Iterate back over (branch, turn, tick) at which there is a keyframe

		Follows the timestream, like :method:`_iter_parent_btt`, but yields more times.
		We may have any number of keyframes in the same branch, and will yield
		them all.

		With ``loaded=True``, only yield keyframes that are in memory now.

		Use ``with_fork_points=True`` to also include all the times that the
		timeline branched.

		``stoptime`` is as in :method:`_iter_parent_btt`.

		"""
		kfd = self._keyframes_dict
		kfs = self._keyframes_times
		kfl = self._keyframes_loaded
		it = pairwise(
			self._iter_parent_btt(branch, turn, tick, stoptime=stoptime)
		)
		try:
			a, b = next(it)
		except StopIteration:
			assert branch in self.branches() and self._branch_start(
				branch
			) == (
				0,
				0,
			)
			a = (branch, turn, tick)
			b = (branch, 0, 0)
			if a == b:
				if (loaded and a in kfl) or (not loaded and a in kfs):
					yield a
				return
		for (b0, r0, t0), (b1, r1, t1) in chain([(a, b)], it):
			# we're going up the timestream, meaning that b1, r1, t1
			# is *before* b0, r0, t0
			if loaded:
				if (b0, r0, t0) in kfl:
					yield b0, r0, t0
			elif (b0, r0, t0) in kfs:
				yield b0, r0, t0
			if b0 not in kfd:
				continue
			assert b0 in self.branches()
			kfdb = kfd[b0]
			if r0 in kfdb:
				tcks = sorted(kfdb[r0])
				while tcks and tcks[-1] > t0:
					tcks.pop()
				if not tcks:
					if with_fork_points:
						yield b0, r0, t0
					continue
				if loaded:
					for tck in reversed(tcks):
						if r0 == r1 and tck <= t1:
							break
						if (b0, r0, tck) != (b0, r0, t0) and (
							b0,
							r0,
							tck,
						) in kfl:
							yield b0, r0, tck
				else:
					for tck in reversed(tcks):
						if tck < t0:
							break
						yield b0, r0, tck
			for r_between in range(r0 - 1, r1, -1):  # too much iteration?
				if r_between in kfdb:
					tcks = sorted(kfdb[r_between], reverse=True)
					if loaded:
						for tck in tcks:
							if (b0, r_between, tck) in kfl:
								yield b0, r_between, tck
					else:
						for tck in tcks:
							yield b0, r_between, tck
			if r1 in kfdb:
				tcks = sorted(kfdb[r1], reverse=True)
				if loaded:
					for tck in tcks:
						if tck <= t1:
							break
						if (b0, r1, tck) in kfl:
							yield b0, r1, tck
				else:
					for tck in tcks:
						if tck <= t1:
							break
						yield b0, r1, tck
		if b1 in kfd:
			kfdb = kfd[b1]
			tcks = sorted(kfdb[r1], reverse=True)
			while tcks[-1] > t1:
				tcks.pop()
			if not tcks:
				if with_fork_points:
					yield b1, r1, t1
				return
			if loaded:
				for tck in tcks:
					if (b1, r1, tck) in kfl:
						yield b1, r1, tck
			else:
				for tck in tcks:
					yield b1, r1, tck
			if with_fork_points and tcks[-1] == t1:
				return
		if with_fork_points:
			yield b1, r1, t1

	def _has_graph(self, graph, branch=None, turn=None, tick=None):
		if branch is None:
			branch = self.branch
		if turn is None:
			turn = self.turn
		if tick is None:
			tick = self.tick
		try:
			return (
				self._graph_cache.retrieve(graph, branch, turn, tick)
				!= "Deleted"
			)
		except KeyError:
			return False

	def _get_kf(
		self, branch: str, turn: int, tick: int, copy=True, rulebooks=True
	) -> dict[
		Key,
		GraphNodesDict
		| GraphNodeValDict
		| GraphEdgesDict
		| GraphEdgeValDict
		| GraphValDict,
	]:
		"""Get a keyframe that's already in memory"""
		assert (branch, turn, tick) in self._keyframes_loaded
		graph_val: GraphValDict = {}
		nodes: GraphNodesDict = {}
		node_val: GraphNodeValDict = {}
		edges: GraphEdgesDict = {}
		edge_val: GraphEdgeValDict = {}
		kf = {
			"graph_val": graph_val,
			"nodes": nodes,
			"node_val": node_val,
			"edges": edges,
			"edge_val": edge_val,
		}
		for graph in self._graph_cache.iter_keys(branch, turn, tick):
			try:
				if (
					self._graph_cache.retrieve(graph, branch, turn, tick)
					== "Deleted"
				):
					continue
			except KeyError:
				continue
			graph_val[graph] = {}
		for k in graph_val:
			try:
				graph_val[k] = self._graph_val_cache.get_keyframe(
					k, branch, turn, tick, copy
				)
			except KeyframeError:
				pass
			try:
				nodes[k] = self._nodes_cache.get_keyframe(
					k, branch, turn, tick, copy
				)
			except KeyframeError:
				pass
			try:
				node_val[k] = self._node_val_cache.get_keyframe(
					k, branch, turn, tick, copy
				)
			except KeyframeError:
				pass
			try:
				edges[k] = self._edges_cache.get_keyframe(
					k, branch, turn, tick, copy
				)
			except KeyframeError:
				pass
			try:
				edge_val[k] = self._edge_val_cache.get_keyframe(
					k, branch, turn, tick, copy
				)
			except KeyframeError:
				pass

		if rulebooks:
			for graph, vals in kf["graph_val"].items():
				try:
					vals["units"] = self._unitness_cache.get_keyframe(
						graph, branch, turn, tick
					)
				except KeyError:
					pass
				try:
					vals["character_rulebook"] = (
						self._characters_rulebooks_cache.retrieve(
							graph, branch, turn, tick
						)
					)
				except KeyError:
					pass
				try:
					vals["unit_rulebook"] = (
						self._units_rulebooks_cache.retrieve(
							graph, branch, turn, tick
						)
					)
				except KeyError:
					pass
				try:
					vals["character_thing_rulebook"] = (
						self._characters_things_rulebooks_cache.retrieve(
							graph, branch, turn, tick
						)
					)
				except KeyError:
					pass
				try:
					vals["character_place_rulebook"] = (
						self._characters_places_rulebooks_cache.retrieve(
							graph, branch, turn, tick
						)
					)
				except KeyError:
					pass
				try:
					vals["character_portal_rulebook"] = (
						self._characters_portals_rulebooks_cache.retrieve(
							graph, branch, turn, tick
						)
					)
				except KeyError:
					pass
				if graph in kf["nodes"] and kf["nodes"][graph]:
					try:
						node_rb_kf = self._nodes_rulebooks_cache.get_keyframe(
							graph, branch, turn, tick
						)
					except KeyframeError:
						node_rb_kf = {}
					for node in kf["nodes"][graph]:
						kf.setdefault("node_val", {}).setdefault(
							graph, {}
						).setdefault(node, {})["rulebook"] = node_rb_kf.get(
							node, (graph, node)
						)
				if graph in kf["edges"] and kf["edges"][graph]:
					try:
						port_rb_kf = (
							self._portals_rulebooks_cache.get_keyframe(
								graph, branch, turn, tick
							)
						)
					except KeyframeError:
						port_rb_kf = {}
					if graph not in kf["edge_val"]:
						kf["edge_val"][graph] = {}
					kf_graph_edge_val = kf["edge_val"][graph]
					for orig in kf["edges"][graph]:
						if orig not in kf_graph_edge_val:
							kf_graph_edge_val[orig] = {}
						kf_graph_orig_edge_val = kf_graph_edge_val[orig]
						if orig not in port_rb_kf:
							port_rb_kf[orig] = {}
						port_rb_kf_dests = port_rb_kf[orig]
						for dest in kf["edges"][graph][orig]:
							if dest not in kf_graph_orig_edge_val:
								kf_graph_orig_edge_val[dest] = {}
							kf_graph_dest_edge_val = kf_graph_orig_edge_val[
								dest
							]
							rulebook = port_rb_kf_dests.get(
								dest, (graph, orig, dest)
							)
							kf_graph_dest_edge_val["rulebook"] = rulebook
		for graph in kf["graph_val"]:
			try:
				locs_kf = self._things_cache.get_keyframe(
					graph, branch, turn, tick
				)
			except KeyframeError:
				locs_kf = {}
				for thing in list(
					self._things_cache.iter_keys(graph, branch, turn, tick)
				):
					locs_kf[thing] = self._things_cache.retrieve(
						graph, thing, branch, turn, tick
					)
			if "node_val" not in kf:
				kf["node_val"] = {
					graph: {
						thing: {"location": loc}
						for (thing, loc) in locs_kf.items()
					}
				}
			elif graph not in kf["node_val"]:
				kf["node_val"][graph] = {
					thing: {"location": loc}
					for (thing, loc) in locs_kf.items()
				}
			else:
				for thing, loc in locs_kf.items():
					if thing in kf["node_val"][graph]:
						kf["node_val"][graph][thing]["location"] = loc
					else:
						kf["node_val"][graph][thing] = {"location": loc}
		kf["universal"] = self._universal_cache.get_keyframe(
			branch, turn, tick
		)
		kf["triggers"] = self._triggers_cache.get_keyframe(branch, turn, tick)
		kf["prereqs"] = self._prereqs_cache.get_keyframe(branch, turn, tick)
		kf["actions"] = self._actions_cache.get_keyframe(branch, turn, tick)
		kf["neighborhood"] = self._neighborhoods_cache.get_keyframe(
			branch, turn, tick
		)
		kf["big"] = self._rule_bigness_cache.get_keyframe(branch, turn, tick)
		kf["rulebook"] = self._rulebooks_cache.get_keyframe(branch, turn, tick)
		return kf

	def _load_keyframe_times(self):
		keyframes_dict = self._keyframes_dict
		keyframes_times = self._keyframes_times
		q = self.query
		for branch, turn, tick in q.keyframes_dump():
			if branch not in keyframes_dict:
				keyframes_dict[branch] = {turn: {tick}}
			else:
				keyframes_dict_branch = keyframes_dict[branch]
				if turn not in keyframes_dict_branch:
					keyframes_dict_branch[turn] = {tick}
				else:
					keyframes_dict_branch[turn].add(tick)
			keyframes_times.add((branch, turn, tick))

	def _load_plans(self) -> None:
		q = self.query

		last_plan = -1
		plans = self._plans
		branches_plans = self._branches_plans
		for plan, branch, turn, tick in q.plans_dump():
			plans[plan] = branch, turn, tick
			branches_plans[branch].add(plan)
			if plan > last_plan:
				last_plan = plan
		self._last_plan = last_plan
		plan_ticks = self._plan_ticks
		time_plan = self._time_plan
		turn_end_plan = self._turn_end_plan
		for plan, turn, tick in q.plan_ticks_dump():
			plan_ticks[plan][turn].add(tick)
			branch = plans[plan][0]
			turn_end_plan[branch, turn] = max(
				(turn_end_plan[branch, turn], tick)
			)
			time_plan[branch, turn, tick] = plan

	def _load_rules_handled(self):
		q = self.query
		store_crh = self._character_rules_handled_cache.store
		for row in q.character_rules_handled_dump():
			store_crh(*row, loading=True)
		store_arh = self._unit_rules_handled_cache.store
		for row in q.unit_rules_handled_dump():
			store_arh(*row, loading=True)
		store_ctrh = self._character_thing_rules_handled_cache.store
		for row in q.character_thing_rules_handled_dump():
			store_ctrh(*row, loading=True)
		store_cprh = self._character_place_rules_handled_cache.store
		for row in q.character_place_rules_handled_dump():
			store_cprh(*row, loading=True)
		store_cporh = self._character_portal_rules_handled_cache.store
		for row in q.character_portal_rules_handled_dump():
			store_cporh(*row, loading=True)
		store_cnrh = self._node_rules_handled_cache.store
		for row in q.node_rules_handled_dump():
			store_cnrh(*row, loading=True)
		store_porh = self._portal_rules_handled_cache.store
		for row in q.portal_rules_handled_dump():
			store_porh(*row, loading=True)

	def _upd_branch_parentage(self, parent: str, child: str) -> None:
		self._childbranch[parent].add(child)
		self._branch_parents[child].add(parent)
		while (parent := self.branch_parent(parent)) is not None:
			self._branch_parents[child].add(parent)

	def _alias_kf(self, branch_from, branch_to, turn, tick):
		"""Copy a keyframe from one branch to another

		This aliases the data, rather than really copying. Keyframes don't
		change, so it should be fine.

		This does *not* save a new keyframe to disk.

		"""
		try:
			graph_keyframe = self._graph_cache.get_keyframe(
				branch_from, turn, tick, copy=False
			)
		except KeyframeError:
			graph_keyframe = {}
			for graph in self._graph_cache.iter_entities(
				branch_from, turn, tick
			):
				try:
					graph_keyframe[graph] = self._graph_cache.retrieve(
						graph, branch_from, turn, tick
					)
				except KeyError:
					pass
		self._graph_cache.set_keyframe(
			branch_to,
			turn,
			tick,
			graph_keyframe,
		)
		for graph in graph_keyframe:
			try:
				graph_vals = self._graph_val_cache.get_keyframe(
					graph, branch_from, turn, tick, copy=False
				)
			except KeyframeError:
				graph_vals = {}
			self._graph_val_cache.set_keyframe(
				graph, branch_to, turn, tick, graph_vals
			)
			try:
				nodes = self._nodes_cache.get_keyframe(
					graph, branch_from, turn, tick, copy=False
				)
			except KeyframeError:
				nodes = {}
			self._nodes_cache.set_keyframe(graph, branch_to, turn, tick, nodes)
			try:
				node_val = self._node_val_cache.get_keyframe(
					graph, branch_from, turn, tick, copy=False
				)
			except KeyframeError:
				node_val = {}
			self._node_val_cache.set_keyframe(
				graph, branch_to, turn, tick, node_val
			)
			try:
				edges = self._edges_cache.get_keyframe(
					graph, branch_from, turn, tick, copy=False
				)
			except KeyframeError:
				edges = {}
			self._edges_cache.set_keyframe(graph, branch_to, turn, tick, edges)
			try:
				edge_val = self._edge_val_cache.get_keyframe(
					graph, branch_from, turn, tick, copy=False
				)
			except KeyframeError:
				edge_val = {}
			self._edge_val_cache.set_keyframe(
				graph, branch_to, turn, tick, edge_val
			)
		for cache in (
			self._universal_cache,
			self._triggers_cache,
			self._prereqs_cache,
			self._actions_cache,
			self._rulebooks_cache,
			self._unitness_cache,
			self._characters_rulebooks_cache,
			self._units_rulebooks_cache,
			self._characters_things_rulebooks_cache,
			self._characters_places_rulebooks_cache,
			self._characters_portals_rulebooks_cache,
			self._neighborhoods_cache,
			self._rule_bigness_cache,
		):
			cache.alias_keyframe(branch_from, branch_to, turn, tick)

		for character in self._graph_cache.iter_entities(
			branch_from, turn, tick
		):
			loc_kf = self._things_cache.get_keyframe(
				character, branch_from, turn, tick, copy=False
			)
			conts_kf = self._node_contents_cache.get_keyframe(
				character, branch_from, turn, tick, copy=False
			)
			units_kf = self._unitness_cache.get_keyframe(
				character, branch_from, turn, tick, copy=False
			)
			self._things_cache.set_keyframe(
				character, branch_to, turn, tick, loc_kf
			)
			self._node_contents_cache.set_keyframe(
				character, branch_to, turn, tick, conts_kf
			)
			self._unitness_cache.set_keyframe(
				character, branch_to, turn, tick, units_kf
			)
			self._nodes_rulebooks_cache.set_keyframe(
				character,
				branch_to,
				turn,
				tick,
				self._nodes_rulebooks_cache.get_keyframe(
					character, branch_from, turn, tick, copy=False
				),
			)
			self._portals_rulebooks_cache.set_keyframe(
				character,
				branch_to,
				turn,
				tick,
				self._portals_rulebooks_cache.get_keyframe(
					character, branch_from, turn, tick, copy=False
				),
			)
		self._keyframes_times.add((branch_to, turn, tick))
		self._keyframes_loaded.add((branch_to, turn, tick))
		if branch_to in self._keyframes_dict:
			kdb = self._keyframes_dict[branch_to]
			if turn in kdb:
				kdb[turn].add(tick)
			else:
				kdb[turn] = {tick}
		else:
			self._keyframes_dict[branch_to] = {turn: {tick}}

	@staticmethod
	def _apply_unit_delta(keyframe: dict, delta: dict) -> None:
		for graf, units in delta.items():
			if graf in keyframe:
				for unit, ex in units.items():
					if ex:
						keyframe[graf][unit] = True
					elif unit in keyframe[graf]:
						del keyframe[graf][unit]
			else:
				keyframe[graf] = {
					unit: True for (unit, ex) in units.items() if ex
				}

	@staticmethod
	def _apply_graph_val_delta(
		graph: Key,
		graph_val_keyframe: dict,
		character_rulebook_keyframe: dict,
		unit_rulebook_keyframe: dict,
		character_thing_rulebook_keyframe: dict,
		character_place_rulebook_keyframe: dict,
		character_portal_rulebook_keyframe: dict,
		graph_val_delta: dict,
	):
		for key, kf in [
			("character_rulebook", character_rulebook_keyframe),
			("unit_rulebook", unit_rulebook_keyframe),
			("character_thing_rulebook", character_thing_rulebook_keyframe),
			("character_place_rulebook", character_place_rulebook_keyframe),
			("character_portal_rulebook", character_portal_rulebook_keyframe),
		]:
			if key in graph_val_delta:
				kf[graph] = graph_val_delta.pop(key)
			elif graph not in kf:
				kf[graph] = (key, graph)
		for k, v in graph_val_delta.items():
			if v is None:
				if k in graph_val_keyframe:
					del graph_val_keyframe[k]
			else:
				graph_val_keyframe[k] = v

	@staticmethod
	def _apply_node_delta(
		charname: Key,
		node_val_keyframe: dict,
		nodes_keyframe: dict,
		node_rulebook_keyframe: dict,
		thing_location_keyframe: dict,
		place_contents_keyframe: dict,
		node_val_delta: dict,
		nodes_delta: dict,
	) -> None:
		for node, ex in nodes_delta.items():
			if ex:
				nodes_keyframe[node] = True
				if node not in node_val_keyframe:
					node_val_keyframe[node] = {}
					node_rulebook_keyframe[node] = (charname, node)
			else:
				if node in nodes_keyframe:
					del nodes_keyframe[node]
				if node in node_val_keyframe:
					del node_val_keyframe[node]
				if node in thing_location_keyframe:
					del thing_location_keyframe[node]
				if node in place_contents_keyframe:
					del place_contents_keyframe[node]
		for node, upd in node_val_delta.items():
			if node in nodes_delta and not nodes_delta[node]:
				continue
			upd = upd.copy()
			if "location" in upd and upd["location"] is not None:
				loc = upd.pop("location")
				thing_location_keyframe[node] = loc
				if loc in place_contents_keyframe:
					place_contents_keyframe[loc].add(node)
				else:
					place_contents_keyframe[loc] = {node}
			if "rulebook" in upd:
				node_rulebook_keyframe[node] = upd.pop("rulebook")
			elif (
				node in node_val_keyframe
				and "rulebook" in node_val_keyframe[node]
			):
				node_rulebook_keyframe[node] = node_val_keyframe[node].pop(
					"rulebook"
				)
			else:
				assert node in node_rulebook_keyframe, (
					f"No rulebook for {node}"
				)
			if upd and node in node_val_keyframe:
				kv = node_val_keyframe[node]
				for key, value in upd.items():
					if value is None:
						if key in kv:
							del kv[key]
					else:
						kv[key] = value

	@staticmethod
	def _apply_edge_delta(
		charname: Key,
		edge_val_keyframe: dict,
		edges_keyframe: dict,
		portal_rulebook_keyframe: dict,
		edge_val_delta: dict,
		edges_delta: dict,
	) -> None:
		for orig, dests in edges_delta.items():
			for dest, ex in dests.items():
				if ex:
					edge_val_keyframe.setdefault(orig, {}).setdefault(dest, {})
					edges_keyframe.setdefault(orig, {})[dest] = True
					portal_rulebook_keyframe.setdefault(orig, {})[dest] = (
						charname,
						orig,
						dest,
					)
				elif orig in edges_keyframe and dest in edges_keyframe[orig]:
					del edges_keyframe[orig][dest]
					if not edges_keyframe[orig]:
						del edges_keyframe[orig]
					if orig in edge_val_keyframe:
						if dest in edge_val_keyframe[orig]:
							del edge_val_keyframe[orig][dest]
						if not edge_val_keyframe[orig]:
							del edge_val_keyframe[orig]
		for orig, dests in edge_val_delta.items():
			for dest, upd in dests.items():
				if (
					orig in edges_delta
					and dest in edges_delta[orig]
					and not edges_delta[orig][dest]
				):
					continue
				upd = upd.copy()
				if "rulebook" in upd:
					portal_rulebook_keyframe.setdefault(orig, {})[dest] = (
						upd.pop("rulebook")
					)
				elif (
					orig in edge_val_keyframe
					and dest in edge_val_keyframe[orig]
					and "rulebook" in edge_val_keyframe[orig][dest]
				):
					portal_rulebook_keyframe.setdefault(orig, {})[dest] = (
						edge_val_keyframe[orig][dest].pop("rulebook")
					)
				else:
					assert (
						orig in portal_rulebook_keyframe
						and dest in portal_rulebook_keyframe[orig]
					), f"No rulebook for {orig}->{dest}"
				if upd:
					kv = edge_val_keyframe.setdefault(orig, {}).setdefault(
						dest, {}
					)
					for key, value in upd.items():
						if value is None:
							del kv[key]
						else:
							kv[key] = value
		for orig, dests in list(edges_keyframe.items()):
			if not dests:
				del edges_keyframe[orig]
				if orig in edge_val_keyframe:
					del edge_val_keyframe[orig]

	def _snap_keyframe_from_delta(
		self,
		then: tuple[str, int, int],
		now: tuple[str, int, int],
		delta: DeltaDict,
	) -> None:
		assert then[0] == now[0]
		if then == now:
			return
		keyframe = self._get_keyframe(*then, rulebooks=False)
		graph_val_keyframe: dict[Key, GraphValDict] = keyframe["graph_val"]
		nodes_keyframe: dict[Key, GraphNodesDict] = keyframe["nodes"]
		node_val_keyframe: dict[Key, GraphNodeValDict] = keyframe["node_val"]
		edges_keyframe: dict[Key, GraphEdgesDict] = keyframe["edges"]
		edge_val_keyframe: dict[Key, GraphEdgeValDict] = keyframe["edge_val"]
		universal_keyframe = keyframe["universal"]
		rulebooks_keyframe = keyframe["rulebook"]
		triggers_keyframe = keyframe["triggers"]
		prereqs_keyframe = keyframe["prereqs"]
		actions_keyframe = keyframe["actions"]
		neighborhoods_keyframe = keyframe["neighborhood"]
		bigs = keyframe["big"]
		characters_rulebooks_keyframe = (
			self._characters_rulebooks_cache.get_keyframe(*then)
		)
		units_rulebooks_keyframe = self._units_rulebooks_cache.get_keyframe(
			*then
		)
		characters_things_rulebooks_keyframe = (
			self._characters_things_rulebooks_cache.get_keyframe(*then)
		)
		characters_places_rulebooks_keyframe = (
			self._characters_places_rulebooks_cache.get_keyframe(*then)
		)
		characters_portals_rulebooks_keyframe = (
			self._characters_portals_rulebooks_cache.get_keyframe(*then)
		)
		for k, v in delta.get("universal", {}).items():
			if v is None:
				if k in universal_keyframe:
					del universal_keyframe[k]
			else:
				universal_keyframe[k] = v
		if "rulebooks" in delta:
			rulebooks_keyframe.update(delta["rulebooks"])
		for rule, funcs in delta.get("rules", {}).items():
			triggers_keyframe[rule] = funcs.get(
				"triggers", triggers_keyframe.get(rule, [])
			)
			prereqs_keyframe[rule] = funcs.get(
				"prereqs", prereqs_keyframe.get(rule, [])
			)
			actions_keyframe[rule] = funcs.get(
				"actions", actions_keyframe.get(rule, [])
			)
			if "neighborhood" in funcs:
				neighborhoods_keyframe[rule] = funcs["neighborhood"]
			if "big" in funcs:
				bigs[rule] = funcs["big"]
		things_keyframe = {}
		nodes_rulebooks_keyframe = {}
		portals_rulebooks_keyframe = {}
		units_keyframe = {}
		for graph in (
			set(self._graph_cache.iter_keys(*then)).union(delta.keys())
			- self.illegal_graph_names
		):
			delt = delta.get(graph, {})
			if delt is None:
				continue
			try:
				noderbs = nodes_rulebooks_keyframe[graph] = (
					self._nodes_rulebooks_cache.get_keyframe(graph, *then)
				)
			except KeyframeError:
				noderbs = nodes_rulebooks_keyframe[graph] = {}
			try:
				portrbs = portals_rulebooks_keyframe[graph] = (
					self._portals_rulebooks_cache.get_keyframe(graph, *then)
				)
			except KeyframeError:
				portrbs = portals_rulebooks_keyframe[graph] = {}
			try:
				charunit = units_keyframe[graph] = (
					self._unitness_cache.get_keyframe(graph, *then, copy=True)
				)
			except KeyframeError:
				charunit = units_keyframe[graph] = {}
			try:
				locs = things_keyframe[graph] = (
					self._things_cache.get_keyframe(graph, *then, copy=True)
				)
			except KeyframeError:
				locs = things_keyframe[graph] = {}
			try:
				conts = {
					key: set(value)
					for (key, value) in self._node_contents_cache.get_keyframe(
						graph, *then, copy=True
					).items()
				}
			except KeyframeError:
				conts = {}
			if graph not in node_val_keyframe:
				node_val_keyframe[graph] = {}
			if graph not in nodes_keyframe:
				nodes_keyframe[graph] = {}
			self._apply_unit_delta(charunit, delt.pop("units", {}) or {})
			self._apply_node_delta(
				graph,
				node_val_keyframe.setdefault(graph, {}),
				nodes_keyframe.setdefault(graph, {}),
				noderbs,
				locs,
				conts,
				delt.pop("node_val", {}) or {},
				delt.pop("nodes", {}) or {},
			)
			self._apply_edge_delta(
				graph,
				edge_val_keyframe.setdefault(graph, {}),
				edges_keyframe.setdefault(graph, {}),
				portrbs,
				delt.pop("edge_val", {}) or {},
				delt.pop("edges", {}) or {},
			)
			self._apply_graph_val_delta(
				graph,
				graph_val_keyframe.setdefault(graph, {}),
				characters_rulebooks_keyframe,
				units_rulebooks_keyframe,
				characters_things_rulebooks_keyframe,
				characters_places_rulebooks_keyframe,
				characters_portals_rulebooks_keyframe,
				delt,
			)
			if graph not in edge_val_keyframe:
				edge_val_keyframe[graph] = {}
			if graph not in edges_keyframe:
				edges_keyframe[graph] = {}
			self._unitness_cache.set_keyframe(graph, *now, charunit)
			self._things_cache.set_keyframe(graph, *now, locs)
			self._node_contents_cache.set_keyframe(
				graph,
				*now,
				{key: frozenset(value) for (key, value) in conts.items()},
			)
			self._nodes_rulebooks_cache.set_keyframe(graph, *now, noderbs)
			self._portals_rulebooks_cache.set_keyframe(graph, *now, portrbs)
			self._nodes_cache.set_keyframe(graph, *now, nodes_keyframe[graph])
			self._node_val_cache.set_keyframe(
				graph, *now, node_val_keyframe[graph]
			)
			self._edges_cache.set_keyframe(graph, *now, edges_keyframe[graph])
			self._edge_val_cache.set_keyframe(
				graph, *now, edge_val_keyframe[graph]
			)
			self._graph_val_cache.set_keyframe(
				graph, *now, graph_val_keyframe[graph]
			)
		self._characters_rulebooks_cache.set_keyframe(
			*now, characters_rulebooks_keyframe
		)
		self._units_rulebooks_cache.set_keyframe(
			*now, units_rulebooks_keyframe
		)
		self._characters_things_rulebooks_cache.set_keyframe(
			*now, characters_things_rulebooks_keyframe
		)
		self._characters_places_rulebooks_cache.set_keyframe(
			*now, characters_places_rulebooks_keyframe
		)
		self._characters_portals_rulebooks_cache.set_keyframe(
			*now, characters_portals_rulebooks_keyframe
		)
		self._universal_cache.set_keyframe(*now, universal_keyframe)
		self._triggers_cache.set_keyframe(*now, triggers_keyframe)
		self._prereqs_cache.set_keyframe(*now, prereqs_keyframe)
		self._actions_cache.set_keyframe(*now, actions_keyframe)
		self._neighborhoods_cache.set_keyframe(*now, neighborhoods_keyframe)
		self._rule_bigness_cache.set_keyframe(*now, bigs)
		self._rulebooks_cache.set_keyframe(*now, rulebooks_keyframe)
		self.query.keyframe_extension_insert(
			*now,
			universal_keyframe,
			{
				"triggers": triggers_keyframe,
				"prereqs": prereqs_keyframe,
				"actions": actions_keyframe,
				"neighborhood": neighborhoods_keyframe,
				"big": bigs,
			},
			rulebooks_keyframe,
		)
		kfd = self._keyframes_dict
		kfs = self._keyframes_times
		kfsl = self._keyframes_loaded
		kfs.add(now)
		kfsl.add(now)
		self.query.keyframe_insert(*now)
		branch, turn, tick = now
		if branch not in kfd:
			kfd[branch] = {
				turn: {
					tick,
				}
			}
		elif turn not in kfd[branch]:
			kfd[branch][turn] = {
				tick,
			}
		else:
			kfd[branch][turn].add(tick)
		inskf = self.query.keyframe_graph_insert
		graphs_keyframe = {g: "DiGraph" for g in graph_val_keyframe}
		for graph in graphs_keyframe.keys() - self.illegal_graph_names:
			deltg = delta.get(graph, {})
			if deltg is None:
				del graphs_keyframe[graph]
				continue
			combined_node_val_keyframe = {
				node: val.copy()
				for (node, val) in node_val_keyframe.get(graph, {}).items()
			}
			for node, loc in things_keyframe.get(graph, {}).items():
				if loc is None:
					continue
				if node in combined_node_val_keyframe:
					combined_node_val_keyframe[node]["location"] = loc
				else:
					combined_node_val_keyframe[node] = {"location": loc}
			for node, rb in nodes_rulebooks_keyframe.get(graph, {}).items():
				if node in combined_node_val_keyframe:
					combined_node_val_keyframe[node]["rulebook"] = rb
				elif node in nodes_keyframe[graph]:
					combined_node_val_keyframe[node] = {"rulebook": rb}
			for node, ex in nodes_keyframe.get(graph, {}).items():
				if ex and node not in combined_node_val_keyframe:
					combined_node_val_keyframe[node] = {
						"rulebook": (graph, node)
					}
			combined_edge_val_keyframe = {
				orig: {dest: val.copy() for (dest, val) in dests.items()}
				for (orig, dests) in edge_val_keyframe.get(graph, {}).items()
			}
			for orig, dests in portals_rulebooks_keyframe.get(
				graph, {}
			).items():
				for dest, rb in dests.items():
					if (
						orig not in edges_keyframe[graph]
						or dest not in edges_keyframe[graph][orig]
					):
						continue
					combined_edge_val_keyframe.setdefault(orig, {}).setdefault(
						dest, {}
					)["rulebook"] = rb
			for orig, dests in edges_keyframe.get(graph, {}).items():
				for dest, ex in dests.items():
					if ex and (
						orig not in combined_edge_val_keyframe
						or dest not in combined_edge_val_keyframe[orig]
					):
						combined_edge_val_keyframe.setdefault(
							orig, {}
						).setdefault(dest, {})
			combined_graph_val_keyframe = graph_val_keyframe.get(
				graph, {}
			).copy()
			combined_graph_val_keyframe["character_rulebook"] = (
				characters_rulebooks_keyframe[graph]
			)
			combined_graph_val_keyframe["unit_rulebook"] = (
				units_rulebooks_keyframe[graph]
			)
			combined_graph_val_keyframe["character_thing_rulebook"] = (
				characters_things_rulebooks_keyframe[graph]
			)
			combined_graph_val_keyframe["character_place_rulebook"] = (
				characters_places_rulebooks_keyframe[graph]
			)
			combined_graph_val_keyframe["character_portal_rulebook"] = (
				characters_portals_rulebooks_keyframe[graph]
			)
			combined_graph_val_keyframe["units"] = units_keyframe[graph]
			inskf(
				graph,
				*now,
				combined_node_val_keyframe,
				combined_edge_val_keyframe,
				combined_graph_val_keyframe,
			)
		self._graph_cache.set_keyframe(*now, graphs_keyframe)

	def _recurse_delta_keyframes(self, branch, turn, tick):
		"""Make keyframes until we have one in the current branch"""
		time_from = branch, turn, tick
		kfd = self._keyframes_dict
		if time_from[0] in kfd:
			# could probably avoid these sorts by restructuring kfd
			for turn in sorted(kfd[time_from[0]].keys(), reverse=True):
				if turn < time_from[1]:
					return time_from[0], turn, max(kfd[time_from[0]][turn])
				elif turn == time_from[1]:
					for tick in sorted(kfd[time_from[0]][turn], reverse=True):
						if time_from[2] <= tick:
							return time_from[0], turn, tick
		parent, branched_turn_from, branched_tick_from, turn_to, tick_to = (
			self._branches_d[time_from[0]]
		)
		if parent is None:
			if (
				branch,
				branched_turn_from,
				branched_tick_from,
			) in self._keyframes_times:
				self._get_keyframe(
					branch, branched_turn_from, branched_tick_from, silent=True
				)
				return branch, branched_turn_from, branched_tick_from
			elif branch in self._keyframes_dict:
				for r in sorted(self._keyframes_dict[branch], reverse=True):
					if r <= turn:
						t = max(self._keyframes_dict[branch][r])
						self._get_keyframe(branch, r, t, silent=True)
						return branch, r, t
			self._snap_keyframe_de_novo(*time_from)
			return time_from
		else:
			(parent, turn_from, tick_from) = self._recurse_delta_keyframes(
				parent, branched_turn_from, branched_tick_from
			)
			if (
				parent,
				branched_turn_from,
				branched_tick_from,
			) not in self._keyframes_times:
				self._get_keyframe(parent, turn_from, tick_from)
				self._snap_keyframe_from_delta(
					(parent, turn_from, tick_from),
					(parent, branched_turn_from, branched_tick_from),
					self._get_branch_delta(
						parent,
						turn_from,
						tick_from,
						branched_turn_from,
						branched_tick_from,
					),
				)
			if (
				time_from[0],
				branched_turn_from,
				branched_tick_from,
			) not in self._keyframes_times:
				self._get_keyframe(
					parent, branched_turn_from, branched_tick_from, silent=True
				)
				assert (
					parent,
					branched_turn_from,
					branched_tick_from,
				) in self._keyframes_loaded
				self._alias_kf(
					parent,
					time_from[0],
					branched_turn_from,
					branched_tick_from,
				)
		return time_from[0], branched_turn_from, branched_tick_from

	def _node_exists(self, character: CharName, node: NodeName) -> bool:
		retrieve, btt = self._node_exists_stuff
		args = (character, node) + btt()
		retrieved = retrieve(args)
		return retrieved is not None and not isinstance(retrieved, Exception)

	@world_locked
	def _exist_node(self, character: Key, node: Key, exist=True) -> None:
		nbtt, exist_node, store = self._exist_node_stuff
		branch, turn, tick = nbtt()
		exist_node(character, node, branch, turn, tick, exist)
		store(character, node, branch, turn, tick, exist)
		if exist:
			self._nodes_rulebooks_cache.store(
				character, node, branch, turn, tick, (character, node)
			)
			self.query.set_node_rulebook(
				character, node, branch, turn, tick, (character, node)
			)

	def _edge_exists(
		self, character: Key, orig: Key, dest: Key, idx=0
	) -> bool:
		retrieve, btt = self._edge_exists_stuff
		args = (character, orig, dest, idx) + btt()
		retrieved = retrieve(args)
		return retrieved is not None and not isinstance(retrieved, Exception)

	@world_locked
	def _exist_edge(
		self, character: Key, orig: Key, dest: Key, idx=0, exist=True
	) -> None:
		nbtt, exist_edge, store = self._exist_edge_stuff
		branch, turn, tick = nbtt()
		exist_edge(
			character, orig, dest, idx, branch, turn, tick, exist or False
		)
		store(character, orig, dest, idx, branch, turn, tick, exist)
		if (character, orig, dest) in self._edge_objs:
			del self._edge_objs[character, orig, dest]
		if exist:
			self._portals_rulebooks_cache.store(
				character,
				orig,
				dest,
				branch,
				turn,
				tick,
				(character, orig, dest),
			)
			self.query.set_portal_rulebook(
				character,
				orig,
				dest,
				branch,
				turn,
				tick,
				(character, orig, dest),
			)

	def _call_in_subprocess(
		self,
		uid,
		method,
		future: Future,
		*args,
		update=True,
		**kwargs,
	):
		i = uid % len(self._worker_inputs)
		uidbytes = uid.to_bytes(8, "little")
		argbytes = zlib.compress(self.pack((method, args, kwargs)))
		with self._worker_locks[i]:
			if update:
				self._update_worker_process_state(i, lock=False)
			self._worker_inputs[i].send_bytes(uidbytes + argbytes)
			output = self._worker_outputs[i].recv_bytes()
		got_uid = int.from_bytes(output[:8], "little")
		result = self.unpack(zlib.decompress(output[8:]))
		assert got_uid == uid
		self._how_many_futs_running -= 1
		del self._uid_to_fut[uid]
		if isinstance(result, Exception):
			future.set_exception(result)
		else:
			future.set_result(result)

	def _build_loading_windows(
		self,
		branch_from: str,
		turn_from: int,
		tick_from: int,
		branch_to: str,
		turn_to: int | None,
		tick_to: int | None,
	) -> list[tuple[str, int, int, int, int]]:
		"""Return windows of time I've got to load

		In order to have a complete timeline between these points.

		Returned windows are in reverse chronological order.

		"""
		if branch_from == branch_to:
			return [(branch_from, turn_from, tick_from, turn_to, tick_to)]
		windows = []
		if turn_to is None:
			branch1 = self.branch_parent(branch_to)
			turn1, tick1 = self._branch_start(branch_to)
			windows.append(
				(
					branch_to,
					turn1,
					tick1,
					None,
					None,
				)
			)
			parentage_iter = self._iter_parent_btt(branch1, turn1, tick1)
		else:
			parentage_iter = self._iter_parent_btt(branch_to, turn_to, tick_to)
			branch1, turn1, tick1 = next(parentage_iter)
		for branch0, turn0, tick0 in parentage_iter:
			windows.append((branch1, turn0, tick0, turn1, tick1))
			(branch1, turn1, tick1) = (branch0, turn0, tick0)
			if branch0 == branch_from:
				windows.append((branch0, turn_from, tick_from, turn0, tick0))
				break
		else:
			raise HistoricKeyError("Couldn't build sensible loading windows")
		return windows

	def _keyframe_after(
		self, branch: Branch, turn: Turn, tick: Tick
	) -> Optional[Time]:
		if branch not in self._keyframes_dict:
			return None
		kfdb = self._keyframes_dict[branch]
		if turn in kfdb:
			ticks: set[Tick] = set(filter(partial(lt, tick), kfdb[turn]))
			if ticks:
				return branch, turn, min(ticks)
		turns: set[Turn] = set(filter(partial(lt, turn), kfdb.keys()))
		if turns:
			r = min(turns)
			return branch, r, min(kfdb[r])
		return None

	def _updload(self, branch, turn, tick):
		loaded = self._loaded
		if branch not in loaded:
			latekf = self._keyframe_after(branch, turn, tick)
			if latekf is None or latekf == (branch, turn, tick):
				loaded[branch] = (turn, tick, None, None)
			else:
				_, r, t = latekf
				loaded[branch] = (turn, tick, r, t)
			return
		(early_turn, early_tick, late_turn, late_tick) = loaded[branch]
		if None in (late_turn, late_tick):
			assert late_turn is late_tick is None
			if (turn, tick) < (early_turn, early_tick):
				(early_turn, early_tick) = (turn, tick)
		else:
			if (turn, tick) < (early_turn, early_tick):
				(early_turn, early_tick) = (turn, tick)
			if (late_turn, late_tick) < (turn, tick):
				(late_turn, late_tick) = (turn, tick)
		loaded[branch] = (early_turn, early_tick, late_turn, late_tick)

	@world_locked
	def load_between(
		self,
		branch: str,
		turn_from: int,
		tick_from: int,
		turn_to: int,
		tick_to: int,
	):
		if self._time_is_loaded_between(
			branch, turn_from, tick_from, turn_to, tick_to
		):
			return
		self._get_keyframe(branch, turn_from, tick_from, silent=True)
		noderows = []
		nodevalrows = []
		edgerows = []
		edgevalrows = []
		graphvalrows = []
		graphsrows = list(
			self.query.graphs_types(
				branch, turn_from, tick_from, turn_to, tick_to
			)
		)
		self._graph_cache.load(graphsrows)
		loaded_graphs = self.query.load_windows(
			[(branch, turn_from, tick_from, turn_to, tick_to)]
		)
		for graph, loaded in loaded_graphs.items():
			match graph:
				case "universals":
					self._universal_cache.load(loaded)
				case "rulebooks":
					self._rulebooks_cache.load(loaded)
				case "rule_triggers":
					self._triggers_cache.load(loaded)
				case "rule_prereqs":
					self._prereqs_cache.load(loaded)
				case "rule_actions":
					self._actions_cache.load(loaded)
				case "rule_neighborhoods":
					self._neighborhoods_cache.load(loaded)
				case "rule_big":
					self._rule_bigness_cache.load(loaded)
				case _:
					noderows.extend(loaded["nodes"])
					edgerows.extend(loaded["edges"])
					nodevalrows.extend(loaded["node_val"])
					edgevalrows.extend(loaded["edge_val"])
					graphvalrows.extend(loaded["graph_val"])
					if things := loaded.get("things"):
						self._things_cache.load(things)
					if crb := loaded.get("character_rulebook"):
						self._characters_rulebooks_cache.load(crb)
					if urb := loaded.get("unit_rulebook"):
						self._units_rulebooks_cache.load(urb)
					if cthrb := loaded.get("character_thing_rulebook"):
						self._characters_things_rulebooks_cache.load(cthrb)
					if cprb := loaded.get("character_place_rulebook"):
						self._characters_places_rulebooks_cache.load(cprb)
					if cporb := loaded.get("character_portal_rulebook"):
						self._characters_portals_rulebooks_cache.load(cporb)
					if nrb := loaded.get("node_rulebook"):
						self._nodes_rulebooks_cache.load(nrb)
					if porb := loaded.get("portal_rulebook"):
						self._portals_rulebooks_cache.load(porb)
					loaded_graphs[graph] = loaded
		self._nodes_cache.load(noderows)
		self._node_val_cache.load(nodevalrows)
		self._edges_cache.load(edgerows)
		self._edge_val_cache.load(edgevalrows)
		self._graph_val_cache.load(graphvalrows)
		return loaded_graphs

	@world_locked
	def unload(self) -> None:
		"""Remove everything from memory that can be removed."""
		# If we're not connected to some database, we can't unload anything
		# without losing data
		if isinstance(self.query, NullQueryEngine):
			return
		# find the slices of time that need to stay loaded
		branch, turn, tick = self._btt()
		iter_parent_btt = self._iter_parent_btt
		kfd = self._keyframes_dict
		if not kfd:
			return
		loaded = self._loaded
		to_keep = {}
		# Find a path to the latest past keyframe we can use. Keep things
		# loaded from there to here.
		for past_branch, past_turn, past_tick in iter_parent_btt(
			branch, turn, tick
		):
			if past_branch not in loaded:
				continue  # nothing happened in this branch i guess
			early_turn, early_tick, late_turn, late_tick = loaded[past_branch]
			if None in (late_turn, late_tick):
				assert late_turn is late_tick is None
				late_turn, late_tick = self._branch_end(past_branch)
			if past_branch in kfd:
				for kfturn, kfticks in kfd[past_branch].items():
					# this can't possibly perform very well.
					# Maybe I need another loadedness dict that gives the two
					# keyframes I am between and gets upkept upon time travel
					for kftick in kfticks:
						if (
							(early_turn, early_tick)
							<= (kfturn, kftick)
							<= (late_turn, late_tick)
						):
							if (
								kfturn < turn
								or (kfturn == turn and kftick < tick)
							) and (
								kfturn > early_turn
								or (
									kfturn == early_turn
									and kftick > early_tick
								)
							):
								early_turn, early_tick = kfturn, kftick
							elif (
								kfturn > turn
								or (kfturn == turn and kftick >= tick)
							) and (
								kfturn < late_turn
								or (kfturn == late_turn and kftick < late_tick)
							):
								late_turn, late_tick = kfturn, kftick
				to_keep[past_branch] = (
					early_turn,
					early_tick,
					*max(((past_turn, past_tick), (late_turn, late_tick))),
				)
				break
			else:
				to_keep[past_branch] = (
					early_turn,
					early_tick,
					late_turn,
					late_tick,
				)
		if not to_keep:
			# unloading literally everything would make the game unplayable,
			# so don't
			if hasattr(self, "warning"):
				self.warning("Not unloading, due to lack of keyframes")
			return
		caches = self._caches
		kf_to_keep = set()
		times_unloaded = set()
		for past_branch, (
			early_turn,
			early_tick,
			late_turn,
			late_tick,
		) in to_keep.items():
			# I could optimize this with windowdicts
			if early_turn == late_turn:
				if (
					past_branch in self._keyframes_dict
					and early_turn in self._keyframes_dict[past_branch]
				):
					for tick in self._keyframes_dict[past_branch][early_turn]:
						if early_tick <= tick <= late_tick:
							kf_to_keep.add((past_branch, early_turn, tick))
			else:
				if past_branch in self._keyframes_dict:
					for turn, ticks in self._keyframes_dict[
						past_branch
					].items():
						if turn < early_turn or late_turn < turn:
							continue
						elif early_turn == turn:
							for tick in ticks:
								if early_tick <= tick:
									kf_to_keep.add((past_branch, turn, tick))
						elif turn == late_turn:
							for tick in ticks:
								if tick <= late_tick:
									kf_to_keep.add((past_branch, turn, tick))
						else:
							kf_to_keep.update(
								(past_branch, turn, tick) for tick in ticks
							)
			kf_to_keep &= self._keyframes_loaded
			for cache in caches:
				cache.truncate(past_branch, early_turn, early_tick, "backward")
				cache.truncate(past_branch, late_turn, late_tick, "forward")
				if not hasattr(cache, "keyframe"):
					continue
				for graph, branches in cache.keyframe.items():
					turns = branches[past_branch]
					turns_truncated = turns.truncate(late_turn, "forward")
					if late_turn in turns:
						late = turns[late_turn]
						times_unloaded.update(
							(past_branch, late_turn, t)
							for t in late.truncate(late_tick, "forward")
						)
					turns_truncated.update(
						turns.truncate(early_turn, "backward")
					)
					times_unloaded.update(
						(past_branch, turn_deleted, tick_deleted)
						for turn_deleted in self._keyframes_dict[
							past_branch
						].keys()
						& turns_truncated
						for tick_deleted in self._keyframes_dict[past_branch][
							turn_deleted
						]
					)
					if early_turn in turns:
						early = turns[early_turn]
						times_unloaded.update(
							(past_branch, early_turn, t)
							for t in early.truncate(early_tick, "backward")
						)
					unloaded_wrongly = times_unloaded & kf_to_keep
					assert not unloaded_wrongly, unloaded_wrongly
		self._keyframes_loaded.clear()
		self._keyframes_loaded.update(kf_to_keep)
		loaded.update(to_keep)
		for branch in set(loaded).difference(to_keep):
			for cache in caches:
				cache.remove_branch(branch)
			del loaded[branch]

	def _time_is_loaded(
		self, branch: Branch, turn: Turn = None, tick: Tick = None
	) -> bool:
		loaded = self._loaded
		if branch not in loaded:
			return False
		if turn is None:
			if tick is not None:
				raise ValueError("Need both or neither of turn and tick")
			return True
		if tick is None:
			(past_turn, _, future_turn, _) = loaded[branch]
			if future_turn is None:
				return past_turn <= turn
			return past_turn <= turn <= future_turn
		else:
			early_turn, early_tick, late_turn, late_tick = loaded[branch]
			if late_turn is None:
				assert late_tick is None
				return (early_turn, early_tick) <= (turn, tick)
			return (
				(early_turn, early_tick)
				<= (turn, tick)
				<= (late_turn, late_tick)
			)

	def _time_is_loaded_between(
		self,
		branch: Branch,
		turn_from: Turn,
		tick_from: Tick,
		turn_to: Turn,
		tick_to: Tick,
	) -> bool:
		"""Return whether we have all time in this window in memory"""
		loaded = self._loaded
		if branch not in loaded:
			return False
		early_turn, early_tick, late_turn, late_tick = loaded[branch]
		if (turn_from, tick_from) < (early_turn, early_tick):
			return False
		if None in (late_turn, late_tick):
			return True
		elif (late_turn, late_tick) < (turn_to, tick_to):
			return False
		return True

	def _build_keyframe_window(
		self, branch: Branch, turn: Turn, tick: Tick, loading=False
	) -> tuple[Time | None, Time | None]:
		"""Return a pair of keyframes that contain the given moment

		They give the smallest contiguous span of time I can reasonably load.

		"""
		branch_now = branch
		turn_now = turn
		tick_now = tick
		latest_past_keyframe: Optional[Time] = None
		earliest_future_keyframe: Optional[Time] = None
		branch_parents = self._branch_parents
		cache = self._keyframes_times if loading else self._keyframes_loaded
		for branch, turn, tick in cache:
			# Figure out the latest keyframe that is earlier than the present
			# moment, and the earliest keyframe that is later than the
			# present moment, for each graph. Can I avoid iterating over the
			# entire keyframes table, somehow?
			if branch == branch_now:
				if turn < turn_now:
					if latest_past_keyframe:
						(late_branch, late_turn, late_tick) = (
							latest_past_keyframe
						)
						if (
							late_branch != branch
							or late_turn < turn
							or (late_turn == turn and late_tick < tick)
						):
							latest_past_keyframe = (branch, turn, tick)
					else:
						latest_past_keyframe = (branch, turn, tick)
				elif turn > turn_now:
					if earliest_future_keyframe:
						(early_branch, early_turn, early_tick) = (
							earliest_future_keyframe
						)
						if (
							early_branch != branch
							or early_turn > turn
							or (early_turn == turn and early_tick > tick)
						):
							earliest_future_keyframe = (branch, turn, tick)
					else:
						earliest_future_keyframe = (branch, turn, tick)
				elif tick < tick_now:
					if latest_past_keyframe:
						(late_branch, late_turn, late_tick) = (
							latest_past_keyframe
						)
						if (
							late_branch != branch
							or late_turn < turn
							or (late_turn == turn and late_tick < tick)
						):
							latest_past_keyframe = (branch, turn, tick)
					else:
						latest_past_keyframe = (branch, turn, tick)
				elif tick > tick_now:
					if earliest_future_keyframe:
						(early_branch, early_turn, early_tick) = (
							earliest_future_keyframe
						)
						if (
							early_branch != branch
							or early_turn > turn
							or (early_turn == turn and early_tick > tick)
						):
							earliest_future_keyframe = (branch, turn, tick)
					else:
						earliest_future_keyframe = (branch, turn, tick)
				else:
					latest_past_keyframe = (branch, turn, tick)
			elif branch in branch_parents[branch_now]:
				if latest_past_keyframe:
					(late_branch, late_turn, late_tick) = latest_past_keyframe
					if branch == late_branch:
						if turn > late_turn or (
							turn == late_turn and tick > late_tick
						):
							latest_past_keyframe = (branch, turn, tick)
					elif late_branch in branch_parents[branch]:
						latest_past_keyframe = (branch, turn, tick)
				else:
					latest_past_keyframe = (branch, turn, tick)
		(branch, turn, tick) = (branch_now, turn_now, tick_now)
		if not loading or branch not in self._loaded:
			return latest_past_keyframe, earliest_future_keyframe
		if (
			earliest_future_keyframe
			and earliest_future_keyframe[1:] < self._loaded[branch][:2]
		):
			earliest_future_keyframe = (branch, *self._loaded[branch][:2])
		if (
			latest_past_keyframe
			and None not in self._loaded[branch][2:]
			and self._loaded[branch][2:] < latest_past_keyframe[1:]
		):
			latest_past_keyframe = (branch, *self._loaded[branch][2:])
		return latest_past_keyframe, earliest_future_keyframe

	@world_locked
	def snap_keyframe(
		self, silent=False, update_worker_processes=True
	) -> dict | None:
		"""Make a copy of the complete state of the world.

		You need to do this occasionally in order to keep time travel
		performant.

		The keyframe will be saved to the database at the next call to
		``flush``.

		Return the keyframe by default. With ``silent=True``,
		return ``None``. This is a little faster, and uses a little less
		memory.

		"""
		branch, turn, tick = self._btt()
		if (branch, turn, tick) in self._keyframes_times:
			if silent:
				return None
			return self._get_keyframe(branch, turn, tick)
		if not (self._branch_start() <= (turn, tick) <= self._branch_end()):
			raise OutOfTimelineError("Don't snap keyframes in plans")
		kfd = self._keyframes_dict
		the_kf: tuple[str, int, int] = None
		if branch in kfd:
			# I could probably avoid sorting these by using windowdicts
			for trn in sorted(kfd[branch].keys(), reverse=True):
				if trn < turn:
					the_kf = (branch, trn, max(kfd[branch][trn]))
					break
				elif trn == turn:
					for tck in sorted(kfd[branch][trn], reverse=True):
						if tck <= tick:
							the_kf = (branch, trn, tck)
							break
				if the_kf is not None:
					break
		if the_kf is None:
			parent = self.branch_parent(branch)
			if parent is None:
				self._snap_keyframe_de_novo(branch, turn, tick)
				if silent:
					return None
				else:
					return self._get_kf(branch, turn, tick)
			the_kf = self._recurse_delta_keyframes(branch, turn, tick)
		if the_kf not in self._keyframes_loaded:
			self._get_keyframe(*the_kf, silent=True)
		if the_kf != (branch, turn, tick):
			if the_kf[0] != branch:
				self._alias_kf(the_kf[0], branch, turn, tick)
			self._snap_keyframe_from_delta(
				the_kf,
				(branch, turn, tick),
				self._get_branch_delta(*the_kf, turn, tick),
			)
		if silent:
			return None
		ret = self._get_kf(branch, turn, tick)
		if hasattr(self, "_worker_processes") and update_worker_processes:
			self._update_all_worker_process_states(clobber=True)
		return ret

	@world_locked
	def _read_at(
		self, branch: Branch, turn: Branch, tick: Branch
	) -> tuple[
		Time | None,
		Time | None,
		list,
		dict,
	]:
		latest_past_keyframe: Time | None
		earliest_future_keyframe: Time | None
		branch_now, turn_now, tick_now = branch, turn, tick
		(latest_past_keyframe, earliest_future_keyframe) = (
			self._build_keyframe_window(
				branch_now,
				turn_now,
				tick_now,
				loading=True,
			)
		)
		# If branch is a descendant of branch_now, don't load the keyframe
		# there, because then we'd potentially be loading keyframes from any
		# number of possible futures, and we're trying to be conservative
		# about what we load. If neither branch is an ancestor of the other,
		# we can't use the keyframe for this load

		if latest_past_keyframe is None:
			if earliest_future_keyframe is None:
				return (
					None,
					None,
					list(
						self.query.graphs_types(
							self.query.globl["main_branch"], 0, 0
						)
					),
					self.query.load_windows(
						[(self.query.globl["main_branch"], 0, 0, None, None)]
					),
				)
			else:
				windows = self._build_loading_windows(
					self.query.globl["main_branch"], 0, 0, branch, turn, tick
				)
		else:
			past_branch, past_turn, past_tick = latest_past_keyframe
			if earliest_future_keyframe is None:
				# Load data from the keyframe to now
				windows = self._build_loading_windows(
					past_branch,
					past_turn,
					past_tick,
					branch,
					None,
					None,
				)
			else:
				# Load data between the two keyframes
				(future_branch, future_turn, future_tick) = (
					earliest_future_keyframe
				)
				windows = self._build_loading_windows(
					past_branch,
					past_turn,
					past_tick,
					future_branch,
					future_turn,
					future_tick,
				)
		graphs_types = []
		for window in windows:
			graphs_types.extend(self.query.graphs_types(*window))
		return (
			latest_past_keyframe,
			earliest_future_keyframe,
			graphs_types,
			self.query.load_windows(windows),
		)

	@world_locked
	def load_at(
		self, branch: Branch, turn: Turn, tick: Tick | None = None
	) -> None:
		if tick is None:
			tick = self._turn_end[branch, turn]
		if self._time_is_loaded(branch, turn, tick):
			return
		with garbage():
			self._load(*self._read_at(branch, turn, tick))

	def _load(
		self,
		latest_past_keyframe: Time | None,
		earliest_future_keyframe: tuple[str, int, int] | None,
		graphs_rows: list,
		loaded: dict,
	):
		"""Load history data at the given time

		Will load the keyframe prior to that time, and all history
		data following, up to (but not including) the keyframe thereafter.

		"""
		if latest_past_keyframe:
			self._get_keyframe(*latest_past_keyframe, silent=True)

		if universals := loaded.pop("universals", None):
			self._universal_cache.load(universals)
		if rulebooks := loaded.pop("rulebooks", None):
			self._rulebooks_cache.load(rulebooks)
		if rule_triggers := loaded.pop("rule_triggers", None):
			self._triggers_cache.load(rule_triggers)
		if rule_prereqs := loaded.pop("rule_prereqs", None):
			self._prereqs_cache.load(rule_prereqs)
		if rule_actions := loaded.pop("rule_actions", None):
			self._actions_cache.load(rule_actions)
		if rule_neighborhoods := loaded.pop("rule_neighborhoods", None):
			self._neighborhoods_cache.load(rule_neighborhoods)
		if rule_big := loaded.pop("rule_big", None):
			self._rule_bigness_cache.load(rule_big)
		for loaded_graph, data in loaded.items():
			assert isinstance(data, dict)
			if data.get("things"):
				self._things_cache.load(data["things"])
			if data.get("character_rulebook"):
				self._characters_rulebooks_cache.load(
					data["character_rulebook"]
				)
			if data.get("unit_rulebook"):
				self._units_rulebooks_cache.load(data["unit_rulebook"])
			if data.get("character_thing_rulebook"):
				self._characters_things_rulebooks_cache.load(
					data["character_thing_rulebook"]
				)
			if data.get("character_place_rulebook"):
				self._characters_places_rulebooks_cache.load(
					data["character_place_rulebook"]
				)
			if data.get("character_portal_rulebook"):
				self._characters_portals_rulebooks_cache.load(
					data["character_portal_rulebook"]
				)
			if data.get("node_rulebook"):
				self._nodes_rulebooks_cache.load(data["node_rulebook"])
			if data.get("portal_rulebook"):
				self._portals_rulebooks_cache.load(data["portal_rulebook"])

		self._graph_cache.load(graphs_rows)
		noderows = []
		edgerows = []
		nodevalrows = []
		edgevalrows = []
		graphvalrows = []
		for graph, graph_loaded in loaded.items():
			noderows.extend(graph_loaded["nodes"])
			edgerows.extend(graph_loaded["edges"])
			nodevalrows.extend(graph_loaded["node_val"])
			edgevalrows.extend(graph_loaded["edge_val"])
			graphvalrows.extend(graph_loaded["graph_val"])

		self._graph_cache.load(graphs_rows)
		self._nodes_cache.load(noderows)
		self._edges_cache.load(edgerows)
		self._graph_val_cache.load(graphvalrows)
		self._node_val_cache.load(nodevalrows)
		self._edge_val_cache.load(edgevalrows)

	def turn_end(self, branch: Branch = None, turn: Turn = None) -> int:
		branch = branch or self._obranch
		turn = turn or self._oturn
		return self._turn_end[branch, turn]

	def turn_end_plan(self, branch: Branch = None, turn: Turn = None):
		branch = branch or self._obranch
		turn = turn or self._oturn
		return self._turn_end_plan[branch, turn]

	def submit(
		self, fn: FunctionType | MethodType, /, *args, **kwargs
	) -> Future:
		if fn.__module__ not in {
			"function",
			"method",
			"trigger",
			"prereq",
			"action",
		}:
			raise ValueError(
				"Function is not stored in this lisien engine. "
				"Use, eg., the engine's attribute `function` to store it."
			)
		uid = self._top_uid
		if hasattr(self, "_worker_processes"):
			ret = Future()
			ret._t = Thread(
				target=self._call_in_subprocess,
				args=(uid, fn, ret, *args),
				kwargs=kwargs,
			)
			self._uid_to_fut[uid] = ret
			self._futs_to_start.put(ret)
		elif hasattr(self, "_osc_clients"):
			ret = Future()
			ret._t = Thread(
				target=self._call_in_service,
				args=(uid, fn, ret, *args),
				kwargs=kwargs,
			)
			self._uid_to_fut[uid] = ret
			self._futs_to_start.put(ret)
		else:
			ret = fake_submit(fn, *args, **kwargs)
		ret.uid = uid
		self._top_uid += 1
		return ret

	def _manage_futs(self):
		while True:
			while self._how_many_futs_running < self._workers:
				try:
					fut = self._futs_to_start.get()
				except Empty:
					break
				if not fut.running() and fut.set_running_or_notify_cancel():
					fut._t.start()
					self._how_many_futs_running += 1
			sleep(0.001)

	def shutdown(self, wait=True, *, cancel_futures=False) -> None:
		if not hasattr(self, "_worker_processes") and not hasattr(
			self, "_osc_serv_thread"
		):
			return
		if cancel_futures:
			for fut in self._uid_to_fut.values():
				fut.cancel()
		if wait:
			futwait(self._uid_to_fut.values())
		self._uid_to_fut = {}
<<<<<<< HEAD
		if hasattr(self, "_worker_processes"):
			for i, (lock, pipein, pipeout, proc) in enumerate(
				zip(
					self._worker_locks,
					self._worker_inputs,
					self._worker_outputs,
					self._worker_processes,
				)
			):
				with lock:
					pipein.send_bytes(b"shutdown")
					proc.join(timeout=5)
					proc.close()
					pipein.close()
					pipeout.close()
			del self._worker_processes
		if hasattr(self, "_osc_serv_thread"):
			for client in self._osc_clients:
				client.send_message("/shutdown", [])
			self._osc_server.shutdown()
			self._osc_serv_thread.join()
			del self._osc_serv_thread
=======
		for i, (lock, pipein, pipeout, proc) in enumerate(
			zip(
				self._worker_locks,
				self._worker_inputs,
				self._worker_outputs,
				self._worker_processes,
			)
		):
			with lock:
				pipein.send_bytes(b"shutdown")
				recvd = pipeout.recv_bytes()
				if recvd != b"done":
					raise RuntimeError("Worker process wasn't done", i)
				pipein.close()
				pipeout.close()
				proc.join(timeout=5)
				if proc.exitcode is None:
					raise RuntimeError("Worker process didn't exit", i)
				if proc.exitcode != 0:
					raise RuntimeError(
						"Worker process didn't exit normally", i, proc.exitcode
					)
				proc.close()
				pipein.close()
				pipeout.close()
>>>>>>> 903f73c9

	def _detect_kf_interval_override(self):
		if self._planning:
			return True
		if getattr(self, "_no_kc", False):
			return True

	def _reimport_some_functions(self, some):
		if getattr(self, "_prefix", None) is not None:
			self._call_every_subprocess(f"_reimport_{some}")
		else:
			callables = {}
			for att in dir(getattr(self, some)):
				v = getattr(getattr(self.some), att)
				if callable(v):
					callables[att] = v
			self._call_every_subprocess(
				f"_replace_{some}_pkl", pickle.dumps(callables)
			)

	def _reimport_trigger_functions(self, *args, attr, **kwargs):
		if attr is not None:
			return
		self._reimport_some_functions("triggers")

	def _reimport_worker_functions(self, *args, attr, **kwargs):
		if attr is not None:
			return
		self._reimport_some_functions("functions")

	def _reimport_worker_methods(self, *args, attr, **kwargs):
		if attr is not None:
			return
		self._reimport_some_functions("methods")

	def _get_worker_kf_payload(self, uid: int = sys.maxsize) -> bytes:
		# I'm not using the uid at the moment, because this doesn't return anything
		plainstored = {}
		pklstored = {}
		for name, store in [
			("function", self.function),
			("method", self.method),
			("trigger", self.trigger),
			("prereq", self.prereq),
			("action", self.action),
		]:
			if hasattr(store, "iterplain") and callable(store.iterplain):
				plainstored[name] = dict(store.iterplain())
			else:
				pklstored[name] = pickle.dumps(store)
		return uid.to_bytes(8, "little") + zlib.compress(
			self.pack(
				(
					"_upd_from_game_start",
					(
						None,
						*self._btt(),
						(
							self.snap_keyframe(update_worker_processes=False),
							dict(self.eternal.items()),
							plainstored,
							pklstored,
						),
					),
					{},
				)
			)
		)

	def _call_any_subprocess(self, method: str | callable, *args, **kwargs):
		uid = self._top_uid
		self._top_uid += 1
		return self._call_in_subprocess(uid, method, *args, **kwargs)

	@contextmanager
	def _all_worker_locks_ctx(self):
		for lock in self._worker_locks:
			lock.acquire()
		yield
		for lock in self._worker_locks:
			lock.release()

	@staticmethod
	def _all_worker_locks(fn):
		@wraps(fn)
		def call_with_all_worker_locks(self, *args, **kwargs):
			with self._all_worker_locks_ctx():
				return fn(self, *args, **kwargs)

		return call_with_all_worker_locks

	@_all_worker_locks
	def _call_every_subprocess(self, method: str, *args, **kwargs):
		ret = []
		uids = []
		for _ in range(len(self._worker_processes)):
			uids.append(self._top_uid)
			uidbytes = self._top_uid.to_bytes(8, "little")
			argbytes = zlib.compress(self.pack((method, args, kwargs)))
			i = self._top_uid % len(self._worker_processes)
			self._top_uid += 1
			self._worker_inputs[i].send_bytes(uidbytes + argbytes)
		for uid in uids:
			i = uid % len(self._worker_processes)
			outbytes = self._worker_outputs[i].recv_bytes()
			got_uid = int.from_bytes(outbytes[:8], "little")
			assert got_uid == uid
			retval = self.unpack(zlib.decompress(outbytes[8:]))
			if isinstance(retval, Exception):
				raise retval
			ret.append(retval)
		return ret

	@world_locked
	def _init_graph(
		self,
		name: Key,
		type_s: str = "DiGraph",
		data: CharacterFacade | Graph | nx.Graph | dict | KeyframeTuple = None,
	) -> None:
		if name in self.illegal_graph_names:
			raise GraphNameError("Illegal name")
		now = self._btt()
		for rbcache, rbname in [
			(self._characters_rulebooks_cache, "character_rulebook"),
			(self._units_rulebooks_cache, "unit_rulebook"),
			(
				self._characters_things_rulebooks_cache,
				"character_thing_rulebook",
			),
			(
				self._characters_places_rulebooks_cache,
				"character_place_rulebook",
			),
			(
				self._characters_portals_rulebooks_cache,
				"character_portal_rulebook",
			),
		]:
			try:
				kf = rbcache.get_keyframe(*now)
			except KeyframeError:
				kf = {}
				for ch in self._graph_cache.iter_entities(*now):
					# may yield this very character
					try:
						kf[ch] = rbcache.retrieve(ch, *now)
					except KeyError:
						kf[ch] = (rbname, ch)
			kf[name] = (rbname, name)
			rbcache.set_keyframe(*now, kf)
		branch, turn, tick = self._btt()
		self._graph_cache.store(name, branch, turn, tick, type_s)
		self.snap_keyframe(silent=True, update_worker_processes=False)
		self.query.graphs_insert(name, branch, turn, tick, type_s)
		self._extend_branch(branch, turn, tick)
		if isinstance(data, DiGraph):
			nodes = data._nodes_state()
			edges = data._edges_state()
			val = data._val_state()
			self._snap_keyframe_de_novo_graph(
				name, branch, turn, tick, nodes, edges, val
			)
			self.query.keyframe_graph_insert(
				name, branch, turn, tick, nodes, edges, val
			)
		elif isinstance(data, nx.Graph):
			nodes = {k: v.copy() for (k, v) in data.nodes.items()}
			edges = {}
			for orig in data.adj:
				succs = edges[orig] = {}
				for dest, stats in data.adj[orig].items():
					succs[dest] = stats.copy()
			self._snap_keyframe_de_novo_graph(
				name,
				branch,
				turn,
				tick,
				nodes,
				edges,
				data.graph,
			)
			self.query.keyframe_graph_insert(
				name,
				branch,
				turn,
				tick,
				nodes,
				edges,
				data.graph,
			)
		elif isinstance(data, dict):
			try:
				data = nx.from_dict_of_dicts(data)
			except AttributeError:
				data = nx.from_dict_of_lists(data)
			nodes = {k: v.copy() for (k, v) in data.nodes.items()}
			edges = {}
			for orig in data.adj:
				succs = edges[orig] = {}
				for dest, stats in data.adj[orig].items():
					succs[dest] = stats.copy()
			self._snap_keyframe_de_novo_graph(
				name, branch, turn, tick, nodes, edges, {}
			)
			self.query.keyframe_graph_insert(
				name,
				branch,
				turn,
				tick,
				nodes,
				edges,
				{},
			)
		elif data is None:
			self._snap_keyframe_de_novo_graph(
				name, branch, turn, tick, {}, {}, {}
			)
			self.query.keyframe_graph_insert(
				name, branch, turn, tick, {}, {}, {}
			)
		else:
			if len(data) != 3 or not all(isinstance(d, dict) for d in data):
				raise TypeError("Invalid graph data")
			self._snap_keyframe_de_novo_graph(name, branch, turn, tick, *data)
			self.query.keyframe_graph_insert(name, branch, turn, tick, *data)
		if hasattr(self, "_worker_processes"):
			self._call_every_subprocess("_add_character", name, data)

	@world_locked
	def _complete_turn(self, branch: str, turn: int) -> None:
		self._extend_branch(branch, turn, self.turn_end_plan(branch, turn))
		self._turns_completed_d[branch] = turn
		self.query.complete_turn(
			branch, turn, discard_rules=not self.keep_rules_journal
		)

	def _get_last_completed_turn(self, branch: Branch) -> Turn | None:
		if branch not in self._turns_completed_d:
			return None
		return self._turns_completed_d[branch]

	def _load_graphs(self) -> None:
		for charn, branch, turn, tick, typ in self.query.characters():
			self._graph_cache.store(
				charn,
				branch,
				turn,
				tick,
				(typ if typ != "Deleted" else None),
			)
			self._graph_objs[charn] = self.char_cls(
				self, charn, init_rulebooks=False
			)

	def _make_node(self, graph: Character, node: Key) -> thing_cls | place_cls:
		if self._is_thing(graph.name, node):
			return self.thing_cls(graph, node)
		else:
			return self.place_cls(graph, node)

	def _make_edge(
		self,
		graph: Character,
		orig: Key,
		dest: Key,
		idx=0,
	) -> portal_cls:
		return self.portal_cls(graph, orig, dest)

	def _is_timespan_too_big(
		self, branch: str, turn_from: int, turn_to: int
	) -> bool:
		"""Return whether the changes between these turns are numerous enough that you might as well use the slow delta

		Somewhat imprecise.

		"""
		kfint = self.query.keyframe_interval
		if kfint is None:
			return False
		if turn_from == turn_to:
			return self._turn_end_plan[branch, turn_from] > kfint
		acc = 0
		for r in range(
			min((turn_from, turn_to)),
			max((turn_from, turn_to)),
		):
			acc += self._turn_end_plan[branch, r]
			if acc > kfint:
				return True
		return False

	def get_delta(
		self,
		time_from: Time | tuple[Branch, Turn],
		time_to: Time | tuple[Branch, Turn],
		slow: bool = False,
	) -> DeltaDict:
		"""Get a dictionary describing changes to the world.

		Most keys will be character names, and their values will be
		dictionaries of the character's stats' new values, with ``None``
		for deleted keys. Characters' dictionaries have special keys
		'nodes' and 'edges' which contain booleans indicating whether
		the node or edge has been created (True) or deleted (False), and 'node_val' and
		'edge_val' for the stats of those entities. For edges (also
		called portals) these dictionaries are two layers deep, keyed
		first by the origin, then by the destination.

		Characters also have special keys for the various rulebooks
		they have:

		* ``'character_rulebook'``
		* ``'unit_rulebook'``
		* ``'character_thing_rulebook'``
		* ``'character_place_rulebook'``
		* ``'character_portal_rulebook'``

		And each node and edge may have a 'rulebook' stat of its own.
		If a node is a thing, it gets a 'location'; when the 'location'
		is deleted, that means it's back to being a place.

		Keys at the top level that are not character names:

		* ``'rulebooks'``, a dictionary keyed by the name of each changed
		  rulebook, the value being a list of rule names
		* ``'rules'``, a dictionary keyed by the name of each changed rule,
		  containing any of the lists ``'triggers'``, ``'prereqs'``,
		  and ``'actions'``


		:param slow: Whether to compare entire keyframes. Default ``False``,
			but we may take that approach anyway, if comparing between branches,
			or between times that are far enough apart that a delta assuming
			linear time would require *more* comparisons than comparing keyframes.

		"""
		if len(time_from) < 3 or time_from[2] is None:
			time_from = (*time_from[:2], self._turn_end_plan[time_from[:2]])
		if len(time_to) < 3 or time_to[2] is None:
			time_to = (*time_to[:2], self._turn_end_plan[time_to[:2]])
		if time_from == time_to:
			return {}
		if time_from[0] == time_to[0]:
			if slow or self._is_timespan_too_big(
				time_from[0], time_from[1], time_to[1]
			):
				return self._unpack_slightly_packed_delta(
					self._get_slow_delta(time_from, time_to)
				)
			else:
				return self._get_branch_delta(
					*time_from, time_to[1], time_to[2]
				)
		return self._unpack_slightly_packed_delta(
			self._get_slow_delta(time_from, time_to)
		)

	def _unpack_slightly_packed_delta(
		self, delta: SlightlyPackedDeltaType
	) -> DeltaDict:
		unpack = self.unpack
		delta = delta.copy()
		delt = {}
		if UNIVERSAL in delta:
			universal = delt["universal"] = {}
			for k, v in delta.pop(UNIVERSAL).items():
				universal[unpack(k)] = unpack(v)
		if RULES in delta:
			rules = delt["rules"] = {}
			for rule_name, funclists in delta.pop(RULES).items():
				rules[unpack(rule_name)] = {
					"triggers": unpack(funclists[TRIGGERS]),
					"prereqs": unpack(funclists[PREREQS]),
					"actions": unpack(funclists[ACTIONS]),
				}
		if RULEBOOK in delta:
			rulebook = delt["rulebook"] = {}
			for rulebok, rules in delta.pop(RULEBOOK).items():
				rulebook[unpack(rulebok)] = unpack(rules)
		for char, chardeltpacked in delta.items():
			if chardeltpacked == b"\xc0":
				delt[unpack(char)] = None
				continue
			chardelt = delt[unpack(char)] = {}
			if NODES in chardeltpacked:
				chardelt["nodes"] = {
					unpack(node): extant == TRUE
					for (node, extant) in chardeltpacked.pop(NODES).items()
				}
			if EDGES in chardeltpacked:
				edges = chardelt["edges"] = {}
				for ab, ex in chardeltpacked.pop(EDGES).items():
					a, b = unpack(ab)
					if a not in edges:
						edges[a] = {}
					edges[a][b] = ex == TRUE
			if NODE_VAL in chardeltpacked:
				node_val = chardelt["node_val"] = {}
				for node, stats in chardeltpacked.pop(NODE_VAL).items():
					node_val[unpack(node)] = {
						unpack(k): unpack(v) for (k, v) in stats.items()
					}
			if EDGE_VAL in chardeltpacked:
				edge_val = chardelt["edge_val"] = {}
				for a, bs in chardeltpacked.pop(EDGE_VAL).items():
					aA = unpack(a)
					if aA not in edge_val:
						edge_val[aA] = {}
					for b, stats in bs.items():
						edge_val[aA][unpack(b)] = {
							unpack(k): unpack(v) for (k, v) in stats.items()
						}
			for k, v in chardeltpacked.items():
				chardelt[unpack(k)] = unpack(v)
		return delt

	def _get_slow_delta(
		self, btt_from: Time, btt_to: Time
	) -> SlightlyPackedDeltaType:
		def newgraph():
			return {
				# null mungers mean KeyError, which is correct
				NODES: PickyDefaultDict(
					bytes, args_munger=None, kwargs_munger=None
				),
				EDGES: PickyDefaultDict(
					bytes, args_munger=None, kwargs_munger=None
				),
				NODE_VAL: StructuredDefaultDict(
					1, bytes, args_munger=None, kwargs_munger=None
				),
				EDGE_VAL: StructuredDefaultDict(
					2, bytes, args_munger=None, kwargs_munger=None
				),
			}

		delta: dict[bytes, Any] = {
			UNIVERSAL: PickyDefaultDict(bytes),
			RULES: StructuredDefaultDict(1, bytes),
			RULEBOOK: PickyDefaultDict(bytes),
		}
		pack = self.pack
		now = self._btt()
		self._set_btt(*btt_from)
		kf_from = self.snap_keyframe()
		self._set_btt(*btt_to)
		kf_to = self.snap_keyframe()
		self._set_btt(*now)
		keys = []
		ids_from = []
		ids_to = []
		values_from = []
		values_to = []
		# Comparing object IDs is guaranteed never to give a false equality,
		# because of the way keyframes are constructed.
		# It may give a false inequality.
		non_graph_kf_keys = [
			"universal",
			"triggers",
			"prereqs",
			"actions",
			"neighborhood",
			"big",
			"rulebook",
		]
		for kfkey in non_graph_kf_keys:
			for k in (
				kf_from.get(kfkey, {}).keys() | kf_to.get(kfkey, {}).keys()
			):
				keys.append((kfkey, k))
				va = kf_from[kfkey].get(k)
				vb = kf_to[kfkey].get(k)
				ids_from.append(id(va))
				ids_to.append(id(vb))
				values_from.append(va)
				values_to.append(vb)
		for graph in kf_from["graph_val"].keys() | kf_to["graph_val"].keys():
			a = kf_from["graph_val"].get(graph, {})
			b = kf_to["graph_val"].get(graph, {})
			for k in a.keys() | b.keys():
				keys.append(("graph", graph, k))
				va = a.get(k)
				vb = b.get(k)
				ids_from.append(id(va))
				ids_to.append(id(vb))
				values_from.append(va)
				values_to.append(vb)
		for graph in kf_from["node_val"].keys() | kf_to["node_val"].keys():
			nodes = set()
			if graph in kf_from["node_val"]:
				nodes.update(kf_from["node_val"][graph].keys())
			if graph in kf_to["node_val"]:
				nodes.update(kf_to["node_val"][graph].keys())
			for node in nodes:
				a = kf_from["node_val"].get(graph, {}).get(node, {})
				b = kf_to["node_val"].get(graph, {}).get(node, {})
				for k in a.keys() | b.keys():
					keys.append(("node", graph, node, k))
					va = a.get(k)
					vb = b.get(k)
					ids_from.append(id(va))
					ids_to.append(id(vb))
					values_from.append(va)
					values_to.append(vb)
		for graph in kf_from["edge_val"].keys() | kf_to["edge_val"].keys():
			edges = set()
			if graph in kf_from["edge_val"]:
				for orig in kf_from["edge_val"][graph]:
					for dest in kf_from["edge_val"][graph][orig]:
						edges.add((orig, dest))
			if graph in kf_to["edge_val"]:
				for orig in kf_to["edge_val"][graph]:
					for dest in kf_to["edge_val"][graph][orig]:
						edges.add((orig, dest))
			for orig, dest in edges:
				a = (
					kf_from["edge_val"]
					.get(graph, {})
					.get(orig, {})
					.get(dest, {})
				)
				b = (
					kf_to["edge_val"]
					.get(graph, {})
					.get(orig, {})
					.get(dest, {})
				)
				for k in a.keys() | b.keys():
					keys.append(("edge", graph, orig, dest, k))
					va = a.get(k)
					vb = b.get(k)
					ids_from.append(id(va))
					ids_to.append(id(vb))
					values_from.append(va)
					values_to.append(vb)

		def pack_one(k, va, vb, deleted_nodes, deleted_edges):
			if va == vb:
				return
			v = pack(vb)
			if k[0] == "universal":
				key = pack(k[1])
				delta[UNIVERSAL][key] = v
			elif k[0] == "triggers":
				rule = pack(k[1])
				delta[RULES][rule][TRIGGERS] = v
			elif k[0] == "prereqs":
				rule = pack(k[1])
				delta[RULES][rule][PREREQS] = v
			elif k[0] == "actions":
				rule = pack(k[1])
				delta[RULES][rule][ACTIONS] = v
			elif k[0] == "neighborhood":
				rule = pack(k[1])
				delta[RULES][rule][NEIGHBORHOOD] = v
			elif k[0] == "big":
				rule = pack(k[1])
				delta[RULES][rule][BIG] = v
			elif k[0] == "rulebook":
				rulebook = pack(k[1])
				delta[RULEBOOK][rulebook] = v
			elif k[0] == "node":
				_, graph, node, key = k
				if graph in deleted_nodes and node in deleted_nodes[graph]:
					return
				graph, node, key = map(pack, (graph, node, key))
				if graph not in delta:
					delta[graph] = newgraph()
				delta[graph][NODE_VAL][node][key] = v
			elif k[0] == "edge":
				_, graph, orig, dest, key = k
				if (graph, orig, dest) in deleted_edges:
					return
				graph, orig, dest, key = map(pack, (graph, orig, dest, key))
				if graph not in delta:
					delta[graph] = newgraph()
				delta[graph][EDGE_VAL][orig][dest][key] = v
			else:
				assert k[0] == "graph"
				_, graph, key = k
				graph, key = map(pack, (graph, key))
				if graph not in delta:
					delta[graph] = newgraph()
				delta[graph][key] = v

		def pack_node(graph, node, existence):
			grap, node = map(pack, (graph, node))
			if grap not in delta:
				delta[grap] = newgraph()
			delta[grap][NODES][node] = existence

		def pack_edge(graph, orig, dest, existence):
			graph, origdest = map(pack, (graph, (orig, dest)))
			if graph not in delta:
				delta[graph] = newgraph()
			delta[graph][EDGES][origdest] = existence

		futs = []
		with ThreadPoolExecutor() as pool:
			nodes_intersection = (
				kf_from["nodes"].keys() & kf_to["nodes"].keys()
			)
			deleted_nodes = {}
			for graph in nodes_intersection:
				deleted_nodes_here = deleted_nodes[graph] = (
					kf_from["nodes"][graph].keys()
					- kf_to["nodes"][graph].keys()
				)
				for node in deleted_nodes_here:
					futs.append(pool.submit(pack_node, graph, node, FALSE))
			deleted_edges = set()
			for graph in kf_from["edges"]:
				for orig in kf_from["edges"][graph]:
					for dest, ex in kf_from["edges"][graph][orig].items():
						deleted_edges.add((graph, orig, dest))
			for graph in kf_to["edges"]:
				for orig in kf_to["edges"][graph]:
					for dest, ex in kf_to["edges"][graph][orig].items():
						deleted_edges.discard((graph, orig, dest))
			values_changed = np.array(ids_from) != np.array(ids_to)
			for k, va, vb, _ in filter(
				itemgetter(3),
				zip(keys, values_from, values_to, values_changed),
			):
				futs.append(
					pool.submit(
						pack_one, k, va, vb, deleted_nodes, deleted_edges
					)
				)
			for graf in (
				kf_from["graph_val"].keys() - kf_to["graph_val"].keys()
			):
				delta[self.pack(graf)] = NONE
			for graph in nodes_intersection:
				for node in (
					kf_to["nodes"][graph].keys()
					- kf_from["nodes"][graph].keys()
				):
					futs.append(pool.submit(pack_node, graph, node, TRUE))
			for graph, orig, dest in deleted_edges:
				futs.append(pool.submit(pack_edge, graph, orig, dest, FALSE))
			edges_to = {
				(graph, orig, dest)
				for graph in kf_to["edges"]
				for orig in kf_to["edges"][graph]
				for dest in kf_to["edges"][graph][orig]
			}
			edges_from = {
				(graph, orig, dest)
				for graph in kf_from["edges"]
				for orig in kf_from["edges"][graph]
				for dest in kf_from["edges"][graph][orig]
			}
			for graph, orig, dest in edges_to - edges_from:
				futs.append(pool.submit(pack_edge, graph, orig, dest, TRUE))
			for deleted in (
				kf_from["graph_val"].keys() - kf_to["graph_val"].keys()
			):
				delta[pack(deleted)] = NONE
			futwait(futs)
		if not delta[UNIVERSAL]:
			del delta[UNIVERSAL]
		if not delta[RULEBOOK]:
			del delta[RULEBOOK]
		todel = []
		for rule_name, rule in delta[RULES].items():
			if not rule[TRIGGERS]:
				del rule[TRIGGERS]
			if not rule[PREREQS]:
				del rule[PREREQS]
			if not rule[ACTIONS]:
				del rule[ACTIONS]
			if not rule:
				todel.append(rule_name)
		for deleterule in todel:
			del delta[deleterule]
		if not delta[RULES]:
			del delta[RULES]
		for key, mapp in delta.items():
			if key in {RULES, RULEBOOKS, ETERNAL, UNIVERSAL} or mapp == NONE:
				continue
			todel = []
			for keey, mappp in mapp.items():
				if not mappp:
					todel.append(keey)
			for todo in todel:
				del mapp[todo]
		for added in kf_to["graph_val"].keys() - kf_from["graph_val"].keys():
			graphn = pack(added)
			if graphn not in delta:
				delta[graphn] = {}
		return delta

	def _del_rulebook(self, rulebook):
		raise NotImplementedError("Can't delete rulebooks yet")

	@property
	def stores(self):
		return (
			self.action,
			self.prereq,
			self.trigger,
			self.function,
			self.method,
			self.string,
		)

	def debug(self, msg: str) -> None:
		"""Log a message at level 'debug'"""
		self.logger.debug(msg)

	def info(self, msg: str) -> None:
		"""Log a message at level 'info'"""
		self.logger.info(msg)

	def warning(self, msg: str) -> None:
		"""Log a message at level 'warning'"""
		self.logger.warning(msg)

	def error(self, msg: str) -> None:
		"""Log a message at level 'error'"""
		self.logger.error(msg)

	def critical(self, msg: str) -> None:
		"""Log a message at level 'critical'"""
		self.logger.critical(msg)

	def close(self) -> None:
		"""Commit changes and close the database

		This will be useless thereafter.

		"""
		if hasattr(self, "_closed"):
			raise RuntimeError("Already closed")
		time_was = (self.turn, self.tick)
		if time_was > self._branch_end():
			(self.turn, self.tick) = self._branch_end()
		if (
			self._keyframe_on_close
			and self._btt() not in self._keyframes_times
		):
			self.snap_keyframe(silent=True, update_worker_processes=False)
		(self.turn, self.tick) = time_was
		for store in self.stores:
			if hasattr(store, "save"):
				store.save(reimport=False)
			if not hasattr(store, "_filename") or store._filename is None:
				continue
			path, filename = os.path.split(store._filename)
			modname = filename[:-3]
			if modname in sys.modules:
				del sys.modules[modname]
		self.commit()
		self.shutdown()
		self.query.close()
		self._closed = True

	def __enter__(self):
		"""Return myself. For compatibility with ``with`` semantics."""
		return self

	def __exit__(self, *args):
		"""Close and shutdown on exit."""
		self.close()
		self.shutdown()

	def _handled_char(
		self,
		charn: Key,
		rulebook: Key,
		rulen: Key,
		branch: Branch,
		turn: Turn,
		tick: Tick,
	) -> None:
		try:
			self._character_rules_handled_cache.store(
				charn, rulebook, rulen, branch, turn, tick
			)
		except ValueError:
			assert (
				rulen
				in self._character_rules_handled_cache.handled[
					charn, rulebook, branch, turn
				]
			)
			return
		self.query.handled_character_rule(
			charn, rulebook, rulen, branch, turn, tick
		)

	def _handled_av(
		self,
		character: Key,
		graph: Key,
		avatar: Key,
		rulebook: Key,
		rule: Key,
		branch: Branch,
		turn: Turn,
		tick: Tick,
	) -> None:
		try:
			self._unit_rules_handled_cache.store(
				character, graph, avatar, rulebook, rule, branch, turn, tick
			)
		except ValueError:
			assert (
				rule
				in self._unit_rules_handled_cache.handled[
					character, graph, avatar, rulebook, branch, turn
				]
			)
			return
		self.query.handled_unit_rule(
			character, rulebook, rule, graph, avatar, branch, turn, tick
		)

	def _handled_char_thing(
		self,
		character: Key,
		thing: Key,
		rulebook: Key,
		rule: Key,
		branch: Branch,
		turn: Turn,
		tick: Tick,
	) -> None:
		try:
			self._character_thing_rules_handled_cache.store(
				character, thing, rulebook, rule, branch, turn, tick
			)
		except ValueError:
			assert (
				rule
				in self._character_thing_rules_handled_cache.handled[
					character, thing, rulebook, branch, turn
				]
			)
			return
		self.query.handled_character_thing_rule(
			character, rulebook, rule, thing, branch, turn, tick
		)

	def _handled_char_place(
		self,
		character: Key,
		place: Key,
		rulebook: Key,
		rule: Key,
		branch: Branch,
		turn: Turn,
		tick: Tick,
	) -> None:
		try:
			self._character_place_rules_handled_cache.store(
				character, place, rulebook, rule, branch, turn, tick
			)
		except ValueError:
			assert (
				rule
				in self._character_place_rules_handled_cache.handled[
					character, place, rulebook, branch, turn
				]
			)
			return
		self.query.handled_character_place_rule(
			character, rulebook, rule, place, branch, turn, tick
		)

	def _handled_char_port(
		self,
		character: Key,
		orig: Key,
		dest: Key,
		rulebook: Key,
		rule: Key,
		branch: Branch,
		turn: Turn,
		tick: Tick,
	) -> None:
		try:
			self._character_portal_rules_handled_cache.store(
				character, orig, dest, rulebook, rule, branch, turn, tick
			)
		except ValueError:
			assert (
				rule
				in self._character_portal_rules_handled_cache.handled[
					character, orig, dest, rulebook, branch, turn
				]
			)
			return
		self.query.handled_character_portal_rule(
			character, orig, dest, rulebook, rule, branch, turn, tick
		)

	def _handled_node(
		self,
		character: Key,
		node: Key,
		rulebook: Key,
		rule: Key,
		branch: Branch,
		turn: Turn,
		tick: Tick,
	) -> None:
		try:
			self._node_rules_handled_cache.store(
				character, node, rulebook, rule, branch, turn, tick
			)
		except ValueError:
			assert (
				rule
				in self._node_rules_handled_cache.handled[
					character, node, rulebook, branch, turn
				]
			)
			return
		self.query.handled_node_rule(
			character, node, rulebook, rule, branch, turn, tick
		)

	def _handled_portal(
		self,
		character: Key,
		orig: Key,
		dest: Key,
		rulebook: Key,
		rule: Key,
		branch: Branch,
		turn: Turn,
		tick: Tick,
	) -> None:
		try:
			self._portal_rules_handled_cache.store(
				character, orig, dest, rulebook, rule, branch, turn, tick
			)
		except ValueError:
			assert (
				rule
				in self._portal_rules_handled_cache.handled[
					character, orig, dest, rulebook, branch, turn
				]
			)
			return
		self.query.handled_portal_rule(
			character, orig, dest, rulebook, rule, branch, turn, tick
		)

	@world_locked
	@_all_worker_locks
	def _update_all_worker_process_states(self, clobber=False):
		for store in self.stores:
			store.save(reimport=False)
		kf_payload = None
		deltas = {}
		for i in range(len(self._worker_processes)):
			branch_from, turn_from, tick_from = self._worker_updated_btts[i]
			if (branch_from, turn_from, tick_from) == self._btt():
				continue
			if not clobber and branch_from == self.branch:
				old_eternal = self._worker_last_eternal
				new_eternal = self._worker_last_eternal = dict(
					self.eternal.items()
				)
				eternal_delta = {
					k: new_eternal.get(k)
					for k in old_eternal.keys() | new_eternal.keys()
					if old_eternal.get(k) != new_eternal.get(k)
				}
				if (branch_from, turn_from, tick_from) in deltas:
					delt = deltas[branch_from, turn_from, tick_from]
				else:
					delt = deltas[branch_from, turn_from, tick_from] = (
						self._get_branch_delta(
							branch_from,
							turn_from,
							tick_from,
							self.turn,
							self.tick,
						)
					)
				if eternal_delta:
					delt["eternal"] = eternal_delta
				kwargs = {}
				if self._prefix is None:
					kwargs["_replace_funcs_plain"] = plain = {}
					kwargs["_replace_funcs_pkl"] = pkl = {}
					for name, store in [
						("function", self.function),
						("method", self.method),
						("trigger", self.trigger),
						("prereq", self.prereq),
						("action", self.action),
					]:
						if hasattr(store, "iterplain") and callable(
							store.iterplain
						):
							plain[name] = dict(store.iterplain())
							continue
						else:
							pkl[name] = pickle.dumps(store)
				argbytes = sys.maxsize.to_bytes(8, "little") + zlib.compress(
					self.pack(
						(
							"_upd",
							(
								None,
								self.branch,
								self.turn,
								self.tick,
								(None, delt),
							),
							kwargs,
						)
					)
				)
				self._worker_inputs[i].send_bytes(argbytes)
			else:
				if kf_payload is None:
					kf_payload = self._get_worker_kf_payload()
				self._worker_inputs[i].send_bytes(kf_payload)
			self._worker_updated_btts[i] = self._btt()

	@world_locked
	def _update_worker_process_state(self, i, lock=True):
		branch_from, turn_from, tick_from = self._worker_updated_btts[i]
		if (branch_from, turn_from, tick_from) == self._btt():
			return
		old_eternal = self._worker_last_eternal
		new_eternal = self._worker_last_eternal = dict(self.eternal.items())
		eternal_delta = {
			k: new_eternal.get(k)
			for k in old_eternal.keys() | new_eternal.keys()
			if old_eternal.get(k) != new_eternal.get(k)
		}
		if branch_from == self.branch:
			delt = self._get_branch_delta(
				branch_from, turn_from, tick_from, self.turn, self.tick
			)
			delt["eternal"] = eternal_delta
			argbytes = sys.maxsize.to_bytes(8, "little") + zlib.compress(
				self.pack(
					(
						"_upd",
						(
							None,
							self.branch,
							self.turn,
							self.tick,
							(None, delt),
						),
						{},
					)
				)
			)
		else:
			argbytes = self._get_worker_kf_payload()
		if lock:
			with self._worker_locks[i]:
				self._worker_inputs[i].send_bytes(argbytes)
				self._worker_updated_btts[i] = self._btt()
		else:
			self._worker_inputs[i].send_bytes(argbytes)
			self._worker_updated_btts[i] = self._btt()

	def _changed(self, charn, entity: tuple) -> bool:
		if len(entity) == 1:
			vbranches = self._node_val_cache.settings
			entikey = (charn, entity[0])
		elif len(entity) != 2:
			raise TypeError("Unknown entity type")
		else:
			vbranches = self._edge_val_cache.settings
			entikey = (
				charn,
				*entity,
				0,
			)
		branch, turn, _ = self._btt()
		turn -= 1
		if turn <= self.branch_start_turn():
			branch = self.branch_parent(branch)
			assert branch is not None
		if branch not in vbranches:
			return False
		vbranchesb = vbranches[branch]
		if turn not in vbranchesb:
			return False
		return entikey in vbranchesb[turn].entikeys

	def _iter_submit_triggers(
		self,
		prio: float,
		rulebook: Key,
		rule: Rule,
		handled_fun: callable,
		entity,
		neighbors: Iterable = None,
	):
		changed = self._changed
		charn = entity.character.name
		if neighbors is not None and not (
			any(changed(charn, neighbor) for neighbor in neighbors)
		):
			return
		if self.trigger.truth in rule.triggers:
			fut = fake_submit(self.trigger.truth)
			fut.rule = rule
			fut.prio = prio
			fut.entity = entity
			fut.rulebook = rulebook
			fut.handled = handled_fun
			yield fut
			return
		for trigger in rule.triggers:
			fut = self.submit(trigger, entity)
			fut.rule = rule
			fut.prio = prio
			fut.entity = entity
			fut.rulebook = rulebook
			fut.handled = handled_fun
			yield fut

	def _check_prereqs(self, rule: Rule, handled_fun: callable, entity):
		if not entity:
			return False
		for prereq in rule.prereqs:
			res = prereq(entity)
			if not res:
				handled_fun(self.tick)
				return False
		return True

	def _do_actions(self, rule: Rule, handled_fun: callable, entity):
		if rule.big:
			entity = entity.facade()
		actres = []
		for action in rule.actions:
			res = action(entity)
			if res:
				actres.append(res)
			if not entity:
				break
		if rule.big:
			with self.batch():
				entity.engine.apply()
		handled_fun(self.tick)
		return actres

	def _get_place_neighbors(self, charn: Key, name: Key) -> set[Key]:
		seen: set[Key] = set()
		for succ in self._edges_cache.iter_successors(
			charn, name, *self._btt()
		):
			seen.add(succ)
		for pred in self._edges_cache.iter_predecessors(
			charn, name, *self._btt()
		):
			seen.add(pred)
		return seen

	def _get_place_contents(self, charn: Key, name: Key) -> set[Key]:
		try:
			return self._node_contents_cache.retrieve(
				charn, name, *self._btt()
			)
		except KeyError:
			return set()

	def _iter_place_portals(
		self, charn: Key, name: Key
	) -> Iterator[tuple[Key, Key]]:
		now = self._btt()
		for dest in self._edges_cache.iter_successors(charn, name, *now):
			yield (name, dest)
		for orig in self._edges_cache.iter_predecessors(charn, name, *now):
			yield (orig, name)

	def _get_thing_location_tup(
		self, charn: Key, name: Key
	) -> tuple[Key, Key] | ():
		try:
			return (self._things_cache.retrieve(charn, name, *self._btt()),)
		except KeyError:
			return ()

	def _get_neighbors(
		self,
		entity: place_cls | thing_cls | portal_cls,
		neighborhood: int | None,
	) -> list[tuple[Key] | tuple[Key, Key]] | None:
		"""Get a list of neighbors within the neighborhood

		Neighbors are given by a tuple containing only their name,
		if they are Places or Things, or their origin's and destination's
		names, if they are Portals.

		"""
		charn = entity.character.name
		btt = self._btt()

		if neighborhood is None:
			return None
		if hasattr(entity, "name"):
			cache_key = (charn, entity.name, *btt)
		else:
			cache_key = (
				charn,
				entity.origin.name,
				entity.destination.name,
				*btt,
			)
		if cache_key in self._neighbors_cache:
			return self._neighbors_cache[cache_key]
		if hasattr(entity, "name"):
			neighbors = [(entity.name,)]
			while hasattr(entity, "location"):
				entity = entity.location
				neighbors.append((entity.name,))
		else:
			neighbors = [(entity.origin.name, entity.destination.name)]
		seen = set(neighbors)
		i = 0
		for _ in range(neighborhood):
			j = len(neighbors)
			for neighbor in neighbors[i:]:
				if len(neighbor) == 2:
					orign, destn = neighbor
					for placen in (orign, destn):
						for neighbor_place in chain(
							self._get_place_neighbors(charn, placen),
							self._get_place_contents(charn, placen),
							self._get_thing_location_tup(charn, placen),
						):
							if neighbor_place not in seen:
								neighbors.append((neighbor_place,))
								seen.add(neighbor_place)
							for neighbor_thing in self._get_place_contents(
								charn, neighbor_place
							):
								if neighbor_thing not in seen:
									neighbors.append((neighbor_thing,))
									seen.add(neighbor_thing)
						for neighbor_portal in self._iter_place_portals(
							charn, placen
						):
							if neighbor_portal not in seen:
								neighbors.append(neighbor_portal)
								seen.add(neighbor_portal)
				else:
					(neighbor,) = neighbor
					for neighbor_place in chain(
						self._get_place_neighbors(charn, neighbor),
						self._get_place_contents(charn, neighbor),
						self._get_thing_location_tup(charn, neighbor),
					):
						if neighbor_place not in seen:
							neighbors.append((neighbor_place,))
							seen.add(neighbor_place)
						for neighbor_thing in self._get_place_contents(
							charn, neighbor_place
						):
							if neighbor_thing not in seen:
								neighbors.append((neighbor_thing,))
								seen.add(neighbor_thing)
					for neighbor_portal in self._iter_place_portals(
						charn, neighbor
					):
						if neighbor_portal not in seen:
							neighbors.append(neighbor_portal)
							seen.add(neighbor_portal)
			i = j
		self._neighbors_cache[cache_key] = neighbors
		return neighbors

	def _get_effective_neighbors(
		self,
		entity: place_cls | thing_cls | portal_cls,
		neighborhood: Optional[int],
	):
		"""Get neighbors unless that's a different set of entities since last turn

		In which case return None

		"""
		if neighborhood is None:
			return None

		branch_now, turn_now, tick_now = self._btt()
		if turn_now <= 1:
			# everything's "created" at the start of the game,
			# and therefore, there's been a "change" to the neighborhood
			return None
		with self.world_lock:
			self.load_at(branch_now, turn_now - 1, 0)
			self._oturn -= 1
			self._otick = 0
			last_turn_neighbors = self._get_neighbors(entity, neighborhood)
			self._set_btt(branch_now, turn_now, tick_now)
			this_turn_neighbors = self._get_neighbors(entity, neighborhood)
		if set(last_turn_neighbors) != set(this_turn_neighbors):
			return None
		return this_turn_neighbors

	def _get_node_mini(self, graphn: Key, noden: Key):
		node_objs = self._node_objs
		key = (graphn, noden)
		if key not in node_objs:
			node_objs[key] = self._make_node(self.character[graphn], noden)
		return node_objs[key]

	def _get_thing(self, graphn: Key, thingn: Key):
		node_objs = self._node_objs
		key = (graphn, thingn)
		if key not in node_objs:
			node_objs[key] = self.thing_cls(self.character[graphn], thingn)
		return node_objs[key]

	def _get_place(self, graphn: Key, placen: Key):
		node_objs = self._node_objs
		key = (graphn, placen)
		if key not in node_objs:
			node_objs[key] = self.place_cls(self.character[graphn], placen)
		return node_objs[key]

	def _eval_triggers(self):
		branch, turn, tick = self._btt()
		charmap = self.character
		rulemap = self.rule
		todo = defaultdict(list)
		trig_futs = []

		for (
			prio,
			charactername,
			rulebook,
			rulename,
		) in self._character_rules_handled_cache.iter_unhandled_rules(
			branch, turn, tick
		):
			if charactername not in charmap:
				continue
			rule = rulemap[rulename]
			handled = partial(
				self._handled_char,
				charactername,
				rulebook,
				rulename,
				branch,
				turn,
			)
			entity = charmap[charactername]
			trig_futs.extend(
				self._iter_submit_triggers(
					prio,
					rulebook,
					rule,
					handled,
					entity,
					None,
				)
			)

		avcache_retr = self._unitness_cache._base_retrieve
		node_exists = self._node_exists
		get_node = self._get_node_mini
		get_thing = self._get_thing
		get_place = self._get_place

		for (
			prio,
			charn,
			graphn,
			avn,
			rulebook,
			rulen,
		) in self._unit_rules_handled_cache.iter_unhandled_rules(
			branch, turn, tick
		):
			if not node_exists(graphn, avn) or avcache_retr(
				(charn, graphn, avn, branch, turn, tick)
			) in (KeyError, None):
				continue
			rule = rulemap[rulen]
			handled = partial(
				self._handled_av,
				charn,
				graphn,
				avn,
				rulebook,
				rulen,
				branch,
				turn,
			)
			entity = get_node(graphn, avn)
			trig_futs.extend(
				self._iter_submit_triggers(
					prio,
					rulebook,
					rule,
					handled,
					entity,
					self._get_effective_neighbors(entity, rule.neighborhood),
				)
			)
		is_thing = self._is_thing
		handled_char_thing = self._handled_char_thing
		for (
			prio,
			charn,
			thingn,
			rulebook,
			rulen,
		) in self._character_thing_rules_handled_cache.iter_unhandled_rules(
			branch, turn, tick
		):
			if not node_exists(charn, thingn) or not is_thing(charn, thingn):
				continue
			rule = rulemap[rulen]
			handled = partial(
				handled_char_thing,
				charn,
				thingn,
				rulebook,
				rulen,
				branch,
				turn,
			)
			entity = get_thing(charn, thingn)
			trig_futs.extend(
				self._iter_submit_triggers(
					prio,
					rulebook,
					rule,
					handled,
					entity,
					self._get_effective_neighbors(entity, rule.neighborhood),
				)
			)
		handled_char_place = self._handled_char_place
		for (
			prio,
			charn,
			placen,
			rulebook,
			rulen,
		) in self._character_place_rules_handled_cache.iter_unhandled_rules(
			branch, turn, tick
		):
			if not node_exists(charn, placen) or is_thing(charn, placen):
				continue
			rule = rulemap[rulen]
			handled = partial(
				handled_char_place,
				charn,
				placen,
				rulebook,
				rulen,
				branch,
				turn,
			)
			entity = get_place(charn, placen)
			trig_futs.extend(
				self._iter_submit_triggers(
					prio,
					rulebook,
					rule,
					handled,
					entity,
					self._get_effective_neighbors(entity, rule.neighborhood),
				)
			)
		edge_exists = self._edge_exists
		get_edge = self._get_edge
		handled_char_port = self._handled_char_port
		for (
			prio,
			charn,
			orign,
			destn,
			rulebook,
			rulen,
		) in self._character_portal_rules_handled_cache.iter_unhandled_rules(
			branch, turn, tick
		):
			if not edge_exists(charn, orign, destn):
				continue
			rule = rulemap[rulen]
			handled = partial(
				handled_char_port,
				charn,
				orign,
				destn,
				rulebook,
				rulen,
				branch,
				turn,
			)
			entity = get_edge(charn, orign, destn)
			trig_futs.extend(
				self._iter_submit_triggers(
					prio,
					rulebook,
					rule,
					handled,
					entity,
					self._get_effective_neighbors(entity, rule.neighborhood),
				)
			)
		handled_node = self._handled_node
		for (
			prio,
			charn,
			noden,
			rulebook,
			rulen,
		) in self._node_rules_handled_cache.iter_unhandled_rules(
			branch, turn, tick
		):
			if not node_exists(charn, noden):
				continue
			rule = rulemap[rulen]
			handled = partial(
				handled_node, charn, noden, rulebook, rulen, branch, turn
			)
			entity = get_node(charn, noden)
			trig_futs.extend(
				self._iter_submit_triggers(
					prio,
					rulebook,
					rule,
					handled,
					entity,
					self._get_effective_neighbors(entity, rule.neighborhood),
				)
			)
		handled_portal = self._handled_portal
		for (
			prio,
			charn,
			orign,
			destn,
			rulebook,
			rulen,
		) in self._portal_rules_handled_cache.iter_unhandled_rules(
			branch, turn, tick
		):
			if not edge_exists(charn, orign, destn):
				continue
			rule = rulemap[rulen]
			handled = partial(
				handled_portal,
				charn,
				orign,
				destn,
				rulebook,
				rulen,
				branch,
				turn,
			)
			entity = get_edge(charn, orign, destn)
			trig_futs.extend(
				self._iter_submit_triggers(
					prio,
					rulebook,
					rule,
					handled,
					entity,
					self._get_effective_neighbors(entity, rule.neighborhood),
				)
			)

		for fut in trig_futs:
			if fut.result():
				todo[fut.prio, fut.rulebook].append(
					(
						fut.rule,
						fut.handled,
						fut.entity,
					)
				)
			else:
				fut.handled(self.tick)

		return todo

	def _fmtent(self, entity):
		if isinstance(entity, self.char_cls):
			return entity.name
		elif hasattr(entity, "name"):
			return f"{entity.character.name}.node[{entity.name}]"
		else:
			return (
				f"{entity.character.name}.portal"
				f"[{entity.origin.name}][{entity.destination.name}]"
			)

	def _follow_one_rule(self, rule, handled, entity):
		check_prereqs = self._check_prereqs
		do_actions = self._do_actions

		if not entity:
			self.debug(
				f"not checking prereqs for rule {rule.name} "
				f"on nonexistent entity {self._fmtent(entity)}"
			)
			return
		self.debug(
			f"checking prereqs for rule {rule.name} on entity {self._fmtent(entity)}"
		)
		if check_prereqs(rule, handled, entity):
			self.debug(
				f"prereqs for rule {rule.name} on entity "
				f"{self._fmtent(entity)} satisfied, will run actions"
			)
			try:
				ret = do_actions(rule, handled, entity)
				self.debug(
					f"actions for rule {rule.name} on entity "
					f"{self._fmtent(entity)} have run without incident"
				)
				return ret
			except StopIteration as ex:
				raise InnerStopIteration from ex

	def _follow_rules(self, todo):
		# TODO: roll back changes done by rules that raise an exception
		# TODO: if there's a paradox while following some rule,
		#  start a new branch, copying handled rules
		for prio_rulebook in sort_set(todo.keys()):
			for rule, handled, entity in todo[prio_rulebook]:
				yield self._follow_one_rule(rule, handled, entity)

	def new_character(
		self,
		name: Key,
		data: Graph = None,
		layout: bool = False,
		node: dict = None,
		edge: dict = None,
		**kwargs,
	) -> Character:
		"""Create and return a new :class:`Character`.

		See :meth:`add_character` for details.

		"""
		self.add_character(name, data, layout, node=node, edge=edge, **kwargs)
		return self.character[name]

	def add_character(
		self,
		name: Key,
		data: Graph | DiGraph = None,
		layout: bool = False,
		node: dict = None,
		edge: dict = None,
		**kwargs,
	) -> None:
		"""Create a new character.

		You'll be able to access it as a :class:`Character` object by
		looking up ``name`` in my ``character`` property.

		``data``, if provided, should be a :class:`networkx.Graph`
		or :class:`networkx.DiGraph` object. The character will be
		a copy of it.

		``node`` may be a dictionary of dictionaries representing either
		``Thing`` objects, if they have a ``"location"`` key, or else
		``Place`` objects.

		``edge`` may be a 3-layer dictionary representing ``Portal`` objects,
		connecting mainly ``Place`` objects together.

		With ``layout=True``, compute a layout to make the
		graph show up nicely in elide.

		Any keyword arguments will be set as stats of the new character.

		"""
		if name in self.character:
			raise KeyError("Already have that character", name)
		if layout and (data or node or edge):
			if data is None:
				data = nx.DiGraph()
			if node:
				for name, nvs in node.items():
					data.add_node(name, **nvs)
			if edge:
				for orig, dests in edge.items():
					for dest, evs in dests.items():
						data.add_edge(orig, dest, **evs)
			nodes = data.nodes
			try:
				layout = normalize_layout(
					{
						name: name
						for name, node in nodes.items()
						if "location" not in node
					}
				)
			except (TypeError, ValueError):
				layout = normalize_layout(
					spring_layout(
						[
							name
							for name, node in nodes.items()
							if "location" not in node
						]
					)
				)
			for k, (x, y) in layout.items():
				nodes[k]["_x"] = x
				nodes[k]["_y"] = y
		if kwargs:
			if not data:
				data = nx.DiGraph()
			if not isinstance(data, Graph):
				try:
					data = from_dict_of_lists(data)
				except NetworkXError:
					data = from_dict_of_dicts(data)
			if node:
				for k, v in node.items():
					data.add_node(k, **v)
			if edge:
				for orig, dests in edge.items():
					for dest, v in dests.items():
						data.add_edge(orig, dest, **v)
			data.graph.update(kwargs)
		# When initializing the world state, we don't have to worry about deltas;
		# it's OK to make multiple characters at ('trunk', 0, 0).
		# At any time past the start, we have to advance the tick.
		if self.branch != self.main_branch or self.turn != 0 or self.tick != 0:
			self._nbtt()
		self._init_graph(name, "DiGraph", data)
		if self._btt() not in self._keyframes_times:
			self.snap_keyframe(silent=True, update_worker_processes=False)
		if hasattr(self, "_worker_processes"):
			self._update_all_worker_process_states(clobber=True)
		self._graph_objs[name] = self.char_cls(self, name)

	@world_locked
	def del_character(self, name: Key) -> None:
		"""Mark a graph as deleted

		:arg name: name of an existing graph

		"""
		# make sure the graph exists before deleting
		graph = self.character[name]
		for thing in list(graph.thing):
			del graph.thing[thing]
		for orig in list(graph.adj):
			for dest in list(graph.adj[orig]):
				del graph.adj[orig][dest]
		for node in list(graph.node):
			del graph.node[node]
		for stat in set(graph.graph) - {"name", "units"}:
			del graph.graph[stat]
		branch, turn, tick = self._nbtt()
		self.query.graphs_insert(name, branch, turn, tick, "Deleted")
		self._graph_cache.store(name, branch, turn, tick, None)
		self._graph_cache.keycache.clear()
		if hasattr(self, "_worker_processes"):
			self._call_every_subprocess("_del_character", name)

	def _is_thing(self, character: Key, node: Key) -> bool:
		return self._things_cache.contains_entity(
			character, node, *self._btt()
		)

	def _set_thing_loc(self, character: Key, node: Key, loc: Key) -> None:
		branch, turn, tick = self._nbtt()
		# make sure the location really exists now
		if loc is not None:
			self._nodes_cache.retrieve(character, loc, branch, turn, tick)
		self._things_cache.store(character, node, branch, turn, tick, loc)
		self.query.set_thing_loc(character, node, branch, turn, tick, loc)

	def _snap_keyframe_de_novo(
		self, branch: Branch, turn: Turn, tick: Tick
	) -> None:
		universal = dict(self.universal.items())
		self._universal_cache.set_keyframe(branch, turn, tick, universal)
		all_graphs = {
			graph: self._graph_cache.retrieve(graph, branch, turn, tick)
			for graph in self._graph_cache.iter_keys(branch, turn, tick)
		}
		self._graph_cache.set_keyframe(branch, turn, tick, all_graphs)
		for char in all_graphs:
			char_kf = {}
			for graph in self._unitness_cache.iter_keys(
				char, branch, turn, tick
			):
				char_kf[graph] = {
					unit: self._unitness_cache.retrieve(
						char, graph, unit, branch, turn, tick
					)
					for unit in self._unitness_cache.iter_keys(
						char, graph, branch, turn, tick
					)
				}

			self._unitness_cache.set_keyframe(
				char, branch, turn, tick, char_kf
			)
		rbnames = list(self._rulebooks_cache.iter_keys(branch, turn, tick))
		rbs = {}
		for rbname in rbnames:
			try:
				rbs[rbname] = self._rulebooks_cache.retrieve(
					rbname, branch, turn, tick
				)
			except KeyError:
				rbs[rbname] = (tuple(), 0.0)
		self._rulebooks_cache.set_keyframe(branch, turn, tick, rbs)
		rulenames = list(self._rules_cache)
		trigs = {}
		preqs = {}
		acts = {}
		nbrs = {}
		bigs = {}
		for rule in rulenames:
			try:
				trigs[rule] = self._triggers_cache.retrieve(
					rule, branch, turn, tick
				)
			except KeyError:
				trigs[rule] = tuple()
			try:
				preqs[rule] = self._prereqs_cache.retrieve(
					rule, branch, turn, tick
				)
			except KeyError:
				preqs[rule] = tuple()
			try:
				acts[rule] = self._actions_cache.retrieve(
					rule, branch, turn, tick
				)
			except KeyError:
				acts[rule] = tuple()
			try:
				nbrs[rule] = self._neighborhoods_cache.retrieve(
					rule, branch, turn, tick
				)
			except KeyError:
				nbrs[rule] = None
			try:
				bigs[rule] = self._rule_bigness_cache.retrieve(
					rule, branch, turn, tick
				)
			except KeyError:
				bigs[rule] = False
		self._triggers_cache.set_keyframe(branch, turn, tick, trigs)
		self._prereqs_cache.set_keyframe(branch, turn, tick, preqs)
		self._actions_cache.set_keyframe(branch, turn, tick, acts)
		self._neighborhoods_cache.set_keyframe(branch, turn, tick, nbrs)
		self._rule_bigness_cache.set_keyframe(branch, turn, tick, bigs)
		for charname in all_graphs:
			locs = {}
			conts_mut = {}
			for thingname in self._things_cache.iter_keys(
				charname, branch, turn, tick
			):
				try:
					locname = self._things_cache.retrieve(
						charname, thingname, branch, turn, tick
					)
				except KeyError:
					locname = None
				locs[thingname] = locname
				if locname in conts_mut:
					conts_mut[locname].add(thingname)
				else:
					conts_mut[locname] = {thingname}
			try:
				units = self._graph_val_cache.retrieve(
					charname, "units", branch, turn, tick
				)
			except KeyError:
				units = {}
			conts = {k: frozenset(v) for (k, v) in conts_mut.items()}
			self._things_cache.set_keyframe(charname, branch, turn, tick, locs)
			self._node_contents_cache.set_keyframe(
				charname, branch, turn, tick, conts
			)
			self._unitness_cache.set_keyframe(
				charname, branch, turn, tick, units
			)
		for rbcache in (
			self._characters_rulebooks_cache,
			self._units_rulebooks_cache,
			self._characters_things_rulebooks_cache,
			self._characters_places_rulebooks_cache,
			self._characters_portals_rulebooks_cache,
		):
			kf = {
				ch: rbcache.retrieve(ch, branch, turn, tick)
				for ch in rbcache.iter_entities(branch, turn, tick)
			}
			rbcache.set_keyframe(branch, turn, tick, kf)
		self.query.keyframe_extension_insert(
			branch,
			turn,
			tick,
			universal,
			{
				"triggers": trigs,
				"prereqs": preqs,
				"actions": acts,
				"neighborhood": nbrs,
				"big": bigs,
			},
			rbs,
		)
		kfd = self._keyframes_dict
		self._keyframes_times.add((branch, turn, tick))
		self._keyframes_loaded.add((branch, turn, tick))
		inskf = self.query.keyframe_graph_insert
		self.query.keyframe_insert(branch, turn, tick)
		nrbcache = self._nodes_rulebooks_cache
		porbcache = self._portals_rulebooks_cache
		for graphn in all_graphs:
			graph = self.graph[graphn]
			nodes = graph._nodes_state()
			edges = graph._edges_state()
			val = graph._val_state()
			nrbkf = {
				node: nrbcache.retrieve(graphn, node, branch, turn, tick)
				for node in nodes
			}
			for node, rb in nrbkf.items():
				nodes[node]["rulebook"] = rb
			nrbcache.set_keyframe(
				(graphn,),
				branch,
				turn,
				tick,
				nrbkf,
			)
			porbkf = {
				orig: {
					dest: porbcache.retrieve(
						graphn, orig, dest, branch, turn, tick
					)
					for dest in edges[orig]
				}
				for orig in edges
			}
			for orig, dests in porbkf.items():
				for dest, rb in dests.items():
					edges[orig][dest]["rulebook"] = rb
			porbcache.set_keyframe(
				graphn,
				branch,
				turn,
				tick,
				porbkf,
			)
			inskf(graphn, branch, turn, tick, nodes, edges, val)
		if branch not in kfd:
			kfd[branch] = {
				turn: {
					tick,
				}
			}
		elif turn not in kfd[branch]:
			kfd[branch][turn] = {
				tick,
			}
		else:
			kfd[branch][turn].add(tick)

	def _snap_keyframe_de_novo_graph(
		self,
		graph: Key,
		branch: Branch,
		turn: Turn,
		tick: Tick,
		nodes: NodeValDict,
		edges: EdgeValDict,
		graph_val: StatDict,
	) -> None:
		for rb_kf_type, rb_kf_cache in [
			("character_rulebook", self._characters_rulebooks_cache),
			("unit_rulebook", self._units_rulebooks_cache),
			(
				"character_thing_rulebook",
				self._characters_things_rulebooks_cache,
			),
			(
				"character_place_rulebook",
				self._characters_places_rulebooks_cache,
			),
			(
				"character_portal_rulebook",
				self._characters_portals_rulebooks_cache,
			),
		]:
			try:
				kf = rb_kf_cache.get_keyframe(branch, turn, tick)
			except KeyError:
				kf = {}
			kf[graph] = graph_val.pop(rb_kf_type, (rb_kf_type, graph))
			rb_kf_cache.set_keyframe(branch, turn, tick, kf)
		self._unitness_cache.set_keyframe(
			graph, branch, turn, tick, graph_val.pop("units", {})
		)
		node_rb_kf = {}
		locs_kf = {}
		conts_kf = {}
		for node, val in nodes.items():
			node_rb_kf[node] = val.pop("rulebook", (graph, node))
			if "location" not in val:
				continue
			locs_kf[node] = location = val["location"]
			if location in conts_kf:
				conts_kf[location].add(node)
			else:
				conts_kf[location] = {node}
		self._nodes_rulebooks_cache.set_keyframe(
			graph, branch, turn, tick, node_rb_kf
		)
		self._things_cache.set_keyframe(graph, branch, turn, tick, locs_kf)
		self._node_contents_cache.set_keyframe(
			graph,
			branch,
			turn,
			tick,
			{n: frozenset(conts) for (n, conts) in conts_kf.items()},
		)
		port_rb_kf = {}
		for orig, dests in edges.items():
			if not dests:
				continue
			port_rb_kf[orig] = rbs = {}
			for dest, port in dests.items():
				rbs[dest] = port.pop("rulebook", (graph, orig, dest))
		self._portals_rulebooks_cache.set_keyframe(
			graph,
			branch,
			turn,
			tick,
			port_rb_kf,
		)
		try:
			graphs_keyframe = self._graph_cache.get_keyframe(
				branch, turn, tick
			)
		except KeyframeError:
			graphs_keyframe = {
				g: "DiGraph"
				for g in self._graph_cache.iter_keys(branch, turn, tick)
			}
		graphs_keyframe[graph] = "DiGraph"
		self._graph_cache.set_keyframe(branch, turn, tick, graphs_keyframe)
		self._graph_cache.keycache.clear()
		self._nodes_cache.set_keyframe(
			graph, branch, turn, tick, {node: True for node in nodes}
		)
		self._node_val_cache.set_keyframe(graph, branch, turn, tick, nodes)
		self._edges_cache.set_keyframe(
			graph,
			branch,
			turn,
			tick,
			{
				orig: {dest: True for dest in edges[orig]}
				for orig in edges
				if edges[orig]
			},
		)
		self._edge_val_cache.set_keyframe(graph, branch, turn, tick, edges)
		self._graph_val_cache.set_keyframe(
			graph, branch, turn, tick, graph_val
		)
		if (branch, turn, tick) not in self._keyframes_times:
			self._keyframes_times.add((branch, turn, tick))
			self._keyframes_loaded.add((branch, turn, tick))
			if branch in self._keyframes_dict:
				turns = self._keyframes_dict[branch]
				if turn in turns:
					turns[turn].add(tick)
				else:
					turns[turn] = {tick}
			else:
				self._keyframes_dict[branch] = {turn: {tick}}
		assert (
			(graph,) in self._things_cache.keyframe
			and branch in self._things_cache.keyframe[graph,]
			and turn in self._things_cache.keyframe[graph,][branch]
			and tick in self._things_cache.keyframe[graph,][branch][turn]
		)

	def flush(self) -> None:
		"""Write pending changes to disk.

		You can set a ``flush_interval`` when you instantiate ``Engine``
		to call this every so many turns. However, this may cause your game to
		hitch up sometimes, so it's better to call ``flush`` when you know the
		player won't be running the simulation for a while.

		"""
		turn_end = self._turn_end
		set_turn = self.query.set_turn
		for (branch, turn), plan_end_tick in self._turn_end_plan.items():
			set_turn(branch, turn, turn_end[branch, turn], plan_end_tick)
		set_branch = self.query.set_branch
		for branch, (
			parent,
			turn_start,
			tick_start,
			turn_end,
			tick_end,
		) in self._branches_d.items():
			set_branch(
				branch, parent, turn_start, tick_start, turn_end, tick_end
			)
		self.query.flush()

	@world_locked
	def commit(self, unload=True) -> None:
		"""Write the state of all graphs and commit the transaction.

		Also saves the current branch, turn, and tick.

		Call with ``unload=False`` if you want to keep the written state in memory.

		"""
		self.query.globl["branch"] = self._obranch
		self.query.globl["turn"] = self._oturn
		self.query.globl["tick"] = self._otick
		self.flush()
		self.query.commit()
		if unload:
			self.unload()

	def turns_when(self, qry: Query, mid_turn=False) -> QueryResult | set:
		"""Return the turns when the query held true

		Only the state of the world at the end of the turn is considered.
		To include turns where the query held true at some tick, but
		became false, set ``mid_turn=True``

		:arg qry: a Query, likely constructed by comparing the result
				  of a call to an entity's ``historical`` method with
				  the output of ``self.alias(..)`` or another
				  ``historical(..)``

		"""
		unpack = self.unpack
		end = self._branch_end()[0] + 1

		def unpack_data_mid(data):
			return [
				((turn_from, tick_from), (turn_to, tick_to), unpack(v))
				for (turn_from, tick_from, turn_to, tick_to, v) in data
			]

		def unpack_data_end(data):
			return [
				(turn_from, turn_to, unpack(v))
				for (turn_from, _, turn_to, _, v) in data
			]

		if not isinstance(qry, ComparisonQuery):
			if not isinstance(qry, CompoundQuery):
				raise TypeError("Unsupported query type: " + repr(type(qry)))
			return CombinedQueryResult(
				self.turns_when(qry.leftside, mid_turn),
				self.turns_when(qry.rightside, mid_turn),
				qry.oper,
			)
		self.flush()
		branches = list({branch for branch, _, _ in self._iter_parent_btt()})
		left = qry.leftside
		right = qry.rightside
		if isinstance(left, StatusAlias) and isinstance(right, StatusAlias):
			left_sel = _make_side_sel(
				left.entity, left.stat, branches, self.pack, mid_turn
			)
			right_sel = _make_side_sel(
				right.entity, right.stat, branches, self.pack, mid_turn
			)
			left_data = self.query.execute(left_sel)
			right_data = self.query.execute(right_sel)
			if mid_turn:
				return QueryResultMidTurn(
					unpack_data_mid(left_data),
					unpack_data_mid(right_data),
					qry.oper,
					end,
				)
			else:
				return QueryResultEndTurn(
					unpack_data_end(left_data),
					unpack_data_end(right_data),
					qry.oper,
					end,
				)
		elif isinstance(left, StatusAlias):
			left_sel = _make_side_sel(
				left.entity, left.stat, branches, self.pack, mid_turn
			)
			left_data = self.query.execute(left_sel)
			if mid_turn:
				return QueryResultMidTurn(
					unpack_data_mid(left_data),
					[(0, 0, None, None, right)],
					qry.oper,
					end,
				)
			else:
				return QueryResultEndTurn(
					unpack_data_end(left_data),
					[(0, None, right)],
					qry.oper,
					end,
				)
		elif isinstance(right, StatusAlias):
			right_sel = _make_side_sel(
				right.entity, right.stat, branches, self.pack, mid_turn
			)
			right_data = self.query.execute(right_sel)
			if mid_turn:
				return QueryResultMidTurn(
					[(0, 0, None, None, left)],
					unpack_data_mid(right_data),
					qry.oper,
					end,
				)
			else:
				return QueryResultEndTurn(
					[(0, None, left)],
					unpack_data_end(right_data),
					qry.oper,
					end,
				)
		else:
			if qry.oper(left, right):
				return set(range(0, self.turn))
			else:
				return set()

	def _node_contents(self, character: Key, node: Key) -> set:
		return self._node_contents_cache.retrieve(
			character, node, *self._btt()
		)

	def apply_choices(
		self, choices: list[dict], dry_run=False, perfectionist=False
	) -> tuple[list[tuple[Any, Any]], list[tuple[Any, Any]]]:
		"""Validate changes a player wants to make, and apply if acceptable.

		Argument ``choices`` is a list of dictionaries, of which each must
		have values for ``"entity"`` (a lisien entity) and ``"changes"``
		-- the later being a list of lists of pairs. Each change list
		is applied on a successive turn, and each pair ``(key, value)``
		sets a key on the entity to a value on that turn.

		Returns a pair of lists containing acceptance and rejection messages,
		which the UI may present as it sees fit. They are always in a pair
		with the change request as the zeroth item. The message may be None
		or a string.

		Validator functions may return only a boolean indicating acceptance.
		If they instead return a pair, the initial boolean indicates
		acceptance and the following item is the message.

		This function will not actually result in any simulation happening.
		It creates a plan. See my ``plan`` context manager for the precise
		meaning of this.

		With ``dry_run=True`` just return the acceptances and rejections
		without really planning anything. With ``perfectionist=True`` apply
		changes if and only if all of them are accepted.

		"""
		schema = self.schema
		todo = defaultdict(list)
		acceptances = []
		rejections = []
		for track in choices:
			entity = track["entity"]
			permissible = schema.entity_permitted(entity)
			if isinstance(permissible, tuple):
				permissible, msg = permissible
			else:
				msg = ""
			if not permissible:
				for turn, changes in enumerate(
					track["changes"], start=self.turn + 1
				):
					rejections.extend(
						((turn, entity, k, v), msg) for (k, v) in changes
					)
				continue
			for turn, changes in enumerate(
				track["changes"], start=self.turn + 1
			):
				for k, v in changes:
					ekv = (entity, k, v)
					parcel = (turn, entity, k, v)
					val = schema.stat_permitted(*parcel)
					if type(val) is tuple:
						accept, message = val
						if accept:
							todo[turn].append(ekv)
							l = acceptances
						else:
							l = rejections
						l.append((parcel, message))
					elif val:
						todo[turn].append(ekv)
						acceptances.append((parcel, None))
					else:
						rejections.append((parcel, None))
		if dry_run or (perfectionist and rejections):
			return acceptances, rejections
		now = self.turn
		with self.plan():
			for turn in sorted(todo):
				self.turn = turn
				for entity, key, value in todo[turn]:
					if isinstance(entity, self.char_cls):
						entity.stat[key] = value
					else:
						entity[key] = value
		self.turn = now
		return acceptances, rejections

	def game_start(self):
		import importlib.machinery
		import importlib.util

		loader = importlib.machinery.SourceFileLoader(
			"game_start", os.path.join(self._prefix, "game_start.py")
		)
		spec = importlib.util.spec_from_loader("game_start", loader)
		game_start = importlib.util.module_from_spec(spec)
		loader.exec_module(game_start)
		game_start.game_start(self)<|MERGE_RESOLUTION|>--- conflicted
+++ resolved
@@ -4757,7 +4757,6 @@
 		if wait:
 			futwait(self._uid_to_fut.values())
 		self._uid_to_fut = {}
-<<<<<<< HEAD
 		if hasattr(self, "_worker_processes"):
 			for i, (lock, pipein, pipeout, proc) in enumerate(
 				zip(
@@ -4770,6 +4769,14 @@
 				with lock:
 					pipein.send_bytes(b"shutdown")
 					proc.join(timeout=5)
+					if proc.exitcode is None:
+						raise RuntimeError("Worker process didn't exit", i)
+					if proc.exitcode != 0:
+						raise RuntimeError(
+							"Worker process didn't exit normally",
+							i,
+							proc.exitcode,
+						)
 					proc.close()
 					pipein.close()
 					pipeout.close()
@@ -4780,33 +4787,6 @@
 			self._osc_server.shutdown()
 			self._osc_serv_thread.join()
 			del self._osc_serv_thread
-=======
-		for i, (lock, pipein, pipeout, proc) in enumerate(
-			zip(
-				self._worker_locks,
-				self._worker_inputs,
-				self._worker_outputs,
-				self._worker_processes,
-			)
-		):
-			with lock:
-				pipein.send_bytes(b"shutdown")
-				recvd = pipeout.recv_bytes()
-				if recvd != b"done":
-					raise RuntimeError("Worker process wasn't done", i)
-				pipein.close()
-				pipeout.close()
-				proc.join(timeout=5)
-				if proc.exitcode is None:
-					raise RuntimeError("Worker process didn't exit", i)
-				if proc.exitcode != 0:
-					raise RuntimeError(
-						"Worker process didn't exit normally", i, proc.exitcode
-					)
-				proc.close()
-				pipein.close()
-				pipeout.close()
->>>>>>> 903f73c9
 
 	def _detect_kf_interval_override(self):
 		if self._planning:
