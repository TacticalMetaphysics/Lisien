# This file is part of Elide, frontend to Lisien, a framework for life simulation games.
# Copyright (c) Zachary Spector, public@zacharyspector.com
#
# This program is free software: you can redistribute it and/or modify
# it under the terms of the GNU Affero General Public License as published by
# the Free Software Foundation, version 3.
#
# This program is distributed in the hope that it will be useful,
# but WITHOUT ANY WARRANTY; without even the implied warranty of
# MERCHANTABILITY or FITNESS FOR A PARTICULAR PURPOSE.  See the
# GNU Affero General Public License for more details.
#
# You should have received a copy of the GNU Affero General Public License
# along with this program.  If not, see <https://www.gnu.org/licenses/>.
"""The "engine" of lisien is an object relational mapper with special
stores for game data and entities, as well as properties for manipulating the
flow of time.

"""

from __future__ import annotations

import os
import shutil
import sys
import zlib
from abc import ABC, abstractmethod
from collections import defaultdict
from concurrent.futures import Executor, Future, ThreadPoolExecutor
from concurrent.futures import wait as futwait
from contextlib import ContextDecorator, contextmanager
from functools import cached_property, partial, wraps
from itertools import chain, pairwise
from multiprocessing import Pipe, Process, Queue
from operator import itemgetter
from os import PathLike
from queue import Empty, SimpleQueue
from random import Random
from threading import Lock, RLock, Thread
from time import sleep
from types import FunctionType, MethodType, ModuleType
from typing import Any, Callable, Iterator, Type

import msgpack
import networkx as nx
import numpy as np
from blinker import Signal
from networkx import (
	Graph,
	NetworkXError,
	from_dict_of_dicts,
	from_dict_of_lists,
	spring_layout,
)

from . import exc
from .cache import (
	CharacterPlaceRulesHandledCache,
	CharacterPortalRulesHandledCache,
	CharacterRulesHandledCache,
	CharactersRulebooksCache,
	CharacterThingRulesHandledCache,
	EdgesCache,
	EdgeValCache,
	EntitylessCache,
	GraphValCache,
	InitializedEntitylessCache,
	NodeContentsCache,
	NodeRulesHandledCache,
	NodesCache,
	NodesRulebooksCache,
	NodeValCache,
	PickyDefaultDict,
	PortalRulesHandledCache,
	PortalsRulebooksCache,
	StructuredDefaultDict,
	ThingsCache,
	TurnEndDict,
	TurnEndPlanDict,
	UnitnessCache,
	UnitRulesHandledCache,
)
from .character import Character
from .db import ParquetQueryEngine, SQLAlchemyQueryEngine
from .exc import (
	GraphNameError,
	HistoricKeyError,
	KeyframeError,
	OutOfTimelineError,
)
from .facade import CharacterFacade
from .graph import DiGraph
from .node import Place, Thing
from .portal import Portal
from .proxy import worker_subprocess
from .query import (
	CombinedQueryResult,
	ComparisonQuery,
	CompoundQuery,
	Query,
	QueryResult,
	QueryResultEndTurn,
	QueryResultMidTurn,
	StatusAlias,
	_make_side_sel,
)
<<<<<<< HEAD
from .db import ParquetQueryEngine, SQLAlchemyQueryEngine, NullQueryEngine
=======
>>>>>>> 79e1cf97
from .rule import AllRuleBooks, AllRules, Rule
from .typing import (
	DeltaDict,
	EdgeValDict,
	GraphEdgesDict,
	GraphEdgeValDict,
	GraphNodesDict,
	GraphNodeValDict,
	GraphValDict,
	Key,
	KeyframeTuple,
	NodeValDict,
	StatDict,
)
from .util import (
	AbstractEngine,
	SizedDict,
	TimeSignalDescriptor,
	fake_submit,
	garbage,
	normalize_layout,
	sort_set,
	world_locked,
)
from .window import WindowDict, update_backward_window, update_window
from .xcollections import (
	CharacterMapping,
	FunctionStore,
	StringStore,
	UniversalMapping,
)

SlightlyPackedDeltaType = dict[
	bytes,
	dict[
		bytes,
		bytes
		| dict[
			bytes,
			bytes | dict[bytes, bytes | dict[bytes, bytes]],
		],
	],
]

TRUE: bytes = msgpack.packb(True)
FALSE: bytes = msgpack.packb(False)
NONE: bytes = msgpack.packb(None)
NAME: bytes = msgpack.packb("name")
NODES: bytes = msgpack.packb("nodes")
EDGES: bytes = msgpack.packb("edges")
UNITS: bytes = msgpack.packb("units")
RULEBOOK: bytes = msgpack.packb("rulebook")
RULEBOOKS: bytes = msgpack.packb("rulebooks")
NODE_VAL: bytes = msgpack.packb("node_val")
EDGE_VAL: bytes = msgpack.packb("edge_val")
ETERNAL: bytes = msgpack.packb("eternal")
UNIVERSAL: bytes = msgpack.packb("universal")
STRINGS: bytes = msgpack.packb("strings")
RULES: bytes = msgpack.packb("rules")
TRIGGERS: bytes = msgpack.packb("triggers")
PREREQS: bytes = msgpack.packb("prereqs")
ACTIONS: bytes = msgpack.packb("actions")
NEIGHBORHOOD: bytes = msgpack.packb("neighborhood")
BIG: bytes = msgpack.packb("big")
LOCATION: bytes = msgpack.packb("location")
BRANCH: bytes = msgpack.packb("branch")


class InnerStopIteration(StopIteration):
	pass


class DummyEntity(dict):
	"""Something to use in place of a node or edge"""

	__slots__ = ["engine"]

	def __init__(self, engine: AbstractEngine):
		super().__init__()
		self.engine = engine


class PlanningContext(ContextDecorator):
	"""A context manager for 'hypothetical' edits.

	Start a block of code like::

		with orm.plan():
			...


	and any changes you make to the world state within that block will be
	'plans,' meaning that they are used as defaults. The world will
	obey your plan unless you make changes to the same entities outside
	the plan, in which case the world will obey those, and cancel any
	future plan.

	Plans are *not* canceled when concerned entities are deleted, although
	they are unlikely to be followed.

	New branches cannot be started within plans. The ``with orm.forward():``
	optimization is disabled within a ``with orm.plan():`` block, so
	consider another approach instead of making a very large plan.

	With ``reset=True`` (the default), when the plan block closes,
	the time will reset to when it began.

	"""

	__slots__ = ["orm", "id", "forward", "reset"]

	def __init__(self, orm: "Engine", reset=True):
		self.orm = orm
		if reset:
			self.reset = orm._btt()
		else:
			self.reset = None

	def __enter__(self):
		orm = self.orm
		if orm._planning:
			raise ValueError("Already planning")
		orm._planning = True
		branch, turn, tick = orm._btt()
		self.id = myid = orm._last_plan = orm._last_plan + 1
		self.forward = orm._forward
		if orm._forward:
			orm._forward = False
		orm._plans[myid] = branch, turn, tick
		orm._plans_uncommitted.append((myid, branch, turn, tick))
		orm._branches_plans[branch].add(myid)
		return myid

	def __exit__(self, exc_type, exc_val, exc_tb):
		self.orm._planning = False
		if self.reset is not None:
			self.orm._set_btt(*self.reset)
		if self.forward:
			self.orm._forward = True


class NextTurn(Signal):
	"""Make time move forward in the simulation.

	Calls ``advance`` repeatedly, returning a list of the rules' return values.

	I am also a ``Signal``, so you can register functions to be
	called when the simulation runs. Pass them to my ``connect``
	method.

	"""

	def __init__(self, engine: Engine):
		super().__init__()
		self.engine = engine

	def __call__(self) -> tuple[list, DeltaDict]:
		engine = self.engine
		for store in engine.stores:
			if getattr(store, "_need_save", None):
				store.save()
			elif hasattr(store, "reimport"):
				try:
					store.reimport()
				except FileNotFoundError:
					# Maybe the game uses no prereqs or something.
					pass
		if hasattr(engine, "_worker_processes"):
			engine._call_every_subprocess("_reimport_code")
			engine._update_all_worker_process_states()
		start_branch, start_turn, start_tick = engine._btt()
		latest_turn = engine._get_last_completed_turn(start_branch)
		if latest_turn is None or start_turn == latest_turn:
			# Pre-emptively nudge the loadedness and branch tracking,
			# so that lisien does not try to load an empty turn before every
			# loop of the rules engine
			engine._extend_branch(start_branch, start_turn + 1, 0)
			engine.turn += 1
			engine.tick = engine.turn_end_plan()
		elif start_turn < latest_turn:
			engine.turn += 1
			engine.tick = engine.turn_end_plan()
			self.send(
				engine,
				branch=engine.branch,
				turn=engine.turn,
				tick=engine.tick,
			)
			return [], engine._get_branch_delta(
				branch=start_branch,
				turn_from=start_turn,
				turn_to=engine.turn,
				tick_from=start_tick,
				tick_to=engine.tick,
			)
		elif start_turn > latest_turn + 1:
			raise exc.RulesEngineError(
				"Can't run the rules engine on any turn but the latest"
			)
		results = []
		if hasattr(engine, "_rules_iter"):
			it = engine._rules_iter
		else:
			todo = engine._eval_triggers()
			it = engine._rules_iter = engine._follow_rules(todo)
		with engine.advancing():
			for res in it:
				if isinstance(res, InnerStopIteration):
					del engine._rules_iter
					raise StopIteration from res
				elif res:
					if isinstance(res, tuple) and res[0] == "stop":
						engine.universal["last_result"] = res
						engine.universal["last_result_idx"] = 0
						branch, turn, tick = engine._btt()
						self.send(engine, branch=branch, turn=turn, tick=tick)
						return list(res), engine._get_branch_delta(
							branch=start_branch,
							turn_from=start_turn,
							turn_to=turn,
							tick_from=start_tick,
							tick_to=tick,
						)
					else:
						results.extend(res)
		del engine._rules_iter
		# accept any new plans
		engine.tick = engine.turn_end_plan()
		engine._complete_turn(
			start_branch,
			engine.turn,
		)
		if (
			engine.flush_interval is not None
			and engine.turn % engine.flush_interval == 0
		):
			engine.flush()
		if (
			engine.commit_interval is not None
			and engine.turn % engine.commit_interval == 0
		):
			engine.commit()
		self.send(
			self.engine,
			branch=engine.branch,
			turn=engine.turn,
			tick=engine.tick,
		)
		delta = engine._get_branch_delta(
			branch=engine.branch,
			turn_from=start_turn,
			turn_to=engine.turn,
			tick_from=start_tick,
			tick_to=engine.tick,
		)
		if results:
			engine.universal["last_result"] = results
			engine.universal["last_result_idx"] = 0
		return results, delta


class AbstractSchema(ABC):
	"""Base class for schemas describing what changes are permitted to the game world"""

	def __init__(self, engine: AbstractEngine):
		self.engine = engine

	@abstractmethod
	def entity_permitted(self, entity):
		raise NotImplementedError

	@abstractmethod
	def stat_permitted(self, turn, entity, key, value):
		raise NotImplementedError


class NullSchema(AbstractSchema):
	"""Schema that permits all changes to the game world"""

	def entity_permitted(self, entity):
		return True

	def stat_permitted(self, turn, entity, key, value):
		return True


class Engine(AbstractEngine, Executor):
	"""Lisien, the Life Simulator Engine.

	:param prefix: directory containing the simulation and its code;
		defaults to the working directory.
	:param string: module storing strings to be used in the game; if absent,
		we'll use a :class:`lisien.xcollections.StringStore` to keep them in a
		JSON file in the ``prefix``.
	:param function: module containing utility functions; if absent, we'll
		use a :class:`lisien.xcollections.FunctionStore` to keep them in a .py
		file in the ``prefix``
	:param method: module containing functions taking this engine as
		first arg; if absent, we'll
		use a :class:`lisien.xcollections.FunctionStore` to keep them in a .py
		file in the ``prefix``.
	:param trigger: module containing trigger functions, taking a lisien
		entity and returning a boolean for whether to run a rule; if absent, we'll
		use a :class:`lisien.xcollections.FunctionStore` to keep them in a .py
		file in the ``prefix``.
	:param prereq: module containing prereq functions, taking a lisien entity and
		returning a boolean for whether to permit a rule to run; if absent, we'll
		use a :class:`lisien.xcollections.FunctionStore` to keep them in a .py
		file in the ``prefix``.
	:param action: module containing action functions, taking a lisien entity and
		mutating it (and possibly the rest of the world); if absent, we'll
		use a :class:`lisien.xcollections.FunctionStore` to keep them in a .py
		file in the ``prefix``.
	:param main_branch: the string name of the branch to start from. Defaults
		to "trunk" if not set in some prior session. You should only change
		this if your game generates new initial conditions for each
		playthrough.
	:param connect_string: a rfc1738 URI for a database to connect to. Leave
		``None`` to use the ParquetDB database in the ``prefix``.
	:param connect_args: Dictionary of keyword arguments for the
		database connection
	:param schema: A Schema class that determines which changes to allow to
		the world; used when a player should not be able to change just
		anything. Defaults to :class:`NullSchema`, which allows all changes.
	:param flush_interval: lisien will put pending changes into the database
		transaction every ``flush_interval`` turns. If ``None``, only flush
		on commit. Default ``None``.
	:param keyframe_interval: How many records to let through before automatically
		snapping a keyframe, default ``1000``. If ``None``, you'll need
		to call ``snap_keyframe`` yourself.
	:param commit_interval: Lisien will commit changes to disk every
		``commit_interval`` turns. If ``None`` (the default), only commit
		on close or manual call to ``commit``.
	:param random_seed: A number to initialize the randomizer.
	:param logfun: An optional function taking arguments
		``level, message``, which should log `message` somehow.
	:param clear: Whether to delete *any and all* existing data
		and code in ``prefix`` and the database. Use with caution!
	:param keep_rules_journal: Boolean; if ``True`` (the default), keep
		information on the behavior of the rules engine in the database.
		Makes the database rather large, but useful for debugging.
	:param keyframe_on_close: Whether to snap a keyframe when closing the
		engine, default ``True``. This is usually what you want, as it will
		make future startups faster, but could cause database bloat if
		your game runs few turns per session.
	:param enforce_end_of_time: Whether to raise an exception when
		time travelling to a point after the time that's been simulated.
		Default ``True``. You normally want this, but it could cause problems
		if you're not using the rules engine.
	:param workers: How many subprocesses to use as workers for
		parallel processing. When ``None`` (the default), use as many
		subprocesses as we have CPU cores. When ``0``, parallel processing
		is disabled. Note that ``workers=0`` implies that trigger
		functions operate on bare lisien objects, and can therefore have
		side effects. If you don't want this, instead use
		``workers=1``, which *does* disable parallelism in the case
		of trigger functions.

	"""

	char_cls = Character
	thing_cls = Thing
	place_cls = node_cls = Place
	portal_cls = edge_cls = Portal
	illegal_graph_names = {
		"global",
		"eternal",
		"universal",
		"rulebooks",
		"rules",
	}
	illegal_node_names = {"nodes", "node_val", "edges", "edge_val", "things"}
	time = TimeSignalDescriptor()

	@property
	def eternal(self):
		return self.query.globl

	@property
	def branch(self) -> str:
		return self._obranch

	@branch.setter
	@world_locked
	def branch(self, v: str):
		if not isinstance(v, str):
			raise TypeError("branch must be str")
		if self._planning:
			raise ValueError("Don't change branches while planning")
		curbranch, curturn, curtick = self._btt()
		if curbranch == v:
			return
		# make sure I'll end up within the revision range of the
		# destination branch
		if v != self.main_branch and v in self.branches():
			parturn = self._branch_start(v)[0]
			if curturn < parturn:
				raise OutOfTimelineError(
					"Tried to jump to branch {br} at turn {tr}, "
					"but {br} starts at turn {rv}. "
					"Go to turn {rv} or later to use this branch.".format(
						br=v, tr=self.turn, rv=parturn
					),
					self.branch,
					self.turn,
					self.tick,
					v,
					self.turn,
					self.tick,
				)
		then = self._btt()
		branch_is_new = v not in self.branches()
		if branch_is_new:
			# assumes the present turn in the parent branch has
			# been finalized.
			self._start_branch(curbranch, v, self.turn, self.tick)
			tick = self.tick
		else:
			self._otick = tick = self.turn_end(v, self.turn)
		parent = self._obranch
		self._obranch = v
		if branch_is_new:
			self._copy_plans(parent, self.turn, tick)
			self.snap_keyframe(silent=True)
			return
		self.load_at(v, curturn, tick)
		self.time.send(self.time, then=then, now=self._btt())

	@property
	def main_branch(self):
		return self.query.globl["main_branch"]

	def switch_main_branch(self, branch: str) -> None:
		if self.branch != self.main_branch or self.turn != 0 or self.tick != 0:
			raise ValueError("Go to the start of time first")
		if (
			branch in self.branches()
			and self.branch_parent(branch) is not None
		):
			raise ValueError("Not a main branch")
		then = self._btt()
		self.query.globl["main_branch"] = self.branch = branch
		self.time.send(self, then=then, now=self._btt())

	@property
	def turn(self) -> int:
		return self._oturn

	@turn.setter
	@world_locked
	def turn(self, v: int):
		if not isinstance(v, int):
			raise TypeError("Turns must be integers")
		if v < 0:
			raise ValueError("Turns can't be negative")
		if v == self.turn:
			return
		turn_end, tick_end = self._branch_end()
		if self._enforce_end_of_time and not self._planning and v > turn_end:
			raise OutOfTimelineError(
				f"The turn {v} is after the end of the branch {self.branch}. "
				f"Go to turn {turn_end} and simulate with `next_turn`.",
				self.branch,
				self.turn,
				self.tick,
				self.branch,
				v,
				self.tick,
			)
		# enforce the arrow of time, if it's in effect
		if self._forward and v < self._oturn:
			raise ValueError("Can't time travel backward in a forward context")
		oldrando = self.universal.get("rando_state")
		branch = self.branch
		if self._planning:
			tick = self._turn_end_plan[branch, v]
		else:
			tick = self._turn_end[branch, v]
		self.load_at(branch, v, tick)
		then = self._btt()
		self._otick = tick
		self._oturn = v
		newrando = self.universal.get("rando_state")
		if newrando and newrando != oldrando:
			self._rando.setstate(newrando)
		self.time.send(self, then=then, now=self._btt())

	@property
	def tick(self):
		"""A counter of how many changes have occurred this turn.

		Can be set manually, but is more often set to the last tick in a turn
		as a side effect of setting ``turn``.

		"""
		return self._otick

	@tick.setter
	@world_locked
	def tick(self, v: int):
		if not isinstance(v, int):
			raise TypeError("Ticks must be integers")
		if v < 0:
			raise ValueError("Ticks can't be negative")
		# enforce the arrow of time, if it's in effect
		if self._forward and v < self._otick:
			raise ValueError("Can't time travel backward in a forward context")
		if v == self.tick:
			return
		tick_end = self._turn_end_plan[self.branch, self.turn]
		if v > tick_end + 1:
			raise OutOfTimelineError(
				f"The tick {v} is after the end of the turn {self.turn}. "
				f"Go to tick {tick_end + 1} and simulate with `next_turn`.",
				self.branch,
				self.turn,
				self.tick,
				self.branch,
				self.turn,
				v,
			)
		oldrando = self.universal.get("rando_state")
		self.load_at(self.branch, self.turn, v)
		if not self._planning:
			self._extend_branch(self.branch, self.turn, v)
		old_tick = self._otick
		self._otick = v
		newrando = self.universal.get("rando_state")
		if newrando and newrando != oldrando:
			self._rando.setstate(newrando)
		self.time.send(
			self,
			then=(self.branch, self.turn, old_tick),
			now=(self.branch, self.turn, v),
		)

	def _btt(self) -> tuple[str, int, int]:
		"""Return the branch, turn, and tick."""
		return self._obranch, self._oturn, self._otick

	def _set_btt(self, branch: str, turn: int, tick: int):
		(self._obranch, self._oturn, self._otick) = (branch, turn, tick)

	@world_locked
	def _nbtt(self) -> tuple[str, int, int]:
		"""Increment the tick and return branch, turn, tick

		Unless we're viewing the past, in which case raise HistoryError.

		Idea is you use this when you want to advance time, which you
		can only do once per branch, turn, tick.

		"""
		(
			btt,
			turn_end_plan,
			turn_end,
			plan_ticks,
			plan_ticks_uncommitted,
			time_plan,
		) = self._nbtt_stuff
		branch, turn, tick = btt()
		branch_turn = (branch, turn)
		tick += 1
		if branch_turn in turn_end_plan and tick <= turn_end_plan[branch_turn]:
			tick = turn_end_plan[branch_turn] + 1
		if branch_turn in turn_end and turn_end[branch_turn] > tick:
			raise HistoricKeyError(
				"You're not at the end of turn {}. "
				"Go to tick {} to change things".format(
					turn, turn_end[branch_turn]
				)
			)
		if self._planning:
			last_plan = self._last_plan
			if (turn, tick) in plan_ticks[last_plan]:
				raise OutOfTimelineError(
					"Trying to make a plan at {}, "
					"but that time already happened".format(
						(branch, turn, tick)
					),
					self.branch,
					self.turn,
					self.tick,
					self.branch,
					self.turn,
					tick,
				)
			plan_ticks[last_plan][turn].add(tick)
			plan_ticks_uncommitted.append((last_plan, turn, tick))
			time_plan[branch, turn, tick] = last_plan
		else:
			end_turn, _ = self._branch_end(branch)
			if turn < end_turn:
				raise OutOfTimelineError(
					"You're in the past. Go to turn {} to change things"
					" -- or start a new branch".format(end_turn),
					*btt(),
					branch,
					turn,
					tick,
				)
			elif turn == end_turn and (branch, turn) in turn_end_plan:
				# Accept any plans made for this turn
				tick = turn_end_plan[branch, turn] + 1
			if tick > turn_end[branch_turn]:
				turn_end[branch_turn] = tick
		loaded = self._loaded
		if branch in loaded:
			(early_turn, early_tick, late_turn, late_tick) = loaded[branch]
			if turn > late_turn:
				(late_turn, late_tick) = (turn, tick)
			elif turn == late_turn and tick > late_tick:
				late_tick = tick
			loaded[branch] = (early_turn, early_tick, late_turn, late_tick)
		else:
			loaded[branch] = (turn, tick, turn, tick)
		self._extend_branch(branch, turn, tick)
		then = self._btt()
		self._otick = tick
		self.time.send(self, then=then, now=self._btt())
		return branch, turn, tick

	def is_ancestor_of(self, parent: str, child: str) -> bool:
		"""Return whether ``child`` is a branch descended from ``parent``

		At any remove.

		"""
		branches = self.branches()
		if parent not in branches:
			raise ValueError("Not a branch", parent)
		if child not in branches:
			raise ValueError("Not a branch", child)
		if parent is None or parent == child or parent == self.main_branch:
			return True
		if child == self.main_branch:
			return False
		if self.branch_parent(child) == parent:
			return True
		return self.is_ancestor_of(parent, self.branch_parent(child))

	def __getattr__(self, item):
		try:
			return MethodType(
				getattr(super().__getattribute__("method"), item), self
			)
		except AttributeError:
			raise AttributeError("No such attribute", item)

	def __hasattr__(self, item):
		return hasattr(super().__getattribute__("method"), item)

	def _graph_state_hash(
		self, nodes: NodeValDict, edges: EdgeValDict, vals: StatDict
	) -> bytes:
		from hashlib import blake2b

		qpac = self.query.pack

		if isinstance(qpac(" "), str):

			def pack(x):
				return qpac(x).encode()
		else:
			pack = qpac
		nodes_hash = 0
		for name, val in nodes.items():
			hash = blake2b(pack(name))
			hash.update(pack(val))
			nodes_hash ^= int.from_bytes(hash.digest(), "little")
		edges_hash = 0
		for orig, dests in edges.items():
			for dest, idxs in dests.items():
				for idx, val in idxs.items():
					hash = blake2b(pack(orig))
					hash.update(pack(dest))
					hash.update(pack(idx))
					hash.update(pack(val))
					edges_hash ^= int.from_bytes(hash.digest(), "little")
		val_hash = 0
		for key, val in vals.items():
			hash = blake2b(pack(key))
			hash.update(pack(val))
			val_hash ^= int.from_bytes(hash.digest(), "little")
		total_hash = blake2b(nodes_hash.to_bytes(64, "little"))
		total_hash.update(edges_hash.to_bytes(64, "little"))
		total_hash.update(val_hash.to_bytes(64, "little"))
		return total_hash.digest()

	def _kfhash(
		self,
		graphn: Key,
		branch: str,
		turn: int,
		tick: int,
		nodes: NodeValDict,
		edges: EdgeValDict,
		vals: StatDict,
	) -> bytes:
		"""Return a hash digest of a keyframe"""
		from hashlib import blake2b

		qpac = self.query.pack

		if isinstance(qpac(" "), str):

			def pack(x):
				return qpac(x).encode()
		else:
			pack = qpac
		total_hash = blake2b(pack(graphn))
		total_hash.update(pack(branch))
		total_hash.update(pack(turn))
		total_hash.update(pack(tick))
		total_hash.update(self._graph_state_hash(nodes, edges, vals))
		return total_hash.digest()

	def _get_node(self, graph: Key | Graph, node: Key):
		node_objs, node_exists, make_node = self._get_node_stuff
		if type(graph) is str:
			graphn = graph
			graph = self.graph[graphn]
		else:
			graphn = graph.name
		key = (graphn, node)
		if key in node_objs:
			ret = node_objs[key]
			if ret._validate_node_type():
				return ret
			else:
				del node_objs[key]
		if not node_exists(graphn, node):
			raise KeyError("No such node: {} in {}".format(node, graphn))
		ret = make_node(graph, node)
		node_objs[key] = ret
		return ret

	def _get_edge(self, graph, orig, dest, idx=0):
		edge_objs, edge_exists, make_edge = self._get_edge_stuff
		if type(graph) is str:
			graphn = graph
			graph = self.graph[graphn]
		else:
			graphn = graph.name
		key = (graphn, orig, dest, idx)
		if key in edge_objs:
			return edge_objs[key]
		if not edge_exists(graphn, orig, dest, idx):
			raise KeyError(
				"No such edge: {}->{}[{}] in {}".format(
					orig, dest, idx, graphn
				)
			)
		ret = make_edge(graph, orig, dest, idx)
		edge_objs[key] = ret
		return ret

	def plan(self, reset=True) -> PlanningContext:
		__doc__ = PlanningContext.__doc__
		return PlanningContext(self, reset)

	@world_locked
	def _copy_plans(
		self, branch_from: str, turn_from: int, tick_from: int
	) -> None:
		"""Copy all plans active at the given time to the current branch"""
		plan_ticks = self._plan_ticks
		plan_ticks_uncommitted = self._plan_ticks_uncommitted
		time_plan = self._time_plan
		plans = self._plans
		branch = self.branch
		where_cached = self._where_cached
		turn_end_plan = self._turn_end_plan
		was_planning = self._planning
		self._planning = True
		for plan_id in self._branches_plans[branch_from]:
			_, start_turn, start_tick = plans[plan_id]
			if (
				branch_from,
				start_turn,
			) not in turn_end_plan or start_tick > turn_end_plan[
				branch_from, start_turn
			]:
				turn_end_plan[branch_from, start_turn] = start_tick
			if (start_turn, start_tick) > (turn_from, tick_from):
				continue
			incremented = False
			for turn, ticks in list(plan_ticks[plan_id].items()):
				if turn < turn_from:
					continue
				for tick in ticks:
					if (turn, tick) < (turn_from, tick_from):
						continue
					if not incremented:
						self._last_plan += 1
						incremented = True
						plans[self._last_plan] = branch, turn, tick
					if (
						branch,
						turn,
					) not in turn_end_plan or tick > turn_end_plan[
						branch, turn
					]:
						turn_end_plan[branch, turn] = tick
					plan_ticks[self._last_plan][turn].add(tick)
					plan_ticks_uncommitted.append(
						(self._last_plan, turn, tick)
					)
					for cache in where_cached[branch_from, turn, tick]:
						data = cache.settings[branch_from][turn][tick]
						value = data[-1]
						key = data[:-1]
						args = key + (branch, turn, tick, value)
						if hasattr(cache, "setdb"):
							cache.setdb(*args)
						cache.store(*args, planning=True)
						time_plan[branch, turn, tick] = self._last_plan
		self._planning = was_planning

	@world_locked
	def delete_plan(self, plan: int) -> None:
		"""Delete the portion of a plan that has yet to occur.

		:arg plan: integer ID of a plan, as given by
				   ``with self.plan() as plan:``

		"""
		branch, turn, tick = self._btt()
		to_delete = []
		plan_ticks = self._plan_ticks[plan]
		for (
			trn,
			tcks,
		) in (
			plan_ticks.items()
		):  # might improve performance to use a WindowDict for plan_ticks
			if turn == trn:
				for tck in tcks:
					if tck >= tick:
						to_delete.append((trn, tck))
			elif trn > turn:
				to_delete.extend((trn, tck) for tck in tcks)
		# Delete stuff that happened at contradicted times,
		# and then delete the times from the plan
		where_cached = self._where_cached
		time_plan = self._time_plan
		for trn, tck in to_delete:
			for cache in where_cached[branch, trn, tck]:
				cache.remove(branch, trn, tck)
				if hasattr(cache, "deldb"):
					cache.deldb(branch, trn, tck)
			del where_cached[branch, trn, tck]
			plan_ticks[trn].remove(tck)
			if not plan_ticks[trn]:
				del plan_ticks[trn]
			del time_plan[branch, trn, tck]

	@contextmanager
	def advancing(self):
		"""A context manager for when time is moving forward one turn at a time.

		When used in lisien, this means that the game is being simulated.
		It changes how the caching works, making it more efficient.

		"""
		if self._forward:
			raise ValueError("Already advancing")
		self._forward = True
		yield
		self._forward = False

	@contextmanager
	def batch(self):
		"""A context manager for when you're creating lots of state.

		Reads will be much slower in a batch, but writes will be faster.

		You *can* combine this with ``advancing`` but it isn't any faster.

		"""
		if self._no_kc:
			yield
			return
		self._no_kc = True
		with garbage():
			yield
		self._no_kc = False

	def _set_graph_in_delta(
		self,
		branch: str,
		turn_from: int,
		tick_from: int,
		turn_to: int,
		tick_to: int,
		delta: DeltaDict,
		_: None,
		graph: Key,
		val: Any,
	) -> None:
		"""Change a delta to say that a graph was deleted or not"""
		if val in (None, "Deleted"):
			delta[graph] = None
		elif graph not in delta or delta[graph] is None:
			# If the graph was *created* within our window,
			# include its whole initial keyframe
			delta[graph] = {}
			kf_time = None
			the_kf = None
			graph_kf = self._graph_cache.keyframe[None,]
			if branch in graph_kf:
				kfb = graph_kf[branch]
				if turn_from == turn_to:
					# past view is reverse chronological
					for t in kfb[turn_from].past(tick_to):
						if tick_from <= t:
							break
						elif t < tick_from:
							return
					else:
						return
					kf_time = branch, turn_from, t
					the_kf = graph_kf[branch][turn_from][t]
				elif (
					turn_from in kfb
					and kfb[turn_from].end > tick_from
					and graph
					in (
						the_kf := graph_kf[branch][turn_from][
							kfb[turn_from].end
						]
					)
				):
					kf_time = branch, turn_from, kfb[turn_from].end
					the_kf = graph_kf[branch][turn_from][kf_time[2]]
				elif (
					kfb.rev_after(turn_from) is not None
					and kfb.rev_before(turn_to) is not None
					and kfb.rev_after(turn_from)
					<= (r := kfb.rev_before(turn_to))
				):
					if r == turn_to:
						if (
							kfb[r].end < tick_to
							and graph in graph_kf[branch][r][kfb[r].end]
						):
							kf_time = branch, r, kfb[r].end
							the_kf = graph_kf[branch][r][kf_time[2]]
					else:
						the_kf = graph_kf[branch][r][kfb[r].end]
						if graph in the_kf:
							kf_time = branch, r, kfb[r].end
			if kf_time is not None:
				assert isinstance(the_kf, dict)
				# Well, we have *a keyframe* attesting the graph's existence,
				# but we don't know it was *created* at that time.
				# Check the presettings; if there was no type set for the
				# graph before this keyframe, then it's the keyframe
				# in which the graph was created.
				# (An absence of presettings data indicates that the graph
				# existed prior to the current branch.)
				preset = self._graph_cache.presettings
				b, r, t = kf_time
				assert b == branch
				if (
					b not in preset
					or r not in preset[b]
					or t not in preset[b][r]
					or preset[b][r][t][2] is None
				):
					return
				delta[graph] = {}

	def _get_branch_delta(
		self,
		branch: str,
		turn_from: int,
		tick_from: int,
		turn_to: int,
		tick_to: int,
	) -> DeltaDict:
		"""Get a dictionary describing changes to all graphs.

		The keys are graph names. Their values are dictionaries of the
		graphs' attributes' new values, with ``None`` for deleted keys. Also
		in those graph dictionaries are special keys 'node_val' and
		'edge_val' describing changes to node and edge attributes,
		and 'nodes' and 'edges' full of booleans indicating whether a node
		or edge exists.

		"""

		setgraph = partial(
			self._set_graph_in_delta,
			branch,
			turn_from,
			tick_from,
			turn_to,
			tick_to,
		)

		def setgraphval(
			delta: DeltaDict, graph: Key, key: Key, val: Any
		) -> None:
			"""Change a delta to say that a graph stat was set to a certain value"""
			if (graphstat := delta.setdefault(graph, {})) is not None:
				graphstat[key] = val

		def setnode(
			delta: DeltaDict, graph: Key, node: Key, exists: bool | None
		) -> None:
			"""Change a delta to say that a node was created or deleted"""
			if (graphstat := delta.setdefault(graph, {})) is not None:
				graphstat.setdefault("nodes", {})[node] = bool(exists)

		def setnodeval(
			delta: DeltaDict, graph: Key, node: Key, key: Key, value: Any
		) -> None:
			"""Change a delta to say that a node stat was set to a certain value"""
			if (graphstat := delta.setdefault(graph, {})) is not None:
				if (
					graph in delta
					and "nodes" in delta[graph]
					and node in delta[graph]["nodes"]
					and not delta[graph]["nodes"][node]
				):
					return
				graphstat.setdefault("node_val", {}).setdefault(node, {})[
					key
				] = value

		def setedge(
			delta: DeltaDict,
			is_multigraph: callable,
			graph: Key,
			orig: Key,
			dest: Key,
			idx: int,
			exists: bool | None,
		) -> None:
			"""Change a delta to say that an edge was created or deleted"""
			if (graphstat := delta.setdefault(graph, {})) is not None:
				if is_multigraph(graph):
					raise NotImplementedError("Only digraphs for now")
				if "edges" in graphstat:
					es = graphstat["edges"]
					if orig in es:
						es[orig][dest] = exists
					else:
						es[orig] = {dest: exists}
				else:
					graphstat["edges"] = {orig: {dest: exists}}

		def setedgeval(
			delta: DeltaDict,
			is_multigraph: callable,
			graph: Key,
			orig: Key,
			dest: Key,
			idx: int,
			key: Key,
			value: Any,
		) -> None:
			"""Change a delta to say that an edge stat was set to a certain value"""
			if (graphstat := delta.setdefault(graph, {})) is not None:
				if is_multigraph(graph):
					raise NotImplementedError("Only digraphs for now")
				if (
					"edges" in graphstat
					and orig in graphstat["edges"]
					and dest in graphstat["edges"][orig]
					and not graphstat["edges"][orig][dest]
				):
					return
				graphstat.setdefault("edge_val", {}).setdefault(
					orig, {}
				).setdefault(dest, {})[key] = value

		if not isinstance(branch, str):
			raise TypeError("branch must be str")
		for arg in (turn_from, tick_from, turn_to, tick_to):
			if not isinstance(arg, int):
				raise TypeError("turn and tick must be int")
		if turn_from == turn_to:
			if tick_from == tick_to:
				return {}
			return self._get_turn_delta(branch, turn_to, tick_from, tick_to)
		delta = {}
		graph_objs = self._graph_objs

		if turn_from < turn_to:
			updater = partial(
				update_window, turn_from, tick_from, turn_to, tick_to
			)
			attribute = "settings"
			tick_to += 1
		else:
			updater = partial(
				update_backward_window, turn_from, tick_from, turn_to, tick_to
			)
			attribute = "presettings"
		gbranches = getattr(self._graph_cache, attribute)
		gvbranches = getattr(self._graph_val_cache, attribute)
		nbranches = getattr(self._nodes_cache, attribute)
		nvbranches = getattr(self._node_val_cache, attribute)
		ebranches = getattr(self._edges_cache, attribute)
		evbranches = getattr(self._edge_val_cache, attribute)
		univbranches = getattr(self._universal_cache, attribute)
		unitbranches = getattr(self._unitness_cache, attribute)
		thbranches = getattr(self._things_cache, attribute)
		rbbranches = getattr(self._rulebooks_cache, attribute)
		trigbranches = getattr(self._triggers_cache, attribute)
		preqbranches = getattr(self._prereqs_cache, attribute)
		actbranches = getattr(self._actions_cache, attribute)
		nbrbranches = getattr(self._neighborhoods_cache, attribute)
		bigbranches = getattr(self._rule_bigness_cache, attribute)
		charrbbranches = getattr(self._characters_rulebooks_cache, attribute)
		avrbbranches = getattr(self._units_rulebooks_cache, attribute)
		charthrbbranches = getattr(
			self._characters_things_rulebooks_cache, attribute
		)
		charplrbbranches = getattr(
			self._characters_places_rulebooks_cache, attribute
		)
		charporbbranches = getattr(
			self._characters_portals_rulebooks_cache, attribute
		)
		noderbbranches = getattr(self._nodes_rulebooks_cache, attribute)
		edgerbbranches = getattr(self._portals_rulebooks_cache, attribute)

		if branch in gbranches:
			updater(partial(setgraph, delta), gbranches[branch])

		if branch in gvbranches:
			updater(partial(setgraphval, delta), gvbranches[branch])

		if branch in nbranches:
			updater(partial(setnode, delta), nbranches[branch])

		if branch in nvbranches:
			updater(partial(setnodeval, delta), nvbranches[branch])

		if branch in ebranches:
			updater(
				partial(
					setedge, delta, lambda g: graph_objs[g].is_multigraph()
				),
				ebranches[branch],
			)

		if branch in evbranches:
			updater(
				partial(
					setedgeval, delta, lambda g: graph_objs[g].is_multigraph()
				),
				evbranches[branch],
			)

		def upduniv(_, key, val):
			delta.setdefault("universal", {})[key] = val

		if branch in univbranches:
			updater(upduniv, univbranches[branch])

		def updunit(char, graph, units_d):
			if units_d is None:
				if char not in delta:
					delta[char] = {"units": {graph: None}}
				elif delta[char] is None:
					return
				elif "units" not in delta[char]:
					delta[char]["units"] = {graph: None}
				else:
					delta[char]["units"][graph] = None
				return
			elif isinstance(units_d, tuple):
				node, av = units_d
				delta.setdefault(char, {}).setdefault("units", {}).setdefault(
					graph, {}
				)[node] = bool(av)
				return
			if char not in delta:
				delta[char] = {"units": {graph: units_d.copy()}}
			elif "units" not in delta[char]:
				delta[char]["units"] = {graph: units_d.copy()}
			elif graph not in delta[char]["units"]:
				delta[char]["units"][graph] = units_d.copy()
			else:
				delta[char]["units"][graph].update(units_d)

		if branch in unitbranches:
			updater(updunit, unitbranches[branch])

		def updthing(char, thing, loc):
			if char in delta and (
				delta[char] is None
				or (
					"nodes" in delta[char]
					and thing in delta[char]["nodes"]
					and not delta[char]["nodes"][thing]
				)
			):
				return
			thingd = (
				delta.setdefault(char, {})
				.setdefault("node_val", {})
				.setdefault(thing, {})
			)
			thingd["location"] = loc

		if branch in thbranches:
			updater(updthing, thbranches[branch])

		def updrb(_, rulebook, rules):
			delta.setdefault("rulebooks", {})[rulebook] = rules

		if branch in rbbranches:
			updater(updrb, rbbranches[branch])

		def updru(key, _, rule, funs):
			delta.setdefault("rules", {}).setdefault(rule, {})[key] = funs

		if branch in trigbranches:
			updater(partial(updru, "triggers"), trigbranches[branch])

		if branch in preqbranches:
			updater(partial(updru, "prereqs"), preqbranches[branch])

		if branch in actbranches:
			updater(partial(updru, "actions"), actbranches[branch])

		if branch in nbrbranches:
			updater(partial(updru, "neighborhood"), nbrbranches[branch])

		if branch in bigbranches:
			updater(partial(updru, "big"), bigbranches[branch])

		def updcrb(key, _, character, rulebook):
			if character in delta and delta[character] is None:
				return
			delta.setdefault(character, {})[key] = rulebook

		if branch in charrbbranches:
			updater(
				partial(updcrb, "character_rulebook"), charrbbranches[branch]
			)

		if branch in avrbbranches:
			updater(partial(updcrb, "unit_rulebook"), avrbbranches[branch])

		if branch in charthrbbranches:
			updater(
				partial(updcrb, "character_thing_rulebook"),
				charthrbbranches[branch],
			)

		if branch in charplrbbranches:
			updater(
				partial(updcrb, "character_place_rulebook"),
				charplrbbranches[branch],
			)

		if branch in charporbbranches:
			updater(
				partial(updcrb, "character_portal_rulebook"),
				charporbbranches[branch],
			)

		def updnoderb(character, node, rulebook):
			if (character in delta) and (
				delta[character] is None
				or (
					"nodes" in delta[character]
					and node in delta[character]["nodes"]
					and not delta[character]["nodes"][node]
				)
			):
				return
			delta.setdefault(character, {}).setdefault(
				"node_val", {}
			).setdefault(node, {})["rulebook"] = rulebook

		if branch in noderbbranches:
			updater(updnoderb, noderbbranches[branch])

		def updedgerb(character, orig, dest, rulebook=None):
			if rulebook is None:
				# It's one of those updates that stores all the rulebooks from
				# some origin. Not relevant to deltas.
				return
			if character in delta and (
				delta[character] is None
				or (
					"edges" in delta[character]
					and orig in delta[character]["edges"]
					and dest in delta[character]["edges"][orig]
					and not delta[character]["edges"][orig][dest]
				)
			):
				return
			delta.setdefault(character, {}).setdefault(
				"edge_val", {}
			).setdefault(orig, {}).setdefault(dest, {})["rulebook"] = rulebook

		if branch in edgerbbranches:
			updater(updedgerb, edgerbbranches[branch])

		return delta

	def _get_turn_delta(
		self,
		branch: str = None,
		turn: int = None,
		tick_from=0,
		tick_to: int = None,
	) -> DeltaDict:
		"""Get a dictionary describing changes made on a given turn.

		If ``tick_to`` is not supplied, report all changes after ``tick_from``
		(default 0).

		The keys are graph names. Their values are dictionaries of the
		graphs' attributes' new values, with ``None`` for deleted keys. Also
		in those graph dictionaries are special keys 'node_val' and
		'edge_val' describing changes to node and edge attributes,
		and 'nodes' and 'edges' full of booleans indicating whether a node
		or edge exists.

		:arg branch: A branch of history; defaults to the current branch
		:arg turn: The turn in the branch; defaults to the current turn
		:arg tick_from: Starting tick; defaults to 0
		:arg tick_to: tick at which to stop the delta, defaulting to the
				   present tick if it's the present turn, or the end
				   tick if it's any other turn

		"""
		branch = branch or self.branch
		turn = turn or self.turn
		if tick_to is None:
			if turn == self.turn:
				tick_to = self.tick
			else:
				tick_to = self._turn_end[branch, turn]
		branch = branch or self.branch
		turn = turn or self.turn
		tick_to = tick_to or self.tick
		delta = {}
		if tick_from < tick_to:
			attribute = "settings"
			tick_to += 1
		else:
			attribute = "presettings"
		gbranches = getattr(self._graph_cache, attribute)
		gvbranches = getattr(self._graph_val_cache, attribute)
		nbranches = getattr(self._nodes_cache, attribute)
		nvbranches = getattr(self._node_val_cache, attribute)
		ebranches = getattr(self._edges_cache, attribute)
		evbranches = getattr(self._edge_val_cache, attribute)
		universals_settings = getattr(self._universal_cache, attribute)
		unitness_settings = getattr(self._unitness_cache, attribute)
		things_settings = getattr(self._things_cache, attribute)
		rulebooks_settings = getattr(self._rulebooks_cache, attribute)
		triggers_settings = getattr(self._triggers_cache, attribute)
		prereqs_settings = getattr(self._prereqs_cache, attribute)
		actions_settings = getattr(self._actions_cache, attribute)
		neighborhood_settings = getattr(self._neighborhoods_cache, attribute)
		big_settings = getattr(self._rule_bigness_cache, attribute)
		character_rulebooks_settings = getattr(
			self._characters_rulebooks_cache, attribute
		)
		avatar_rulebooks_settings = getattr(
			self._units_rulebooks_cache, attribute
		)
		character_thing_rulebooks_settings = getattr(
			self._characters_things_rulebooks_cache, attribute
		)
		character_place_rulebooks_settings = getattr(
			self._characters_places_rulebooks_cache, attribute
		)
		character_portal_rulebooks_settings = getattr(
			self._characters_portals_rulebooks_cache, attribute
		)
		node_rulebooks_settings = getattr(
			self._nodes_rulebooks_cache, attribute
		)
		portal_rulebooks_settings = getattr(
			self._portals_rulebooks_cache, attribute
		)

		if branch in gbranches and turn in gbranches[branch]:
			for _, graph, typ in gbranches[branch][turn][tick_from:tick_to]:
				# typ may be None if the graph was never deleted, but we're
				# traveling back to before it was created
				self._set_graph_in_delta(
					branch,
					turn,
					tick_from,
					turn,
					tick_to,
					delta,
					None,
					graph,
					typ,
				)

		if branch in gvbranches and turn in gvbranches[branch]:
			for graph, key, value in gvbranches[branch][turn][
				tick_from:tick_to
			]:
				if graph in delta:
					if delta[graph] is None:
						continue
					delta[graph][key] = value
				else:
					delta[graph] = {key: value}

		if branch in nbranches and turn in nbranches[branch]:
			for graph, node, exists in nbranches[branch][turn][
				tick_from:tick_to
			]:
				if graph in delta and delta[graph] is None:
					continue
				delta.setdefault(graph, {}).setdefault("nodes", {})[node] = (
					bool(exists)
				)

		if branch in nvbranches and turn in nvbranches[branch]:
			for graph, node, key, value in nvbranches[branch][turn][
				tick_from:tick_to
			]:
				if graph in delta and (
					delta[graph] is None
					or (
						"nodes" in delta[graph]
						and node in delta[graph]["nodes"]
						and not delta[graph]["nodes"][node]
					)
				):
					continue
				nodevd = delta.setdefault(graph, {}).setdefault("node_val", {})
				if node in nodevd:
					nodevd[node][key] = value
				else:
					nodevd[node] = {key: value}

		graph_objs = self._graph_objs
		if branch in ebranches and turn in ebranches[branch]:
			for graph, orig, dest, idx, exists in ebranches[branch][turn][
				tick_from:tick_to
			]:
				if graph_objs[graph].is_multigraph():
					if graph in delta and (
						delta[graph] is None
						or (
							"edges" in delta[graph]
							and orig in delta[graph]["edges"]
							and dest in delta[graph]["edges"][orig]
							and idx in delta[graph]["edges"][orig][dest]
							and not delta[graph]["edges"][orig][dest][idx]
						)
					):
						continue
					delta.setdefault(graph, {}).setdefault(
						"edges", {}
					).setdefault(orig, {})[dest] = bool(exists)
				else:
					if graph in delta and (
						delta[graph] is None
						or (
							"edges" in delta[graph]
							and orig in delta[graph]["edges"]
							and dest in delta[graph]["edges"][orig]
							and not delta[graph]["edges"][orig][dest]
						)
					):
						continue
					delta.setdefault(graph, {}).setdefault(
						"edges", {}
					).setdefault(orig, {})[dest] = bool(exists)
		pass
		if branch in evbranches and turn in evbranches[branch]:
			for graph, orig, dest, idx, key, value in evbranches[branch][turn][
				tick_from:tick_to
			]:
				if graph in delta and delta[graph] is None:
					continue
				edgevd = (
					delta.setdefault(graph, {})
					.setdefault("edge_val", {})
					.setdefault(orig, {})
					.setdefault(dest, {})
				)
				if graph_objs[graph].is_multigraph():
					if idx in edgevd:
						edgevd[idx][key] = value
					else:
						edgevd[idx] = {key: value}
				else:
					edgevd[key] = value
		if (
			branch in universals_settings
			and turn in universals_settings[branch]
		):
			for _, key, val in universals_settings[branch][turn][
				tick_from:tick_to
			]:
				delta.setdefault("universal", {})[key] = val
		if branch in unitness_settings and turn in unitness_settings[branch]:
			for chara, graph, *stuff in unitness_settings[branch][turn][
				tick_from:tick_to
			]:
				if (graph in delta and delta[graph] is None) or (
					not isinstance(stuff, list)
					or len(stuff) != 1
					or not isinstance(stuff[0], dict)
				):
					continue
				chardelt = delta.setdefault(chara, {})
				if chardelt is None:
					continue
				for node, is_av in stuff[0].items():
					chardelt.setdefault("units", {}).setdefault(graph, {})[
						node
					] = is_av
		if branch in things_settings and turn in things_settings[branch]:
			for chara, thing, location in things_settings[branch][turn][
				tick_from:tick_to
			]:
				if chara in delta and delta[chara] is None:
					continue
				thingd = (
					delta.setdefault(chara, {})
					.setdefault("node_val", {})
					.setdefault(thing, {})
				)
				thingd["location"] = location
		delta["rulebooks"] = rbdif = {}
		if branch in rulebooks_settings and turn in rulebooks_settings[branch]:
			for _, rulebook, rules in rulebooks_settings[branch][turn][
				tick_from:tick_to
			]:
				rbdif[rulebook] = rules
		delta["rules"] = rdif = {}
		if branch in triggers_settings and turn in triggers_settings[branch]:
			for _, rule, funs in triggers_settings[branch][turn][
				tick_from:tick_to
			]:
				rdif.setdefault(rule, {})["triggers"] = funs
		if branch in prereqs_settings and turn in prereqs_settings[branch]:
			for _, rule, funs in prereqs_settings[branch][turn][
				tick_from:tick_to
			]:
				rdif.setdefault(rule, {})["prereqs"] = funs
		if branch in actions_settings and turn in actions_settings[branch]:
			for _, rule, funs in actions_settings[branch][turn][
				tick_from:tick_to
			]:
				rdif.setdefault(rule, {})["actions"] = funs
		if (
			branch in neighborhood_settings
			and turn in neighborhood_settings[branch]
		):
			for _, rule, neighborhood in neighborhood_settings[branch][turn][
				tick_from:tick_to
			]:
				rdif.setdefault(rule, {})["neighborhood"] = neighborhood
		if branch in big_settings and turn in big_settings[branch]:
			for _, rule, big in big_settings[branch][turn][tick_from:tick_to]:
				rdif.setdefault(rule, {})["big"] = big

		if (
			branch in character_rulebooks_settings
			and turn in character_rulebooks_settings[branch]
		):
			for _, character, rulebook in character_rulebooks_settings[branch][
				turn
			][tick_from:tick_to]:
				chardelt = delta.setdefault(character, {})
				if chardelt is None:
					continue
				chardelt["character_rulebook"] = rulebook
		if (
			branch in avatar_rulebooks_settings
			and turn in avatar_rulebooks_settings[branch]
		):
			for _, character, rulebook in avatar_rulebooks_settings[branch][
				turn
			][tick_from:tick_to]:
				chardelt = delta.setdefault(character, {})
				if chardelt is None:
					continue
				chardelt["unit_rulebook"] = rulebook
		if (
			branch in character_thing_rulebooks_settings
			and turn in character_thing_rulebooks_settings[branch]
		):
			for _, character, rulebook in character_thing_rulebooks_settings[
				branch
			][turn][tick_from:tick_to]:
				chardelt = delta.setdefault(character, {})
				if chardelt is None:
					continue
				chardelt["character_thing_rulebook"] = rulebook
		if (
			branch in character_place_rulebooks_settings
			and turn in character_place_rulebooks_settings[branch]
		):
			for _, character, rulebook in character_place_rulebooks_settings[
				branch
			][turn][tick_from:tick_to]:
				chardelt = delta.setdefault(character, {})
				if chardelt is None:
					continue
				chardelt["character_place_rulebook"] = rulebook
		if (
			branch in character_portal_rulebooks_settings
			and turn in character_portal_rulebooks_settings[branch]
		):
			for _, character, rulebook in character_portal_rulebooks_settings[
				branch
			][turn][tick_from:tick_to]:
				chardelt = delta.setdefault(character, {})
				if chardelt is None:
					continue
				chardelt["character_portal_rulebook"] = rulebook

		if (
			branch in node_rulebooks_settings
			and turn in node_rulebooks_settings[branch]
		):
			for character, node, rulebook in node_rulebooks_settings[branch][
				turn
			][tick_from:tick_to]:
				chardelt = delta.setdefault(character, {})
				if chardelt is None:
					continue
				chardelt.setdefault("node_val", {}).setdefault(node, {})[
					"rulebook"
				] = rulebook
		if (
			branch in portal_rulebooks_settings
			and turn in portal_rulebooks_settings[branch]
		):
			for setting in portal_rulebooks_settings[branch][turn][
				tick_from:tick_to
			]:
				try:
					character, orig, dest, rulebook = setting
				except ValueError:
					continue
				chardelt = delta.setdefault(character, {})
				if chardelt is None:
					continue
				chardelt.setdefault("edge_val", {}).setdefault(
					orig, {}
				).setdefault(dest, {})["rulebook"] = rulebook
		return delta

	def _init_caches(self):
		node_cls = self.node_cls
		edge_cls = self.edge_cls
		self._where_cached = defaultdict(list)
		self._node_objs = node_objs = SizedDict()
		self._get_node_stuff: tuple[
			dict, Callable[[Key, Key], bool], Callable[[Key, Key], node_cls]
		] = (node_objs, self._node_exists, self._make_node)
		self._edge_objs = edge_objs = SizedDict()
		self._get_edge_stuff: tuple[
			dict,
			Callable[[Key, Key, Key, int], bool],
			Callable[[Key, Key, Key, int], edge_cls],
		] = (edge_objs, self._edge_exists, self._make_edge)
		self._childbranch: dict[str, set[str]] = defaultdict(set)
		"""Immediate children of a branch"""
		self._branches_d: dict[str, tuple[str | None, int, int, int, int]] = {}
		"""Parent, start time, and end time of each branch. Includes plans."""
		self._branch_parents: dict[str, set[str]] = defaultdict(set)
		"""Parents of a branch at any remove"""
		self._turn_end: dict[tuple[str, int], int] = TurnEndDict()
		self._turn_end_plan: dict[tuple[str, int], int] = TurnEndPlanDict()
		self._turn_end_plan.other_d = self._turn_end
		self._turn_end.other_d = self._turn_end_plan
		self._graph_objs = {}
		self._plans: dict[int, tuple[str, int, int]] = {}
		self._branches_plans: dict[str, set[int]] = defaultdict(set)
		self._plan_ticks: dict[int, dict[int, set[int]]] = defaultdict(
			lambda: defaultdict(set)
		)
		self._time_plan: dict[tuple[str, int, int], int] = {}
		self._plans_uncommitted: list[tuple[int, str, int, int]] = []
		self._plan_ticks_uncommitted: list[tuple[int, int, int]] = []
		self._graph_cache = EntitylessCache(self, name="graph_cache")
		self._graph_val_cache = GraphValCache(self, name="graph_val_cache")
		self._nodes_cache = NodesCache(self)
		self._edges_cache = EdgesCache(self)
		self._node_val_cache = NodeValCache(self, name="node_val_cache")
		self._edge_val_cache = EdgeValCache(self, name="edge_val_cache")

		self._neighbors_cache = SizedDict()
		self._things_cache = ThingsCache(self)
		self._node_contents_cache = NodeContentsCache(self)
		self.character = self.graph = CharacterMapping(self)
		self._universal_cache = EntitylessCache(self, "universal_cache")
		self._rulebooks_cache = InitializedEntitylessCache(
			self, "rulebooks_cache"
		)
		self._characters_rulebooks_cache = CharactersRulebooksCache(
			self, "characters_rulebooks_cache"
		)
		self._units_rulebooks_cache = CharactersRulebooksCache(
			self, "units_rulebooks_cache"
		)
		self._characters_things_rulebooks_cache = CharactersRulebooksCache(
			self, "characters_things_rulebooks_cache"
		)
		self._characters_places_rulebooks_cache = CharactersRulebooksCache(
			self, "characters_places_rulebooks_cache"
		)
		self._characters_portals_rulebooks_cache = CharactersRulebooksCache(
			self, "characters_portals_rulebooks_cache"
		)
		self._nodes_rulebooks_cache = NodesRulebooksCache(
			self, "nodes_rulebooks_cache"
		)
		self._portals_rulebooks_cache = PortalsRulebooksCache(
			self, "portals_rulebooks_cache"
		)
		self._triggers_cache = InitializedEntitylessCache(
			self, "triggers_cache"
		)
		self._prereqs_cache = InitializedEntitylessCache(self, "prereqs_cache")
		self._actions_cache = InitializedEntitylessCache(self, "actions_cache")
		self._neighborhoods_cache = InitializedEntitylessCache(
			self, "neighborhoods_cache"
		)
		self._rule_bigness_cache = InitializedEntitylessCache(
			self, "rule_bigness_cache"
		)
		self._node_rules_handled_cache = NodeRulesHandledCache(self)
		self._portal_rules_handled_cache = PortalRulesHandledCache(self)
		self._character_rules_handled_cache = CharacterRulesHandledCache(
			self, "character_rules_handled_cache"
		)
		self._unit_rules_handled_cache = UnitRulesHandledCache(
			self, "unit_rules_handled_cache"
		)
		self._character_thing_rules_handled_cache = (
			CharacterThingRulesHandledCache(
				self, "character_thing_rules_handled_cache"
			)
		)
		self._character_place_rules_handled_cache = (
			CharacterPlaceRulesHandledCache(
				self, "character_place_rules_handled_cache"
			)
		)
		self._character_portal_rules_handled_cache = (
			CharacterPortalRulesHandledCache(
				self, "character_portal_rules_handled_cache"
			)
		)
		self._unitness_cache = UnitnessCache(self)
		self._turns_completed_d = {}
		self.universal = UniversalMapping(self)
		self.rule = AllRules(self)
		self.rulebook = AllRuleBooks(self)
		self._keyframes_dict = PickyDefaultDict(WindowDict)
		self._keyframes_times = set()
		self._keyframes_loaded = set()
		self._caches = [
			self._things_cache,
			self._node_contents_cache,
			self._universal_cache,
			self._rulebooks_cache,
			self._characters_rulebooks_cache,
			self._units_rulebooks_cache,
			self._characters_things_rulebooks_cache,
			self._characters_places_rulebooks_cache,
			self._characters_portals_rulebooks_cache,
			self._nodes_rulebooks_cache,
			self._portals_rulebooks_cache,
			self._triggers_cache,
			self._prereqs_cache,
			self._actions_cache,
			self._character_rules_handled_cache,
			self._unit_rules_handled_cache,
			self._character_thing_rules_handled_cache,
			self._character_place_rules_handled_cache,
			self._character_portal_rules_handled_cache,
			self._node_rules_handled_cache,
			self._portal_rules_handled_cache,
			self._unitness_cache,
			self._graph_val_cache,
			self._nodes_cache,
			self._edges_cache,
			self._node_val_cache,
			self._edge_val_cache,
		]

	@cached_property
	def world_lock(self):
		return RLock()

	@world_locked
	def __init__(
		self,
		prefix: PathLike | str | None = ".",
		*,
		string: StringStore | dict = None,
		trigger: FunctionStore | ModuleType = None,
		prereq: FunctionStore | ModuleType = None,
		action: FunctionStore | ModuleType = None,
		function: FunctionStore | ModuleType = None,
		method: FunctionStore | ModuleType = None,
		main_branch: str = None,
		connect_string: str = None,
		connect_args: dict = None,
		schema_cls: Type[AbstractSchema] = NullSchema,
		flush_interval: int = None,
		keyframe_interval: int | None = 1000,
		commit_interval: int = None,
		random_seed: int = None,
		logfun: callable = None,
		clear: bool = False,
		keep_rules_journal: bool = True,
		keyframe_on_close: bool = True,
		enforce_end_of_time: bool = True,
		workers: int = None,
	):
		if prefix is None:
			if workers not in (None, 0):
				raise ValueError(
					"Can't use worker processes without a prefix "
					"in which to keep the code they'll run"
				)
			workers = 0
		else:
			workers = workers or os.cpu_count() or 0
		connect_args = connect_args or {}
		self._planning = False
		self._forward = False
		self._no_kc = False
		self._enforce_end_of_time = enforce_end_of_time
		# in case this is the first startup
		self._obranch = main_branch or "trunk"
		self._otick = self._oturn = 0
		if logfun is None:
			from logging import getLogger

			logger = getLogger("lisien")

			def logfun(level, msg):
				if isinstance(level, int):
					logger.log(level, msg)
				else:
					getattr(logger, level)(msg)

		self.log = logfun
		self._prefix = prefix
<<<<<<< HEAD
=======
		if connect_string is None:
			assert prefix is not None, "Prefix required for now"
			self.query_engine_cls = ParquetQueryEngine
			connect_string = os.path.join(os.path.abspath(prefix), "world")
		if connect_args is None:
			connect_args = {}
		if not os.path.exists(prefix):
			os.mkdir(prefix)
		if not os.path.isdir(prefix):
			raise FileExistsError("Need a directory")
>>>>>>> 79e1cf97
		self.keep_rules_journal = keep_rules_journal
		self._keyframe_on_close = keyframe_on_close
		self.schema = schema_cls(self)
		for module, name in (
			(function, "function"),
			(method, "method"),
			(trigger, "trigger"),
			(prereq, "prereq"),
			(action, "action"),
		):
			if isinstance(module, ModuleType):
				setattr(self, name, module)
			elif prefix is None:
				setattr(self, name, FunctionStore(None, module=name))
			else:
				fn = os.path.join(prefix, f"{name}.py")
				setattr(self, name, FunctionStore(fn, module=name))
				if clear and os.path.exists(fn):
					os.remove(fn)
		if prefix is None:
			if connect_string is None:
				self.query = NullQueryEngine()
			else:
				self.query = SQLAlchemyQueryEngine(
					connect_string, connect_args, self.pack, self.unpack
				)
		else:
			if not os.path.exists(prefix):
				os.mkdir(prefix)
			if not os.path.isdir(prefix):
				raise FileExistsError("Need a directory")
			self.query = ParquetQueryEngine(
				os.path.join(prefix, "world"),
				self.pack,
				self.unpack,
			)
			if clear:
				self.query.truncate_all()
		if string:
			self.string = string
		elif prefix is None:
			self.string = StringStore(
				self.eternal,
				None,
				self.eternal.setdefault("language", "eng"),
			)
		else:
			string_prefix = os.path.join(prefix, "strings")
			if clear and os.path.isdir(string_prefix):
				shutil.rmtree(string_prefix)
			if not os.path.exists(string_prefix):
				os.mkdir(string_prefix)
			self.string = StringStore(
				self.eternal,
				string_prefix,
				self.eternal.setdefault("language", "eng"),
			)
		self._init_caches()
		self._edge_val_cache.setdb = self.query.edge_val_set
		self._edge_val_cache.deldb = self.query.edge_val_del_time
		self._node_val_cache.setdb = self.query.node_val_set
		self._node_val_cache.deldb = self.query.node_val_del_time
		self._edges_cache.setdb = self.query.exist_edge
		self._edges_cache.deldb = self.query.edges_del_time
		self._nodes_cache.setdb = self.query.exist_node
		self._nodes_cache.deldb = self.query.nodes_del_time
		self._graph_val_cache.setdb = self.query.graph_val_set
		self._graph_val_cache.deldb = self.query.graph_val_del_time
		self._things_cache.setdb = self.query.set_thing_loc
		self._universal_cache.setdb = self.query.universal_set
		self._rulebooks_cache.setdb = self.query.rulebook_set
		self._load_keyframe_times()
		if main_branch is not None:
			self.query.globl["main_branch"] = main_branch
		elif "main_branch" not in self.query.globl:
			main_branch = self.query.globl["main_branch"] = "trunk"
		else:
			main_branch = self.query.globl["main_branch"]
		assert main_branch is not None
		assert main_branch == self.query.globl["main_branch"]
		self._obranch = self.query.get_branch()
		self._oturn = self.query.get_turn()
		self._otick = self.query.get_tick()
		for (
			branch,
			parent,
			parent_turn,
			parent_tick,
			end_turn,
			end_tick,
		) in self.query.all_branches():
			self._branches_d[branch] = (
				parent,
				parent_turn,
				parent_tick,
				end_turn,
				end_tick,
			)
			self._upd_branch_parentage(parent, branch)
		for branch, turn, end_tick, plan_end_tick in self.query.turns_dump():
			self._turn_end[branch, turn] = max(
				self._turn_end[branch, turn], end_tick
			)
			self._turn_end_plan[branch, turn] = max(
				(self._turn_end_plan[branch, turn], plan_end_tick)
			)
		if main_branch not in self._branches_d:
			self._branches_d[main_branch] = None, 0, 0, 0, 0
		self._nbtt_stuff = (
			self._btt,
			self._turn_end_plan,
			self._turn_end,
			self._plan_ticks,
			self._plan_ticks_uncommitted,
			self._time_plan,
		)
		self._node_exists_stuff: tuple[
			Callable[[tuple[Key, Key, str, int, int]], Any],
			Callable[[], tuple[str, int, int]],
		] = (self._nodes_cache._base_retrieve, self._btt)
		self._exist_node_stuff: tuple[
			Callable[[], tuple[str, int, int]],
			Callable[[Key, Key, str, int, int, bool], None],
			Callable[[Key, Key, str, int, int, Any], None],
		] = (self._nbtt, self.query.exist_node, self._nodes_cache.store)
		self._edge_exists_stuff: tuple[
			Callable[[tuple[Key, Key, Key, int, str, int, int]], bool],
			Callable[[], tuple[str, int, int]],
		] = (self._edges_cache._base_retrieve, self._btt)
		self._exist_edge_stuff: tuple[
			Callable[[], tuple[str, int, int]],
			Callable[[Key, Key, Key, int, str, int, int, bool], None],
			Callable[[Key, Key, Key, int, str, int, int, Any], None],
		] = (self._nbtt, self.query.exist_edge, self._edges_cache.store)
		self._loaded: dict[
			str, tuple[int, int, int, int]
		] = {}  # branch: (turn_from, tick_from, turn_to, tick_to)
		self._load_graphs()
		assert hasattr(self, "graph")
		self._load_plans()
		self._load_rules_handled()
		self._turns_completed_d.update(self.query.turns_completed_dump())
		self._rules_cache = {
			name: Rule(self, name, create=False)
			for name in self.query.rules_dump()
		}
		with garbage():
			self._load(*self._read_at(*self._btt()))
		self.next_turn = NextTurn(self)
		self.commit_interval = commit_interval
		self.query.keyframe_interval = keyframe_interval
		self.query.snap_keyframe = self.snap_keyframe
		self.query.kf_interval_override = self._detect_kf_interval_override
		self.flush_interval = flush_interval
		self._rando = Random()
		if "rando_state" in self.universal:
			self._rando.setstate(self.universal["rando_state"])
		else:
			self._rando.seed(random_seed)
			rando_state = self._rando.getstate()
			if self._oturn == self._otick == 0:
				self._universal_cache.store(
					"rando_state", self.branch, 0, 0, rando_state, loading=True
				)
				self.query.universal_set(
					"rando_state", self.branch, 0, 0, rando_state
				)
			else:
				self.universal["rando_state"] = rando_state
		if not self._keyframes_times:
			self._snap_keyframe_de_novo(*self._btt())
		self._top_uid = 0
		if workers > 0:

			def sync_log_forever(q):
				while True:
					self.log(*q.get())

			for store in self.stores:
				if hasattr(store, "save"):
					store.save(reimport=False)

			self._trigger_pool = ThreadPoolExecutor()
			self._worker_last_eternal = dict(self.eternal.items())
			initial_payload = self._get_worker_kf_payload(-1)

			self._worker_processes = wp = []
			self._worker_inputs = wi = []
			self._worker_outputs = wo = []
			self._worker_locks = wlk = []
			self._worker_log_queues = wl = []
			self._worker_log_threads = wlt = []
			for i in range(workers):
				inpipe_there, inpipe_here = Pipe(duplex=False)
				outpipe_here, outpipe_there = Pipe(duplex=False)
				logq = Queue()
				logthread = Thread(
					target=sync_log_forever, args=(logq,), daemon=True
				)
				proc = Process(
					target=worker_subprocess,
					args=(
						i,
						prefix,
						self._branches_d,
						dict(self.eternal),
						inpipe_there,
						outpipe_there,
						logq,
						self.function._locl,
						self.method._locl,
						self.trigger._locl,
						self.prereq._locl,
						self.action._locl,
					),
				)
				wi.append(inpipe_here)
				wo.append(outpipe_here)
				wl.append(logq)
				wlk.append(Lock())
				wlt.append(logthread)
				wp.append(proc)
				logthread.start()
				proc.start()
				with wlk[-1]:
					inpipe_here.send_bytes(initial_payload)
			self._how_many_futs_running = 0
			self._fut_manager_thread = Thread(
				target=self._manage_futs, daemon=True
			)
			self._futs_to_start: SimpleQueue[Future] = SimpleQueue()
			self._uid_to_fut: dict[int, Future] = {}
			self._fut_manager_thread.start()
			self.trigger.connect(self._reimport_trigger_functions)
			self.function.connect(self._reimport_worker_functions)
			self.method.connect(self._reimport_worker_methods)
			self._worker_updated_btts = [self._btt()] * workers

	def _start_branch(
		self, parent: str, branch: str, turn: int, tick: int
	) -> None:
		"""Record the point at which a new branch forks off from its parent"""
		_, start_turn, start_tick, end_turn, end_tick = self._branches_d[
			parent
		]
		if not (
			(start_turn, start_tick) <= (turn, tick) <= (end_turn, end_tick)
		):
			raise OutOfTimelineError(
				"The parent branch does not cover that time",
				parent,
				turn,
				tick,
			)
		self._branches_d[branch] = (parent, turn, tick, turn, tick)
		self._turn_end[branch, turn] = self._turn_end_plan[branch, turn] = tick
		self._loaded[branch] = (turn, tick, turn, tick)
		self._upd_branch_parentage(parent, branch)
		self.query.new_branch(branch, parent, turn, tick)

	def _extend_branch(self, branch: str, turn: int, tick: int) -> None:
		"""Record a change in the span of time that a branch includes"""
		parent, start_turn, start_tick, end_turn, end_tick = self._branches_d[
			branch
		]
		if (turn, tick) < (start_turn, start_tick):
			raise OutOfTimelineError(
				"Can't extend branch backwards", branch, turn, tick
			)
		if (turn, tick) < (end_turn, end_tick):
			return
		if (branch, turn) in self._turn_end_plan:
			if tick > self._turn_end_plan[branch, turn]:
				self._turn_end_plan[branch, turn] = tick
		else:
			self._turn_end_plan[branch, turn] = tick
		if branch in self._loaded:
			lfr, lft, ltr, ltt = self._loaded[branch]
			if (turn, tick) > (ltr, ltt):
				self._loaded[branch] = lfr, lft, turn, tick
		else:
			self._loaded[branch] = turn, tick, turn, tick
		if not self._planning:
			self._branches_d[branch] = (
				parent,
				start_turn,
				start_tick,
				turn,
				tick,
			)
			if (branch, turn) in self._turn_end:
				if tick > self._turn_end[branch, turn]:
					self._turn_end[branch, turn] = tick
			else:
				self._turn_end[branch, turn] = tick

	def _get_keyframe(
		self,
		branch: str,
		turn: int,
		tick: int,
		copy=True,
		rulebooks=True,
		silent=False,
	):
		"""Load the keyframe if it's not loaded, and return it"""
		if (branch, turn, tick) in self._keyframes_loaded:
			if silent:
				return
			return self._get_kf(
				branch, turn, tick, copy=copy, rulebooks=rulebooks
			)
		univ, rule, rulebook = self.query.get_keyframe_extensions(
			branch, turn, tick
		)
		self._universal_cache.set_keyframe(branch, turn, tick, univ)
		self._triggers_cache.set_keyframe(
			branch, turn, tick, rule.get("triggers", {})
		)
		self._prereqs_cache.set_keyframe(
			branch, turn, tick, rule.get("prereqs", {})
		)
		self._actions_cache.set_keyframe(
			branch, turn, tick, rule.get("actions", {})
		)
		self._neighborhoods_cache.set_keyframe(
			branch, turn, tick, rule.get("neighborhood", {})
		)
		self._rule_bigness_cache.set_keyframe(
			branch, turn, tick, rule.get("big", {})
		)
		self._rulebooks_cache.set_keyframe(branch, turn, tick, rulebook)
		with (
			self.batch()
		):  # so that iter_keys doesn't try fetching the kf we're about to make
			keyframe_graphs = list(
				self.query.get_all_keyframe_graphs(branch, turn, tick)
			)
			self._graph_cache.set_keyframe(
				branch,
				turn,
				tick,
				{graph: "DiGraph" for (graph, _, _, _) in keyframe_graphs},
			)
			for (
				graph,
				nodes,
				edges,
				graph_val,
			) in keyframe_graphs:
				self._snap_keyframe_de_novo_graph(
					graph, branch, turn, tick, nodes, edges, graph_val
				)
		if not keyframe_graphs:
			for cache in (
				self._characters_rulebooks_cache,
				self._units_rulebooks_cache,
				self._characters_things_rulebooks_cache,
				self._characters_places_rulebooks_cache,
				self._characters_portals_rulebooks_cache,
			):
				cache.set_keyframe(branch, turn, tick, {})
		self._updload(branch, turn, tick)
		if branch in self._keyframes_dict:
			if turn in self._keyframes_dict[branch]:
				self._keyframes_dict[branch][turn].add(tick)
			else:
				self._keyframes_dict[branch][turn] = {tick}
		else:
			self._keyframes_dict[branch] = {turn: {tick}}
		self._keyframes_times.add((branch, turn, tick))
		self._keyframes_loaded.add((branch, turn, tick))
		ret = self._get_kf(branch, turn, tick, copy=copy)
<<<<<<< HEAD
		charrbkf = {}
		unitrbkf = {}
		charthingrbkf = {}
		charplacerbkf = {}
		charportrbkf = {}
		for graph, graphval in ret["graph_val"].items():
			charrbkf[graph] = graphval.get(
				"character_rulebook", ("character", graph)
			)
			unitrbkf[graph] = graphval.get("unit_rulebook", ("unit", graph))
			charthingrbkf[graph] = graphval.get(
				"character_thing_rulebook", ("character_thing", graph)
			)
			charplacerbkf[graph] = graphval.get(
				"character_place_rulebook", ("character_place", graph)
			)
			charportrbkf[graph] = graphval.get(
				"character_portal_rulebook", ("character_portal", graph)
			)
			self._unitness_cache.set_keyframe(
				graph, branch, turn, tick, graphval.get("units", {})
			)
			if graph in ret["node_val"]:
				locs = {}
				conts = {}
				noderbkf = {}
				for node, val in ret["node_val"][graph].items():
					noderbkf[node] = val.get("rulebook", (graph, node))
					if "location" not in val:
						continue
					locs[node] = location = val["location"]
					if location in conts:
						conts[location].add(node)
					else:
						conts[location] = {node}
				self._things_cache.set_keyframe(
					graph, branch, turn, tick, locs
				)
				self._node_contents_cache.set_keyframe(
					graph,
					branch,
					turn,
					tick,
					{k: frozenset(v) for (k, v) in conts.items()},
				)
				self._nodes_rulebooks_cache.set_keyframe(
					graph, branch, turn, tick, noderbkf
				)
			else:
				self._things_cache.set_keyframe(graph, branch, turn, tick, {})
				self._node_contents_cache.set_keyframe(
					graph, branch, turn, tick, {}
				)
				self._nodes_rulebooks_cache.set_keyframe(
					graph, branch, turn, tick, {}
				)
			if graph in ret["edge_val"]:
				edgerbkf = {}
				for orig, dests in ret["edge_val"][graph].items():
					if not dests:
						continue
					origrbkf = edgerbkf[orig] = {}
					for dest, val in dests.items():
						origrbkf[dest] = val.get(
							"rulebook", (graph, orig, dest)
						)
				self._portals_rulebooks_cache.set_keyframe(
					graph, branch, turn, tick, edgerbkf
				)
			else:
				self._portals_rulebooks_cache.set_keyframe(
					graph, branch, turn, tick, {}
				)
		self._characters_rulebooks_cache.set_keyframe(
			branch, turn, tick, charrbkf
		)
		self._units_rulebooks_cache.set_keyframe(branch, turn, tick, unitrbkf)
		self._characters_things_rulebooks_cache.set_keyframe(
			branch, turn, tick, charthingrbkf
		)
		self._characters_places_rulebooks_cache.set_keyframe(
			branch, turn, tick, charplacerbkf
		)
		self._characters_portals_rulebooks_cache.set_keyframe(
			branch, turn, tick, charportrbkf
		)
=======
>>>>>>> 79e1cf97
		if silent:
			return  # not that it helps performance any, in this case
		return ret

	def _iter_parent_btt(
		self,
		branch: str = None,
		turn: int = None,
		tick: int = None,
		*,
		stoptime: tuple[str, int, int] = None,
	) -> Iterator[tuple[str, int, int]]:
		"""Private use.

		Iterate over (branch, turn, tick), where the branch is
		a descendant of the previous (starting with whatever branch is
		presently active and ending at the main branch), and the turn is the
		latest revision in the branch that matters.

		:arg stoptime: a triple, ``(branch, turn, tick)``. Iteration will
		stop instead of yielding that time or any before it. The tick may be
		``None``, in which case, iteration will stop instead of yielding the
		turn.

		"""
		branch = branch or self.branch
		trn = self.turn if turn is None else turn
		tck = self.tick if tick is None else tick
		yield branch, trn, tck
		branches = self.branches()
		if stoptime:
			stopbranch, stopturn, stoptick = stoptime
			stopping = stopbranch == branch
			while branch in branches and not stopping:
				trn, tck = self._branch_start(branch)
				branch = self.branch_parent(branch)
				if branch is None:
					return
				if branch == stopbranch:
					stopping = True
					if trn < stopturn or (
						trn == stopturn
						and (stoptick is None or tck <= stoptick)
					):
						return
				yield branch, trn, tck
		else:
			while branch in branches:
				trn, tck = self._branch_start(branch)
				branch = self.branch_parent(branch)
				if branch is None:
					yield "trunk", 0, 0
					return
				yield branch, trn, tck

	def _iter_keyframes(
		self,
		branch: str,
		turn: int,
		tick: int,
		*,
		loaded=False,
		with_fork_points=False,
		stoptime: tuple[str, int, int] = None,
	):
		"""Iterate back over (branch, turn, tick) at which there is a keyframe

		Follows the timestream, like :method:`_iter_parent_btt`, but yields more times.
		We may have any number of keyframes in the same branch, and will yield
		them all.

		With ``loaded=True``, only yield keyframes that are in memory now.

		Use ``with_fork_points=True`` to also include all the times that the
		timeline branched.

		``stoptime`` is as in :method:`_iter_parent_btt`.

		"""
		kfd = self._keyframes_dict
		kfs = self._keyframes_times
		kfl = self._keyframes_loaded
		it = pairwise(
			self._iter_parent_btt(branch, turn, tick, stoptime=stoptime)
		)
		try:
			a, b = next(it)
		except StopIteration:
			assert branch in self.branches() and self._branch_start(
				branch
			) == (
				0,
				0,
			)
			a = (branch, turn, tick)
			b = (branch, 0, 0)
			if a == b:
				if (loaded and a in kfl) or (not loaded and a in kfs):
					yield a
				return
		for (b0, r0, t0), (b1, r1, t1) in chain([(a, b)], it):
			# we're going up the timestream, meaning that b1, r1, t1
			# is *before* b0, r0, t0
			if loaded:
				if (b0, r0, t0) in kfl:
					yield b0, r0, t0
			elif (b0, r0, t0) in kfs:
				yield b0, r0, t0
			if b0 not in kfd:
				continue
			assert b0 in self.branches()
			kfdb = kfd[b0]
			if r0 in kfdb:
				tcks = sorted(kfdb[r0])
				while tcks and tcks[-1] > t0:
					tcks.pop()
				if not tcks:
					if with_fork_points:
						yield b0, r0, t0
					continue
				if loaded:
					for tck in reversed(tcks):
						if r0 == r1 and tck <= t1:
							break
						if (b0, r0, tck) != (b0, r0, t0) and (
							b0,
							r0,
							tck,
						) in kfl:
							yield b0, r0, tck
				else:
					for tck in reversed(tcks):
						if tck < t0:
							break
						yield b0, r0, tck
			for r_between in range(r0 - 1, r1, -1):  # too much iteration?
				if r_between in kfdb:
					tcks = sorted(kfdb[r_between], reverse=True)
					if loaded:
						for tck in tcks:
							if (b0, r_between, tck) in kfl:
								yield b0, r_between, tck
					else:
						for tck in tcks:
							yield b0, r_between, tck
			if r1 in kfdb:
				tcks = sorted(kfdb[r1], reverse=True)
				if loaded:
					for tck in tcks:
						if tck <= t1:
							break
						if (b0, r1, tck) in kfl:
							yield b0, r1, tck
				else:
					for tck in tcks:
						if tck <= t1:
							break
						yield b0, r1, tck
		if b1 in kfd:
			kfdb = kfd[b1]
			tcks = sorted(kfdb[r1], reverse=True)
			while tcks[-1] > t1:
				tcks.pop()
			if not tcks:
				if with_fork_points:
					yield b1, r1, t1
				return
			if loaded:
				for tck in tcks:
					if (b1, r1, tck) in kfl:
						yield b1, r1, tck
			else:
				for tck in tcks:
					yield b1, r1, tck
			if with_fork_points and tcks[-1] == t1:
				return
		if with_fork_points:
			yield b1, r1, t1

	def _has_graph(self, graph, branch=None, turn=None, tick=None):
		if branch is None:
			branch = self.branch
		if turn is None:
			turn = self.turn
		if tick is None:
			tick = self.tick
		try:
			return (
				self._graph_cache.retrieve(graph, branch, turn, tick)
				!= "Deleted"
			)
		except KeyError:
			return False

	def _get_kf(
		self, branch: str, turn: int, tick: int, copy=True, rulebooks=True
	) -> dict[
		Key,
		GraphNodesDict
		| GraphNodeValDict
		| GraphEdgesDict
		| GraphEdgeValDict
		| GraphValDict,
	]:
		"""Get a keyframe that's already in memory"""
		assert (branch, turn, tick) in self._keyframes_loaded
		graph_val: GraphValDict = {}
		nodes: GraphNodesDict = {}
		node_val: GraphNodeValDict = {}
		edges: GraphEdgesDict = {}
		edge_val: GraphEdgeValDict = {}
		kf = {
			"graph_val": graph_val,
			"nodes": nodes,
			"node_val": node_val,
			"edges": edges,
			"edge_val": edge_val,
		}
		for graph in self._graph_cache.iter_keys(branch, turn, tick):
			try:
				if (
					self._graph_cache.retrieve(graph, branch, turn, tick)
					== "Deleted"
				):
					continue
			except KeyError:
				continue
			graph_val[graph] = {}
		for k in graph_val:
			try:
				graph_val[k] = self._graph_val_cache.get_keyframe(
					k, branch, turn, tick, copy
				)
			except KeyframeError:
				pass
			try:
				nodes[k] = self._nodes_cache.get_keyframe(
					k, branch, turn, tick, copy
				)
			except KeyframeError:
				pass
			try:
				node_val[k] = self._node_val_cache.get_keyframe(
					k, branch, turn, tick, copy
				)
			except KeyframeError:
				pass
			try:
				edges[k] = self._edges_cache.get_keyframe(
					k, branch, turn, tick, copy
				)
			except KeyframeError:
				pass
			try:
				edge_val[k] = self._edge_val_cache.get_keyframe(
					k, branch, turn, tick, copy
				)
			except KeyframeError:
				pass

		if rulebooks:
			for graph, vals in kf["graph_val"].items():
				try:
					vals["units"] = self._unitness_cache.get_keyframe(
						graph, branch, turn, tick
					)
				except KeyError:
					pass
				try:
					vals["character_rulebook"] = (
						self._characters_rulebooks_cache.retrieve(
							graph, branch, turn, tick
						)
					)
				except KeyError:
					pass
				try:
					vals["unit_rulebook"] = (
						self._units_rulebooks_cache.retrieve(
							graph, branch, turn, tick
						)
					)
				except KeyError:
					pass
				try:
					vals["character_thing_rulebook"] = (
						self._characters_things_rulebooks_cache.retrieve(
							graph, branch, turn, tick
						)
					)
				except KeyError:
					pass
				try:
					vals["character_place_rulebook"] = (
						self._characters_places_rulebooks_cache.retrieve(
							graph, branch, turn, tick
						)
					)
				except KeyError:
					pass
				try:
					vals["character_portal_rulebook"] = (
						self._characters_portals_rulebooks_cache.retrieve(
							graph, branch, turn, tick
						)
					)
				except KeyError:
					pass
				if graph in kf["nodes"] and kf["nodes"][graph]:
					try:
						node_rb_kf = self._nodes_rulebooks_cache.get_keyframe(
							graph, branch, turn, tick
						)
					except KeyframeError:
						node_rb_kf = {}
					for node in kf["nodes"][graph]:
						kf.setdefault("node_val", {}).setdefault(
							graph, {}
						).setdefault(node, {})["rulebook"] = node_rb_kf.get(
							node, (graph, node)
<<<<<<< HEAD
						)
				if graph in kf["edges"] and kf["edges"][graph]:
					try:
						port_rb_kf = (
							self._portals_rulebooks_cache.get_keyframe(
								graph, branch, turn, tick
							)
						)
=======
						)
				if graph in kf["edges"] and kf["edges"][graph]:
					try:
						port_rb_kf = (
							self._portals_rulebooks_cache.get_keyframe(
								graph, branch, turn, tick
							)
						)
>>>>>>> 79e1cf97
					except KeyframeError:
						port_rb_kf = {}
					if graph not in kf["edge_val"]:
						kf["edge_val"][graph] = {}
					kf_graph_edge_val = kf["edge_val"][graph]
					for orig in kf["edges"][graph]:
						if orig not in kf_graph_edge_val:
							kf_graph_edge_val[orig] = {}
						kf_graph_orig_edge_val = kf_graph_edge_val[orig]
						if orig not in port_rb_kf:
							port_rb_kf[orig] = {}
						port_rb_kf_dests = port_rb_kf[orig]
						for dest in kf["edges"][graph][orig]:
							if dest not in kf_graph_orig_edge_val:
								kf_graph_orig_edge_val[dest] = {}
							kf_graph_dest_edge_val = kf_graph_orig_edge_val[
								dest
							]
							rulebook = port_rb_kf_dests.get(
								dest, (graph, orig, dest)
							)
							kf_graph_dest_edge_val["rulebook"] = rulebook
		for graph in kf["graph_val"]:
			try:
				locs_kf = self._things_cache.get_keyframe(
					graph, branch, turn, tick
				)
			except KeyframeError:
				locs_kf = {}
				for thing in list(
					self._things_cache.iter_keys(graph, branch, turn, tick)
				):
					locs_kf[thing] = self._things_cache.retrieve(
						graph, thing, branch, turn, tick
					)
			if "node_val" not in kf:
				kf["node_val"] = {
					graph: {
						thing: {"location": loc}
						for (thing, loc) in locs_kf.items()
					}
				}
			elif graph not in kf["node_val"]:
				kf["node_val"][graph] = {
					thing: {"location": loc}
					for (thing, loc) in locs_kf.items()
				}
			else:
				for thing, loc in locs_kf.items():
					if thing in kf["node_val"][graph]:
						kf["node_val"][graph][thing]["location"] = loc
					else:
						kf["node_val"][graph][thing] = {"location": loc}
		kf["universal"] = self._universal_cache.get_keyframe(
			branch, turn, tick
		)
		kf["triggers"] = self._triggers_cache.get_keyframe(branch, turn, tick)
		kf["prereqs"] = self._prereqs_cache.get_keyframe(branch, turn, tick)
		kf["actions"] = self._actions_cache.get_keyframe(branch, turn, tick)
		kf["neighborhood"] = self._neighborhoods_cache.get_keyframe(
			branch, turn, tick
		)
		kf["big"] = self._rule_bigness_cache.get_keyframe(branch, turn, tick)
		kf["rulebook"] = self._rulebooks_cache.get_keyframe(branch, turn, tick)
		return kf

	def _load_keyframe_times(self):
		keyframes_dict = self._keyframes_dict
		keyframes_times = self._keyframes_times
		q = self.query
		for branch, turn, tick in q.keyframes_dump():
			if branch not in keyframes_dict:
				keyframes_dict[branch] = {turn: {tick}}
			else:
				keyframes_dict_branch = keyframes_dict[branch]
				if turn not in keyframes_dict_branch:
					keyframes_dict_branch[turn] = {tick}
				else:
					keyframes_dict_branch[turn].add(tick)
			keyframes_times.add((branch, turn, tick))

	def _load_plans(self) -> None:
		q = self.query

		last_plan = -1
		plans = self._plans
		branches_plans = self._branches_plans
		for plan, branch, turn, tick in q.plans_dump():
			plans[plan] = branch, turn, tick
			branches_plans[branch].add(plan)
			if plan > last_plan:
				last_plan = plan
		self._last_plan = last_plan
		plan_ticks = self._plan_ticks
		time_plan = self._time_plan
		turn_end_plan = self._turn_end_plan
		for plan, turn, tick in q.plan_ticks_dump():
			plan_ticks[plan][turn].add(tick)
			branch = plans[plan][0]
			turn_end_plan[branch, turn] = max(
				(turn_end_plan[branch, turn], tick)
			)
			time_plan[branch, turn, tick] = plan

	def _load_rules_handled(self):
		q = self.query
		store_crh = self._character_rules_handled_cache.store
		for row in q.character_rules_handled_dump():
			store_crh(*row, loading=True)
		store_arh = self._unit_rules_handled_cache.store
		for row in q.unit_rules_handled_dump():
			store_arh(*row, loading=True)
		store_ctrh = self._character_thing_rules_handled_cache.store
		for row in q.character_thing_rules_handled_dump():
			store_ctrh(*row, loading=True)
		store_cprh = self._character_place_rules_handled_cache.store
		for row in q.character_place_rules_handled_dump():
			store_cprh(*row, loading=True)
		store_cporh = self._character_portal_rules_handled_cache.store
		for row in q.character_portal_rules_handled_dump():
			store_cporh(*row, loading=True)
		store_cnrh = self._node_rules_handled_cache.store
		for row in q.node_rules_handled_dump():
			store_cnrh(*row, loading=True)
		store_porh = self._portal_rules_handled_cache.store
		for row in q.portal_rules_handled_dump():
			store_porh(*row, loading=True)

	def _upd_branch_parentage(self, parent: str, child: str) -> None:
		self._childbranch[parent].add(child)
		self._branch_parents[child].add(parent)
		while (parent := self.branch_parent(parent)) is not None:
			self._branch_parents[child].add(parent)

	def _alias_kf(self, branch_from, branch_to, turn, tick):
		"""Copy a keyframe from one branch to another

		This aliases the data, rather than really copying. Keyframes don't
		change, so it should be fine.

		This does *not* save a new keyframe to disk.

		"""
		try:
			graph_keyframe = self._graph_cache.get_keyframe(
				branch_from, turn, tick, copy=False
			)
		except KeyframeError:
			graph_keyframe = {}
			for graph in self._graph_cache.iter_entities(
				branch_from, turn, tick
			):
				try:
					graph_keyframe[graph] = self._graph_cache.retrieve(
						graph, branch_from, turn, tick
					)
				except KeyError:
					pass
		self._graph_cache.set_keyframe(
			branch_to,
			turn,
			tick,
			graph_keyframe,
		)
		for graph in graph_keyframe:
			try:
				graph_vals = self._graph_val_cache.get_keyframe(
					graph, branch_from, turn, tick, copy=False
				)
			except KeyframeError:
				graph_vals = {}
			self._graph_val_cache.set_keyframe(
				graph, branch_to, turn, tick, graph_vals
			)
			try:
				nodes = self._nodes_cache.get_keyframe(
					graph, branch_from, turn, tick, copy=False
				)
			except KeyframeError:
				nodes = {}
			self._nodes_cache.set_keyframe(graph, branch_to, turn, tick, nodes)
			try:
				node_val = self._node_val_cache.get_keyframe(
					graph, branch_from, turn, tick, copy=False
				)
			except KeyframeError:
				node_val = {}
			self._node_val_cache.set_keyframe(
				graph, branch_to, turn, tick, node_val
			)
			try:
				edges = self._edges_cache.get_keyframe(
					graph, branch_from, turn, tick, copy=False
				)
			except KeyframeError:
				edges = {}
			self._edges_cache.set_keyframe(graph, branch_to, turn, tick, edges)
			try:
				edge_val = self._edge_val_cache.get_keyframe(
					graph, branch_from, turn, tick, copy=False
				)
			except KeyframeError:
				edge_val = {}
			self._edge_val_cache.set_keyframe(
				graph, branch_to, turn, tick, edge_val
			)
		for cache in (
			self._universal_cache,
			self._triggers_cache,
			self._prereqs_cache,
			self._actions_cache,
			self._rulebooks_cache,
			self._unitness_cache,
			self._characters_rulebooks_cache,
			self._units_rulebooks_cache,
			self._characters_things_rulebooks_cache,
			self._characters_places_rulebooks_cache,
			self._characters_portals_rulebooks_cache,
			self._neighborhoods_cache,
			self._rule_bigness_cache,
		):
			cache.alias_keyframe(branch_from, branch_to, turn, tick)

		for character in self._graph_cache.iter_entities(
			branch_from, turn, tick
		):
			loc_kf = self._things_cache.get_keyframe(
				character, branch_from, turn, tick, copy=False
			)
			conts_kf = self._node_contents_cache.get_keyframe(
				character, branch_from, turn, tick, copy=False
			)
			units_kf = self._unitness_cache.get_keyframe(
				character, branch_from, turn, tick, copy=False
			)
			self._things_cache.set_keyframe(
				character, branch_to, turn, tick, loc_kf
			)
			self._node_contents_cache.set_keyframe(
				character, branch_to, turn, tick, conts_kf
			)
			self._unitness_cache.set_keyframe(
				character, branch_to, turn, tick, units_kf
			)
			self._nodes_rulebooks_cache.set_keyframe(
				character,
				branch_to,
				turn,
				tick,
				self._nodes_rulebooks_cache.get_keyframe(
					character, branch_from, turn, tick, copy=False
				),
			)
			self._portals_rulebooks_cache.set_keyframe(
				character,
				branch_to,
				turn,
				tick,
				self._portals_rulebooks_cache.get_keyframe(
					character, branch_from, turn, tick, copy=False
				),
			)
		self._keyframes_times.add((branch_to, turn, tick))
		self._keyframes_loaded.add((branch_to, turn, tick))
		if branch_to in self._keyframes_dict:
			kdb = self._keyframes_dict[branch_to]
			if turn in kdb:
				kdb[turn].add(tick)
			else:
				kdb[turn] = {tick}
		else:
			self._keyframes_dict[branch_to] = {turn: {tick}}

	@staticmethod
	def _apply_unit_delta(keyframe: dict, delta: dict) -> None:
		for graf, units in delta.items():
			if graf in keyframe:
				for unit, ex in units.items():
					if ex:
						keyframe[graf][unit] = True
					elif unit in keyframe[graf]:
						del keyframe[graf][unit]
			else:
				keyframe[graf] = {
					unit: True for (unit, ex) in units.items() if ex
				}

	@staticmethod
	def _apply_graph_val_delta(
		graph: Key,
		graph_val_keyframe: dict,
		character_rulebook_keyframe: dict,
		unit_rulebook_keyframe: dict,
		character_thing_rulebook_keyframe: dict,
		character_place_rulebook_keyframe: dict,
		character_portal_rulebook_keyframe: dict,
		graph_val_delta: dict,
	):
		for key, kf in [
			("character_rulebook", character_rulebook_keyframe),
			("unit_rulebook", unit_rulebook_keyframe),
			("character_thing_rulebook", character_thing_rulebook_keyframe),
			("character_place_rulebook", character_place_rulebook_keyframe),
			("character_portal_rulebook", character_portal_rulebook_keyframe),
		]:
			if key in graph_val_delta:
				kf[graph] = graph_val_delta.pop(key)
			elif graph not in kf:
				kf[graph] = (key, graph)
		for k, v in graph_val_delta.items():
			if v is None:
				if k in graph_val_keyframe:
					del graph_val_keyframe[k]
			else:
				graph_val_keyframe[k] = v

	@staticmethod
	def _apply_node_delta(
		charname: Key,
		node_val_keyframe: dict,
		nodes_keyframe: dict,
		node_rulebook_keyframe: dict,
		thing_location_keyframe: dict,
		place_contents_keyframe: dict,
		node_val_delta: dict,
		nodes_delta: dict,
	) -> None:
		for node, ex in nodes_delta.items():
			if ex:
				nodes_keyframe[node] = True
				if node not in node_val_keyframe:
					node_val_keyframe[node] = {}
					node_rulebook_keyframe[node] = (charname, node)
			else:
				if node in nodes_keyframe:
					del nodes_keyframe[node]
				if node in node_val_keyframe:
					del node_val_keyframe[node]
				if node in thing_location_keyframe:
					del thing_location_keyframe[node]
				if node in place_contents_keyframe:
					del place_contents_keyframe[node]
		for node, upd in node_val_delta.items():
			if node in nodes_delta and not nodes_delta[node]:
				continue
			upd = upd.copy()
			if "location" in upd and upd["location"] is not None:
				loc = upd.pop("location")
				thing_location_keyframe[node] = loc
				if loc in place_contents_keyframe:
					place_contents_keyframe[loc].add(node)
				else:
					place_contents_keyframe[loc] = {node}
			if "rulebook" in upd:
				node_rulebook_keyframe[node] = upd.pop("rulebook")
			elif (
				node in node_val_keyframe
				and "rulebook" in node_val_keyframe[node]
			):
				node_rulebook_keyframe[node] = node_val_keyframe[node].pop(
					"rulebook"
				)
			else:
				assert node in node_rulebook_keyframe, (
					f"No rulebook for {node}"
				)
			if upd and node in node_val_keyframe:
				kv = node_val_keyframe[node]
				for key, value in upd.items():
					if value is None:
						if key in kv:
							del kv[key]
					else:
						kv[key] = value

	@staticmethod
	def _apply_edge_delta(
		charname: Key,
		edge_val_keyframe: dict,
		edges_keyframe: dict,
		portal_rulebook_keyframe: dict,
		edge_val_delta: dict,
		edges_delta: dict,
	) -> None:
		for orig, dests in edges_delta.items():
			for dest, ex in dests.items():
				if ex:
					edge_val_keyframe.setdefault(orig, {}).setdefault(dest, {})
					edges_keyframe.setdefault(orig, {})[dest] = True
					portal_rulebook_keyframe.setdefault(orig, {})[dest] = (
						charname,
						orig,
						dest,
					)
				elif orig in edges_keyframe and dest in edges_keyframe[orig]:
					del edges_keyframe[orig][dest]
					if not edges_keyframe[orig]:
						del edges_keyframe[orig]
					if orig in edge_val_keyframe:
						if dest in edge_val_keyframe[orig]:
							del edge_val_keyframe[orig][dest]
						if not edge_val_keyframe[orig]:
							del edge_val_keyframe[orig]
		for orig, dests in edge_val_delta.items():
			for dest, upd in dests.items():
				if (
					orig in edges_delta
					and dest in edges_delta[orig]
					and not edges_delta[orig][dest]
				):
					continue
				upd = upd.copy()
				if "rulebook" in upd:
					portal_rulebook_keyframe.setdefault(orig, {})[dest] = (
						upd.pop("rulebook")
					)
				elif (
					orig in edge_val_keyframe
					and dest in edge_val_keyframe[orig]
					and "rulebook" in edge_val_keyframe[orig][dest]
				):
					portal_rulebook_keyframe.setdefault(orig, {})[dest] = (
						edge_val_keyframe[orig][dest].pop("rulebook")
					)
				else:
					assert (
						orig in portal_rulebook_keyframe
						and dest in portal_rulebook_keyframe[orig]
					), f"No rulebook for {orig}->{dest}"
				if upd:
					kv = edge_val_keyframe.setdefault(orig, {}).setdefault(
						dest, {}
					)
					for key, value in upd.items():
						if value is None:
							del kv[key]
						else:
							kv[key] = value
		for orig, dests in list(edges_keyframe.items()):
			if not dests:
				del edges_keyframe[orig]
				if orig in edge_val_keyframe:
					del edge_val_keyframe[orig]

	def _snap_keyframe_from_delta(
		self,
		then: tuple[str, int, int],
		now: tuple[str, int, int],
		delta: DeltaDict,
	) -> None:
		assert then[0] == now[0]
		if then == now:
			return
		keyframe = self._get_keyframe(*then, rulebooks=False)
		graph_val_keyframe: dict[Key, GraphValDict] = keyframe["graph_val"]
		nodes_keyframe: dict[Key, GraphNodesDict] = keyframe["nodes"]
		node_val_keyframe: dict[Key, GraphNodeValDict] = keyframe["node_val"]
		edges_keyframe: dict[Key, GraphEdgesDict] = keyframe["edges"]
		edge_val_keyframe: dict[Key, GraphEdgeValDict] = keyframe["edge_val"]
		universal_keyframe = keyframe["universal"]
		rulebooks_keyframe = keyframe["rulebook"]
		triggers_keyframe = keyframe["triggers"]
		prereqs_keyframe = keyframe["prereqs"]
		actions_keyframe = keyframe["actions"]
		neighborhoods_keyframe = keyframe["neighborhood"]
		bigs = keyframe["big"]
		characters_rulebooks_keyframe = (
			self._characters_rulebooks_cache.get_keyframe(*then)
		)
		units_rulebooks_keyframe = self._units_rulebooks_cache.get_keyframe(
			*then
		)
		characters_things_rulebooks_keyframe = (
			self._characters_things_rulebooks_cache.get_keyframe(*then)
		)
		characters_places_rulebooks_keyframe = (
			self._characters_places_rulebooks_cache.get_keyframe(*then)
		)
		characters_portals_rulebooks_keyframe = (
			self._characters_portals_rulebooks_cache.get_keyframe(*then)
		)
		for k, v in delta.get("universal", {}).items():
			if v is None:
				if k in universal_keyframe:
					del universal_keyframe[k]
			else:
				universal_keyframe[k] = v
		if "rulebooks" in delta:
			rulebooks_keyframe.update(delta["rulebooks"])
		for rule, funcs in delta.get("rules", {}).items():
			triggers_keyframe[rule] = funcs.get(
				"triggers", triggers_keyframe.get(rule, [])
			)
			prereqs_keyframe[rule] = funcs.get(
				"prereqs", prereqs_keyframe.get(rule, [])
			)
			actions_keyframe[rule] = funcs.get(
				"actions", actions_keyframe.get(rule, [])
			)
			if "neighborhood" in funcs:
				neighborhoods_keyframe[rule] = funcs["neighborhood"]
			if "big" in funcs:
				bigs[rule] = funcs["big"]
		things_keyframe = {}
		nodes_rulebooks_keyframe = {}
		portals_rulebooks_keyframe = {}
		units_keyframe = {}
		for graph in (
			set(self._graph_cache.iter_keys(*then)).union(delta.keys())
			- self.illegal_graph_names
		):
			delt = delta.get(graph, {})
			if delt is None:
				continue
			try:
				noderbs = nodes_rulebooks_keyframe[graph] = (
					self._nodes_rulebooks_cache.get_keyframe(graph, *then)
				)
			except KeyframeError:
				noderbs = nodes_rulebooks_keyframe[graph] = {}
			try:
				portrbs = portals_rulebooks_keyframe[graph] = (
					self._portals_rulebooks_cache.get_keyframe(graph, *then)
				)
			except KeyframeError:
				portrbs = portals_rulebooks_keyframe[graph] = {}
			try:
				charunit = units_keyframe[graph] = (
					self._unitness_cache.get_keyframe(graph, *then, copy=True)
				)
			except KeyframeError:
				charunit = units_keyframe[graph] = {}
			try:
				locs = things_keyframe[graph] = (
					self._things_cache.get_keyframe(graph, *then, copy=True)
				)
			except KeyframeError:
				locs = things_keyframe[graph] = {}
			try:
				conts = {
					key: set(value)
					for (key, value) in self._node_contents_cache.get_keyframe(
						graph, *then, copy=True
					).items()
				}
			except KeyframeError:
				conts = {}
			if graph not in node_val_keyframe:
				node_val_keyframe[graph] = {}
			if graph not in nodes_keyframe:
				nodes_keyframe[graph] = {}
			self._apply_unit_delta(charunit, delt.pop("units", {}) or {})
			self._apply_node_delta(
				graph,
				node_val_keyframe.setdefault(graph, {}),
				nodes_keyframe.setdefault(graph, {}),
				noderbs,
				locs,
				conts,
				delt.pop("node_val", {}) or {},
				delt.pop("nodes", {}) or {},
			)
			self._apply_edge_delta(
				graph,
				edge_val_keyframe.setdefault(graph, {}),
				edges_keyframe.setdefault(graph, {}),
				portrbs,
				delt.pop("edge_val", {}) or {},
				delt.pop("edges", {}) or {},
			)
			self._apply_graph_val_delta(
				graph,
				graph_val_keyframe.setdefault(graph, {}),
				characters_rulebooks_keyframe,
				units_rulebooks_keyframe,
				characters_things_rulebooks_keyframe,
				characters_places_rulebooks_keyframe,
				characters_portals_rulebooks_keyframe,
				delt,
			)
			if graph not in edge_val_keyframe:
				edge_val_keyframe[graph] = {}
			if graph not in edges_keyframe:
				edges_keyframe[graph] = {}
			self._unitness_cache.set_keyframe(graph, *now, charunit)
			self._things_cache.set_keyframe(graph, *now, locs)
			self._node_contents_cache.set_keyframe(
				graph,
				*now,
				{key: frozenset(value) for (key, value) in conts.items()},
			)
			self._nodes_rulebooks_cache.set_keyframe(graph, *now, noderbs)
			self._portals_rulebooks_cache.set_keyframe(graph, *now, portrbs)
			self._nodes_cache.set_keyframe(graph, *now, nodes_keyframe[graph])
			self._node_val_cache.set_keyframe(
				graph, *now, node_val_keyframe[graph]
			)
			self._edges_cache.set_keyframe(graph, *now, edges_keyframe[graph])
			self._edge_val_cache.set_keyframe(
				graph, *now, edge_val_keyframe[graph]
			)
			self._graph_val_cache.set_keyframe(
				graph, *now, graph_val_keyframe[graph]
			)
		self._characters_rulebooks_cache.set_keyframe(
			*now, characters_rulebooks_keyframe
		)
		self._units_rulebooks_cache.set_keyframe(
			*now, units_rulebooks_keyframe
		)
		self._characters_things_rulebooks_cache.set_keyframe(
			*now, characters_things_rulebooks_keyframe
		)
		self._characters_places_rulebooks_cache.set_keyframe(
			*now, characters_places_rulebooks_keyframe
		)
		self._characters_portals_rulebooks_cache.set_keyframe(
			*now, characters_portals_rulebooks_keyframe
		)
		self._universal_cache.set_keyframe(*now, universal_keyframe)
		self._triggers_cache.set_keyframe(*now, triggers_keyframe)
		self._prereqs_cache.set_keyframe(*now, prereqs_keyframe)
		self._actions_cache.set_keyframe(*now, actions_keyframe)
		self._neighborhoods_cache.set_keyframe(*now, neighborhoods_keyframe)
		self._rule_bigness_cache.set_keyframe(*now, bigs)
		self._rulebooks_cache.set_keyframe(*now, rulebooks_keyframe)
		self.query.keyframe_extension_insert(
			*now,
			universal_keyframe,
			{
				"triggers": triggers_keyframe,
				"prereqs": prereqs_keyframe,
				"actions": actions_keyframe,
				"neighborhood": neighborhoods_keyframe,
				"big": bigs,
			},
			rulebooks_keyframe,
		)
		kfd = self._keyframes_dict
		kfs = self._keyframes_times
		kfsl = self._keyframes_loaded
		kfs.add(now)
		kfsl.add(now)
		self.query.keyframe_insert(*now)
		branch, turn, tick = now
		if branch not in kfd:
			kfd[branch] = {
				turn: {
					tick,
				}
			}
		elif turn not in kfd[branch]:
			kfd[branch][turn] = {
				tick,
			}
		else:
			kfd[branch][turn].add(tick)
		inskf = self.query.keyframe_graph_insert
		graphs_keyframe = {g: "DiGraph" for g in graph_val_keyframe}
		for graph in graphs_keyframe.keys() - self.illegal_graph_names:
			deltg = delta.get(graph, {})
			if deltg is None:
				del graphs_keyframe[graph]
				continue
			combined_node_val_keyframe = {
				node: val.copy()
				for (node, val) in node_val_keyframe.get(graph, {}).items()
			}
			for node, loc in things_keyframe.get(graph, {}).items():
				if loc is None:
					continue
				if node in combined_node_val_keyframe:
					combined_node_val_keyframe[node]["location"] = loc
				else:
					combined_node_val_keyframe[node] = {"location": loc}
			for node, rb in nodes_rulebooks_keyframe.get(graph, {}).items():
				if node in combined_node_val_keyframe:
					combined_node_val_keyframe[node]["rulebook"] = rb
				elif node in nodes_keyframe[graph]:
					combined_node_val_keyframe[node] = {"rulebook": rb}
			for node, ex in nodes_keyframe.get(graph, {}).items():
				if ex and node not in combined_node_val_keyframe:
					combined_node_val_keyframe[node] = {
						"rulebook": (graph, node)
					}
			combined_edge_val_keyframe = {
				orig: {dest: val.copy() for (dest, val) in dests.items()}
				for (orig, dests) in edge_val_keyframe.get(graph, {}).items()
			}
			for orig, dests in portals_rulebooks_keyframe.get(
				graph, {}
			).items():
				for dest, rb in dests.items():
					if (
						orig not in edges_keyframe[graph]
						or dest not in edges_keyframe[graph][orig]
					):
						continue
					combined_edge_val_keyframe.setdefault(orig, {}).setdefault(
						dest, {}
					)["rulebook"] = rb
			for orig, dests in edges_keyframe.get(graph, {}).items():
				for dest, ex in dests.items():
					if ex and (
						orig not in combined_edge_val_keyframe
						or dest not in combined_edge_val_keyframe[orig]
					):
						combined_edge_val_keyframe.setdefault(
							orig, {}
						).setdefault(dest, {})
			combined_graph_val_keyframe = graph_val_keyframe.get(
				graph, {}
			).copy()
			combined_graph_val_keyframe["character_rulebook"] = (
				characters_rulebooks_keyframe[graph]
			)
			combined_graph_val_keyframe["unit_rulebook"] = (
				units_rulebooks_keyframe[graph]
			)
			combined_graph_val_keyframe["character_thing_rulebook"] = (
				characters_things_rulebooks_keyframe[graph]
			)
			combined_graph_val_keyframe["character_place_rulebook"] = (
				characters_places_rulebooks_keyframe[graph]
			)
			combined_graph_val_keyframe["character_portal_rulebook"] = (
				characters_portals_rulebooks_keyframe[graph]
			)
			combined_graph_val_keyframe["units"] = units_keyframe[graph]
			inskf(
				graph,
				*now,
				combined_node_val_keyframe,
				combined_edge_val_keyframe,
				combined_graph_val_keyframe,
			)
		self._graph_cache.set_keyframe(*now, graphs_keyframe)

	def _recurse_delta_keyframes(self, branch, turn, tick):
		"""Make keyframes until we have one in the current branch"""
		time_from = branch, turn, tick
		kfd = self._keyframes_dict
		if time_from[0] in kfd:
			# could probably avoid these sorts by restructuring kfd
			for turn in sorted(kfd[time_from[0]].keys(), reverse=True):
				if turn < time_from[1]:
					return time_from[0], turn, max(kfd[time_from[0]][turn])
				elif turn == time_from[1]:
					for tick in sorted(kfd[time_from[0]][turn], reverse=True):
						if time_from[2] <= tick:
							return time_from[0], turn, tick
		parent, branched_turn_from, branched_tick_from, turn_to, tick_to = (
			self._branches_d[time_from[0]]
		)
		if parent is None:
			if (
				branch,
				branched_turn_from,
				branched_tick_from,
			) in self._keyframes_times:
				self._get_keyframe(
					branch, branched_turn_from, branched_tick_from, silent=True
				)
				return branch, branched_turn_from, branched_tick_from
			elif branch in self._keyframes_dict:
				for r in sorted(self._keyframes_dict[branch], reverse=True):
					if r <= turn:
						t = max(self._keyframes_dict[branch][r])
						self._get_keyframe(branch, r, t, silent=True)
						return branch, r, t
			self._snap_keyframe_de_novo(*time_from)
			return time_from
		else:
			(parent, turn_from, tick_from) = self._recurse_delta_keyframes(
				parent, branched_turn_from, branched_tick_from
			)
			if (
				parent,
				branched_turn_from,
				branched_tick_from,
			) not in self._keyframes_times:
				self._get_keyframe(parent, turn_from, tick_from)
				self._snap_keyframe_from_delta(
					(parent, turn_from, tick_from),
					(parent, branched_turn_from, branched_tick_from),
					self._get_branch_delta(
						parent,
						turn_from,
						tick_from,
						branched_turn_from,
						branched_tick_from,
					),
				)
			if (
				time_from[0],
				branched_turn_from,
				branched_tick_from,
			) not in self._keyframes_times:
				self._get_keyframe(
					parent, branched_turn_from, branched_tick_from, silent=True
				)
				assert (
					parent,
					branched_turn_from,
					branched_tick_from,
				) in self._keyframes_loaded
				self._alias_kf(
					parent,
					time_from[0],
					branched_turn_from,
					branched_tick_from,
				)
		return time_from[0], branched_turn_from, branched_tick_from

	def _node_exists(self, character: Key, node: Key) -> bool:
		retrieve, btt = self._node_exists_stuff
		args = (character, node) + btt()
		retrieved = retrieve(args)
		return retrieved is not None and not isinstance(retrieved, Exception)

	@world_locked
	def _exist_node(self, character: Key, node: Key, exist=True) -> None:
		nbtt, exist_node, store = self._exist_node_stuff
		branch, turn, tick = nbtt()
		exist_node(character, node, branch, turn, tick, exist)
		store(character, node, branch, turn, tick, exist)
		if exist:
			self._nodes_rulebooks_cache.store(
				character, node, branch, turn, tick, (character, node)
			)
			self.query.set_node_rulebook(
				character, node, branch, turn, tick, (character, node)
			)

	def _edge_exists(
		self, character: Key, orig: Key, dest: Key, idx=0
	) -> bool:
		retrieve, btt = self._edge_exists_stuff
		args = (character, orig, dest, idx) + btt()
		retrieved = retrieve(args)
		return retrieved is not None and not isinstance(retrieved, Exception)

	@world_locked
	def _exist_edge(
		self, character: Key, orig: Key, dest: Key, idx=0, exist=True
	) -> None:
		nbtt, exist_edge, store = self._exist_edge_stuff
		branch, turn, tick = nbtt()
		exist_edge(
			character, orig, dest, idx, branch, turn, tick, exist or False
		)
		store(character, orig, dest, idx, branch, turn, tick, exist)
		if (character, orig, dest) in self._edge_objs:
			del self._edge_objs[character, orig, dest]
		if exist:
			self._portals_rulebooks_cache.store(
				character,
				orig,
				dest,
				branch,
				turn,
				tick,
				(character, orig, dest),
			)
			self.query.set_portal_rulebook(
				character,
				orig,
				dest,
				branch,
				turn,
				tick,
				(character, orig, dest),
			)

	def _call_in_subprocess(
		self,
		uid,
		method,
		future: Future,
		*args,
		update=True,
		**kwargs,
	):
		i = uid % len(self._worker_inputs)
		argbytes = zlib.compress(self.pack((uid, method, args, kwargs)))
		with self._worker_locks[i]:
			if update:
				self._update_worker_process_state(i, lock=False)
			self._worker_inputs[i].send_bytes(argbytes)
			output = self._worker_outputs[i].recv_bytes()
		got_uid, result = self.unpack(zlib.decompress(output))
		assert got_uid == uid
		self._how_many_futs_running -= 1
		del self._uid_to_fut[uid]
		if isinstance(result, Exception):
			future.set_exception(result)
		else:
			future.set_result(result)

	def _build_loading_windows(
		self,
		branch_from: str,
		turn_from: int,
		tick_from: int,
		branch_to: str,
		turn_to: int | None,
		tick_to: int | None,
	) -> list[tuple[str, int, int, int, int]]:
		"""Return windows of time I've got to load

		In order to have a complete timeline between these points.

		Returned windows are in reverse chronological order.

		"""
		if branch_from == branch_to:
			return [(branch_from, turn_from, tick_from, turn_to, tick_to)]
		windows = []
		if turn_to is None:
			branch1 = self.branch_parent(branch_to)
			turn1, tick1 = self._branch_start(branch_to)
			windows.append(
				(
					branch_to,
					turn1,
					tick1,
					None,
					None,
				)
			)
			parentage_iter = self._iter_parent_btt(branch1, turn1, tick1)
		else:
			parentage_iter = self._iter_parent_btt(branch_to, turn_to, tick_to)
			branch1, turn1, tick1 = next(parentage_iter)
		for branch0, turn0, tick0 in parentage_iter:
			windows.append((branch1, turn0, tick0, turn1, tick1))
			(branch1, turn1, tick1) = (branch0, turn0, tick0)
			if branch0 == branch_from:
				windows.append((branch0, turn_from, tick_from, turn0, tick0))
				break
		else:
			raise HistoricKeyError("Couldn't build sensible loading windows")
		return windows

	def _updload(self, branch, turn, tick):
		loaded = self._loaded
		if branch not in loaded:
			loaded[branch] = (turn, tick, turn, tick)
			return
		(early_turn, early_tick, late_turn, late_tick) = loaded[branch]
		if turn < early_turn or (turn == early_turn and tick < early_tick):
			(early_turn, early_tick) = (turn, tick)
		if turn > late_turn or (turn == late_turn and tick > late_tick):
			(late_turn, late_tick) = (turn, tick)
		loaded[branch] = (early_turn, early_tick, late_turn, late_tick)

	@world_locked
	def load_between(
		self,
		branch: str,
		turn_from: int,
		tick_from: int,
		turn_to: int,
		tick_to: int,
	):
		self._get_keyframe(branch, turn_from, tick_from, silent=True)
		noderows = []
		nodevalrows = []
		edgerows = []
		edgevalrows = []
		graphvalrows = []
		graphsrows = list(
			self.query.graphs_types(
				branch, turn_from, tick_from, turn_to, tick_to
			)
		)
		self._graph_cache.load(graphsrows)
		loaded_graphs = self.query.load_windows(
			[(branch, turn_from, tick_from, turn_to, tick_to)]
		)
		for graph, loaded in loaded_graphs.items():
			noderows.extend(loaded["nodes"])
			edgerows.extend(loaded["edges"])
			nodevalrows.extend(loaded["node_val"])
			edgevalrows.extend(loaded["edge_val"])
			graphvalrows.extend(loaded["graph_val"])
			loaded_graphs[graph] = loaded
		self._nodes_cache.load(noderows)
		self._node_val_cache.load(nodevalrows)
		self._edges_cache.load(edgerows)
		self._edge_val_cache.load(edgevalrows)
		self._graph_val_cache.load(graphvalrows)
		if universals := loaded.pop("universals"):
			self._universal_cache.load(universals)
		if rulebooks := loaded.pop("rulebooks"):
			self._rulebooks_cache.load(rulebooks)
		if rule_triggers := loaded.pop("rule_triggers"):
			self._triggers_cache.load(rule_triggers)
		if rule_prereqs := loaded.pop("rule_prereqs"):
			self._prereqs_cache.load(rule_prereqs)
		if rule_actions := loaded.pop("rule_actions"):
			self._actions_cache.load(rule_actions)
		if rule_neighborhoods := loaded.pop("rule_neighborhoods"):
			self._neighborhoods_cache.load(rule_neighborhoods)
		if rule_big := loaded.pop("rule_big"):
			self._rule_bigness_cache.load(rule_big)
		for graph, rowdict in loaded.items():
			if rowdict.get("things"):
				self._things_cache.load(rowdict["things"])
			if rowdict.get("character_rulebook"):
				self._characters_rulebooks_cache.load(
					rowdict["character_rulebook"]
				)
			if rowdict.get("unit_rulebook"):
				self._units_rulebooks_cache.load(rowdict["unit_rulebook"])
			if rowdict.get("character_thing_rulebook"):
				self._characters_things_rulebooks_cache.load(
					rowdict["character_thing_rulebook"]
				)
			if rowdict.get("character_place_rulebook"):
				self._characters_places_rulebooks_cache.load(
					rowdict["character_place_rulebook"]
				)
			if rowdict.get("character_portal_rulebook"):
				self._characters_portals_rulebooks_cache.load(
					rowdict["character_portal_rulebook"]
				)
			if rowdict.get("node_rulebook"):
				self._nodes_rulebooks_cache.load(rowdict["node_rulebook"])
			if rowdict.get("portal_rulebook"):
				self._portals_rulebooks_cache.load(rowdict["portal_rulebook"])
		return loaded_graphs

	@world_locked
	def unload(self) -> None:
		"""Remove everything from memory that can be removed."""
		# find the slices of time that need to stay loaded
		branch, turn, tick = self._btt()
		iter_parent_btt = self._iter_parent_btt
		kfd = self._keyframes_dict
		if not kfd:
			return
		loaded = self._loaded
		to_keep = {}
		# Find a path to the latest past keyframe we can use. Keep things
		# loaded from there to here.
		for past_branch, past_turn, past_tick in iter_parent_btt(
			branch, turn, tick
		):
			if past_branch not in loaded:
				continue  # nothing happened in this branch i guess
			early_turn, early_tick, late_turn, late_tick = loaded[past_branch]
			if past_branch in kfd:
				for kfturn, kfticks in kfd[past_branch].items():
					# this can't possibly perform very well.
					# Maybe I need another loadedness dict that gives the two
					# keyframes I am between and gets upkept upon time travel
					for kftick in kfticks:
						if (
							(early_turn, early_tick)
							<= (kfturn, kftick)
							<= (late_turn, late_tick)
						):
							if (
								kfturn < turn
								or (kfturn == turn and kftick < tick)
							) and (
								kfturn > early_turn
								or (
									kfturn == early_turn
									and kftick > early_tick
								)
							):
								early_turn, early_tick = kfturn, kftick
							elif (
								kfturn > turn
								or (kfturn == turn and kftick >= tick)
							) and (
								kfturn < late_turn
								or (kfturn == late_turn and kftick < late_tick)
							):
								late_turn, late_tick = kfturn, kftick
				to_keep[past_branch] = (
					early_turn,
					early_tick,
					*max(((past_turn, past_tick), (late_turn, late_tick))),
				)
				break
			else:
				to_keep[past_branch] = (
					early_turn,
					early_tick,
					late_turn,
					late_tick,
				)
		if not to_keep:
			# unloading literally everything would make the game unplayable,
			# so don't
			if hasattr(self, "warning"):
				self.warning("Not unloading, due to lack of keyframes")
			return
		caches = self._caches
		kf_to_keep = set()
		times_unloaded = set()
		for past_branch, (
			early_turn,
			early_tick,
			late_turn,
			late_tick,
		) in to_keep.items():
			# I could optimize this with windowdicts
			if early_turn == late_turn:
				if (
					past_branch in self._keyframes_dict
					and early_turn in self._keyframes_dict[past_branch]
				):
					for tick in self._keyframes_dict[past_branch][early_turn]:
						if early_tick <= tick <= late_tick:
							kf_to_keep.add((past_branch, early_turn, tick))
			else:
				if past_branch in self._keyframes_dict:
					for turn, ticks in self._keyframes_dict[
						past_branch
					].items():
						if turn < early_turn or late_turn < turn:
							continue
						elif early_turn == turn:
							for tick in ticks:
								if early_tick <= tick:
									kf_to_keep.add((past_branch, turn, tick))
						elif turn == late_turn:
							for tick in ticks:
								if tick <= late_tick:
									kf_to_keep.add((past_branch, turn, tick))
						else:
							kf_to_keep.update(
								(past_branch, turn, tick) for tick in ticks
							)
			kf_to_keep &= self._keyframes_loaded
			for cache in caches:
				cache.truncate(past_branch, early_turn, early_tick, "backward")
				cache.truncate(past_branch, late_turn, late_tick, "forward")
				if not hasattr(cache, "keyframe"):
					continue
				for graph, branches in cache.keyframe.items():
					turns = branches[past_branch]
					turns_truncated = turns.truncate(late_turn, "forward")
					if late_turn in turns:
						late = turns[late_turn]
						times_unloaded.update(
							(past_branch, late_turn, t)
							for t in late.truncate(late_tick, "forward")
						)
					turns_truncated.update(
						turns.truncate(early_turn, "backward")
					)
					times_unloaded.update(
						(past_branch, turn_deleted, tick_deleted)
						for turn_deleted in self._keyframes_dict[
							past_branch
						].keys()
						& turns_truncated
						for tick_deleted in self._keyframes_dict[past_branch][
							turn_deleted
						]
					)
					if early_turn in turns:
						early = turns[early_turn]
						times_unloaded.update(
							(past_branch, early_turn, t)
							for t in early.truncate(early_tick, "backward")
						)
					unloaded_wrongly = times_unloaded & kf_to_keep
					assert not unloaded_wrongly, unloaded_wrongly
		self._keyframes_loaded = kf_to_keep
		loaded.update(to_keep)
		for branch in set(loaded).difference(to_keep):
			for cache in caches:
				cache.remove_branch(branch)
			del loaded[branch]

	def _time_is_loaded(
		self, branch: str, turn: int = None, tick: int = None
	) -> bool:
		loaded = self._loaded
		if branch not in loaded:
			return False
		if turn is None:
			if tick is not None:
				raise ValueError("Need both or neither of turn and tick")
			return True
		if tick is None:
			(past_turn, _, future_turn, _) = loaded[branch]
			return past_turn <= turn <= future_turn
		else:
			early_turn, early_tick, late_turn, late_tick = loaded[branch]
			return (
				(early_turn, early_tick)
				<= (turn, tick)
				<= (late_turn, late_tick)
			)

	def _build_keyframe_window(
		self, branch: str, turn: int, tick: int, loading=False
	) -> tuple[tuple[str, int, int] | None, tuple[str, int, int] | None]:
		"""Return a pair of keyframes that contain the given moment

		They give the smallest contiguous span of time I can reasonably load.

		"""
		branch_now = branch
		turn_now = turn
		tick_now = tick
		latest_past_keyframe: tuple[str, int, int] = None
		earliest_future_keyframe: tuple[str, int, int] = None
		branch_parents = self._branch_parents
		cache = self._keyframes_times if loading else self._keyframes_loaded
		for branch, turn, tick in cache:
			# Figure out the latest keyframe that is earlier than the present
			# moment, and the earliest keyframe that is later than the
			# present moment, for each graph. Can I avoid iterating over the
			# entire keyframes table, somehow?
			if branch == branch_now:
				if turn < turn_now:
					if latest_past_keyframe:
						(late_branch, late_turn, late_tick) = (
							latest_past_keyframe
						)
						if (
							late_branch != branch
							or late_turn < turn
							or (late_turn == turn and late_tick < tick)
						):
							latest_past_keyframe = (branch, turn, tick)
					else:
						latest_past_keyframe = (branch, turn, tick)
				elif turn > turn_now:
					if earliest_future_keyframe:
						(early_branch, early_turn, early_tick) = (
							earliest_future_keyframe
						)
						if (
							early_branch != branch
							or early_turn > turn
							or (early_turn == turn and early_tick > tick)
						):
							earliest_future_keyframe = (branch, turn, tick)
					else:
						earliest_future_keyframe = (branch, turn, tick)
				elif tick < tick_now:
					if latest_past_keyframe:
						(late_branch, late_turn, late_tick) = (
							latest_past_keyframe
						)
						if (
							late_branch != branch
							or late_turn < turn
							or (late_turn == turn and late_tick < tick)
						):
							latest_past_keyframe = (branch, turn, tick)
					else:
						latest_past_keyframe = (branch, turn, tick)
				elif tick > tick_now:
					if earliest_future_keyframe:
						(early_branch, early_turn, early_tick) = (
							earliest_future_keyframe
						)
						if (
							early_branch != branch
							or early_turn > turn
							or (early_turn == turn and early_tick > tick)
						):
							earliest_future_keyframe = (branch, turn, tick)
					else:
						earliest_future_keyframe = (branch, turn, tick)
				else:
					latest_past_keyframe = (branch, turn, tick)
			elif branch in branch_parents[branch_now]:
				if latest_past_keyframe:
					(late_branch, late_turn, late_tick) = latest_past_keyframe
					if branch == late_branch:
						if turn > late_turn or (
							turn == late_turn and tick > late_tick
						):
							latest_past_keyframe = (branch, turn, tick)
					elif late_branch in branch_parents[branch]:
						latest_past_keyframe = (branch, turn, tick)
				else:
					latest_past_keyframe = (branch, turn, tick)
		(branch, turn, tick) = (branch_now, turn_now, tick_now)
		if not loading or branch not in self._loaded:
			return latest_past_keyframe, earliest_future_keyframe
		if (
			earliest_future_keyframe
			and earliest_future_keyframe[1:] < self._loaded[branch][:2]
		):
			earliest_future_keyframe = (branch, *self._loaded[branch][2:])
		if (
			latest_past_keyframe
			and self._loaded[branch][2:] < latest_past_keyframe[1:]
		):
			latest_past_keyframe = (branch, *self._loaded[branch][:2])
		return latest_past_keyframe, earliest_future_keyframe

	@world_locked
	def snap_keyframe(
		self, silent=False, update_worker_processes=True
	) -> dict | None:
		"""Make a copy of the complete state of the world.

		You need to do this occasionally in order to keep time travel
		performant.

		The keyframe will be saved to the database at the next call to
		``flush``.

		Return the keyframe by default. With ``silent=True``,
		return ``None``. This is a little faster, and uses a little less
		memory.

		"""
		branch, turn, tick = self._btt()
		if (branch, turn, tick) in self._keyframes_times:
			if silent:
				return None
			return self._get_keyframe(branch, turn, tick)
		if not (self._branch_start() <= (turn, tick) <= self._branch_end()):
			raise OutOfTimelineError("Don't snap keyframes in plans")
		kfd = self._keyframes_dict
		the_kf: tuple[str, int, int] = None
		if branch in kfd:
			# I could probably avoid sorting these by using windowdicts
			for trn in sorted(kfd[branch].keys(), reverse=True):
				if trn < turn:
					the_kf = (branch, trn, max(kfd[branch][trn]))
					break
				elif trn == turn:
					for tck in sorted(kfd[branch][trn], reverse=True):
						if tck <= tick:
							the_kf = (branch, trn, tck)
							break
				if the_kf is not None:
					break
		if the_kf is None:
			parent = self.branch_parent(branch)
			if parent is None:
				self._snap_keyframe_de_novo(branch, turn, tick)
				if silent:
					return None
				else:
					return self._get_kf(branch, turn, tick)
			the_kf = self._recurse_delta_keyframes(branch, turn, tick)
		if the_kf not in self._keyframes_loaded:
			self._get_keyframe(*the_kf, silent=True)
		if the_kf != (branch, turn, tick):
			if the_kf[0] != branch:
				self._alias_kf(the_kf[0], branch, turn, tick)
			self._snap_keyframe_from_delta(
				the_kf,
				(branch, turn, tick),
				self._get_branch_delta(*the_kf, turn, tick),
			)
		if silent:
			return None
		ret = self._get_kf(branch, turn, tick)
		if hasattr(self, "_worker_processes") and update_worker_processes:
			self._update_all_worker_process_states(clobber=True)
		return ret

	@world_locked
	def _read_at(
		self, branch: str, turn: int, tick: int
	) -> tuple[
		tuple[str, int, int] | None,
		tuple[str, int, int] | None,
		list,
		dict,
	]:
		latest_past_keyframe: tuple[str, int, int] | None
		earliest_future_keyframe: tuple[str, int, int] | None
		branch_now, turn_now, tick_now = branch, turn, tick
		(latest_past_keyframe, earliest_future_keyframe) = (
			self._build_keyframe_window(
				branch_now,
				turn_now,
				tick_now,
				loading=True,
			)
		)
		# If branch is a descendant of branch_now, don't load the keyframe
		# there, because then we'd potentially be loading keyframes from any
		# number of possible futures, and we're trying to be conservative
		# about what we load. If neither branch is an ancestor of the other,
		# we can't use the keyframe for this load

		if latest_past_keyframe is None:
			if earliest_future_keyframe is None:
				return (
					None,
					None,
					list(
						self.query.graphs_types(
							self.query.globl["main_branch"], 0, 0
						)
					),
					self.query.load_windows(
						[(self.query.globl["main_branch"], 0, 0, None, None)]
					),
				)
			else:
				windows = self._build_loading_windows(
					self.query.globl["main_branch"], 0, 0, branch, turn, tick
				)
		else:
			past_branch, past_turn, past_tick = latest_past_keyframe
			if earliest_future_keyframe is None:
				# Load data from the keyframe to now
				windows = self._build_loading_windows(
					past_branch,
					past_turn,
					past_tick,
					branch,
					None,
					None,
				)
			else:
				# Load data between the two keyframes
				(future_branch, future_turn, future_tick) = (
					earliest_future_keyframe
				)
				windows = self._build_loading_windows(
					past_branch,
					past_turn,
					past_tick,
					future_branch,
					future_turn,
					future_tick,
				)
		graphs_types = []
		for window in windows:
			graphs_types.extend(self.query.graphs_types(*window))
		return (
			latest_past_keyframe,
			earliest_future_keyframe,
			graphs_types,
			self.query.load_windows(windows),
		)

	@world_locked
	def load_at(self, branch: str, turn: int, tick: int | None = None) -> None:
		if tick is None:
			tick = self._turn_end[branch, turn]
		if self._time_is_loaded(branch, turn, tick):
			return
		with garbage():
			self._load(*self._read_at(branch, turn, tick))

	def _load(
		self,
		latest_past_keyframe: tuple[str, int, int] | None,
		earliest_future_keyframe: tuple[str, int, int] | None,
		graphs_rows: list,
		loaded: dict,
	):
		"""Load history data at the given time

		Will load the keyframe prior to that time, and all history
		data following, up to (but not including) the keyframe thereafter.

		"""
		if latest_past_keyframe:
			self._get_keyframe(*latest_past_keyframe, silent=True)

		if universals := loaded.pop("universals", None):
			self._universal_cache.load(universals)
		if rulebooks := loaded.pop("rulebooks", None):
			self._rulebooks_cache.load(rulebooks)
		if rule_triggers := loaded.pop("rule_triggers", None):
			self._triggers_cache.load(rule_triggers)
		if rule_prereqs := loaded.pop("rule_prereqs", None):
			self._prereqs_cache.load(rule_prereqs)
		if rule_actions := loaded.pop("rule_actions", None):
			self._actions_cache.load(rule_actions)
		if rule_neighborhoods := loaded.pop("rule_neighborhoods", None):
			self._neighborhoods_cache.load(rule_neighborhoods)
		if rule_big := loaded.pop("rule_big", None):
			self._rule_bigness_cache.load(rule_big)
		for loaded_graph, data in loaded.items():
			assert isinstance(data, dict)
			if data.get("things"):
				self._things_cache.load(data["things"])
			if data.get("character_rulebook"):
				self._characters_rulebooks_cache.load(
					data["character_rulebook"]
				)
			if data.get("unit_rulebook"):
				self._units_rulebooks_cache.load(data["unit_rulebook"])
			if data.get("character_thing_rulebook"):
				self._characters_things_rulebooks_cache.load(
					data["character_thing_rulebook"]
				)
			if data.get("character_place_rulebook"):
				self._characters_places_rulebooks_cache.load(
					data["character_place_rulebook"]
				)
			if data.get("character_portal_rulebook"):
				self._characters_portals_rulebooks_cache.load(
					data["character_portal_rulebook"]
				)
			if data.get("node_rulebook"):
				self._nodes_rulebooks_cache.load(data["node_rulebook"])
			if data.get("portal_rulebook"):
				self._portals_rulebooks_cache.load(data["portal_rulebook"])

		self._graph_cache.load(graphs_rows)
		noderows = []
		edgerows = []
		nodevalrows = []
		edgevalrows = []
		graphvalrows = []
		for graph, graph_loaded in loaded.items():
			noderows.extend(graph_loaded["nodes"])
			edgerows.extend(graph_loaded["edges"])
			nodevalrows.extend(graph_loaded["node_val"])
			edgevalrows.extend(graph_loaded["edge_val"])
			graphvalrows.extend(graph_loaded["graph_val"])

		self._graph_cache.load(graphs_rows)
		self._nodes_cache.load(noderows)
		self._edges_cache.load(edgerows)
		self._graph_val_cache.load(graphvalrows)
		self._node_val_cache.load(nodevalrows)
		self._edge_val_cache.load(edgevalrows)

	def turn_end(self, branch: str = None, turn: int = None) -> int:
		branch = branch or self._obranch
		turn = turn or self._oturn
		return self._turn_end[branch, turn]

	def turn_end_plan(self, branch: str = None, turn: int = None):
		branch = branch or self._obranch
		turn = turn or self._oturn
		return self._turn_end_plan[branch, turn]

	def submit(
		self, fn: FunctionType | MethodType, /, *args, **kwargs
	) -> Future:
		if fn.__module__ not in {
			"function",
			"method",
			"trigger",
			"prereq",
			"action",
		}:
			raise ValueError(
				"Function is not stored in this lisien engine. "
				"Use, eg., the engine's attribute `function` to store it."
			)
		uid = self._top_uid
		if hasattr(self, "_worker_processes"):
			ret = Future()
			ret._t = Thread(
				target=self._call_in_subprocess,
				args=(uid, fn, ret, *args),
				kwargs=kwargs,
			)
			self._uid_to_fut[uid] = ret
			self._futs_to_start.put(ret)
		else:
			ret = fake_submit(fn, *args, **kwargs)
		ret.uid = uid
		self._top_uid += 1
		return ret

	def _manage_futs(self):
		while True:
			while self._how_many_futs_running < len(self._worker_processes):
				try:
					fut = self._futs_to_start.get()
				except Empty:
					break
				if not fut.running() and fut.set_running_or_notify_cancel():
					fut._t.start()
					self._how_many_futs_running += 1
			sleep(0.001)

	def shutdown(self, wait=True, *, cancel_futures=False) -> None:
		if not hasattr(self, "_worker_processes"):
			return
		if cancel_futures:
			for fut in self._uid_to_fut.values():
				fut.cancel()
		if wait:
			futwait(self._uid_to_fut.values())
		self._uid_to_fut = {}
		for i, (lock, pipein, pipeout, proc) in enumerate(
			zip(
				self._worker_locks,
				self._worker_inputs,
				self._worker_outputs,
				self._worker_processes,
			)
		):
			with lock:  # deadlock here.
				pipein.send_bytes(b"shutdown")
				recvd = pipeout.recv_bytes()
				assert recvd == b"done", (
					f"expected 'done', got {self.unpack(zlib.decompress(recvd))}"
				)
				proc.join()
				proc.close()
				pipein.close()
				pipeout.close()

	def _detect_kf_interval_override(self):
		if self._planning:
			self._kf_overridden = True
			return True
		if getattr(self, "_no_kc", False):
			self._kf_overridden = True
			return True
		if getattr(self, "_kf_overridden", False):
			self._kf_overridden = False
			return False

	def _reimport_trigger_functions(self, *args, attr, **kwargs):
		if attr is not None:
			return
		self._call_every_subprocess("_reimport_triggers")

	def _reimport_worker_functions(self, *args, attr, **kwargs):
		if attr is not None:
			return
		self._call_every_subprocess("_reimport_functions")

	def _reimport_worker_methods(self, *args, attr, **kwargs):
		if attr is not None:
			return
		self._call_every_subprocess("_reimport_methods")

	def _get_worker_kf_payload(self, uid: int = -1) -> bytes:
		# I'm not using the uid at the moment, because this doesn't return anything
		return zlib.compress(
			self.pack(
				(
					uid,
					"_upd_from_game_start",
					(
						None,
						*self._btt(),
						(
							self.snap_keyframe(update_worker_processes=False),
							dict(self.eternal.items()),
							dict(self.function.iterplain()),
							dict(self.method.iterplain()),
							dict(self.trigger.iterplain()),
							dict(self.prereq.iterplain()),
							dict(self.action.iterplain()),
						),
					),
					{},
				)
			)
		)

	def _call_any_subprocess(self, method: str | callable, *args, **kwargs):
		uid = self._top_uid
		self._top_uid += 1
		return self._call_in_subprocess(uid, method, *args, **kwargs)

	@contextmanager
	def _all_worker_locks_ctx(self):
		for lock in self._worker_locks:
			lock.acquire()
		yield
		for lock in self._worker_locks:
			lock.release()

	@staticmethod
	def _all_worker_locks(fn):
		@wraps(fn)
		def call_with_all_worker_locks(self, *args, **kwargs):
			with self._all_worker_locks_ctx():
				return fn(self, *args, **kwargs)

		return call_with_all_worker_locks

	@_all_worker_locks
	def _call_every_subprocess(self, method: str, *args, **kwargs):
		ret = []
		uids = []
		for _ in range(len(self._worker_processes)):
			uids.append(self._top_uid)
			argbytes = zlib.compress(
				self.pack((self._top_uid, method, args, kwargs))
			)
			i = self._top_uid % len(self._worker_processes)
			self._top_uid += 1
			self._worker_inputs[i].send_bytes(argbytes)
		for uid in uids:
			i = uid % len(self._worker_processes)
			outbytes = self._worker_outputs[i].recv_bytes()
			got_uid, retval = self.unpack(zlib.decompress(outbytes))
			assert got_uid == uid
			if isinstance(retval, Exception):
				raise retval
			ret.append(retval)
		return ret

	@world_locked
	def _init_graph(
		self,
		name: Key,
		type_s: str = "DiGraph",
		data: CharacterFacade | Graph | nx.Graph | dict | KeyframeTuple = None,
	) -> None:
		if name in self.illegal_graph_names:
			raise GraphNameError("Illegal name")
		now = self._btt()
		for rbcache, rbname in [
			(self._characters_rulebooks_cache, "character_rulebook"),
			(self._units_rulebooks_cache, "unit_rulebook"),
			(
				self._characters_things_rulebooks_cache,
				"character_thing_rulebook",
			),
			(
				self._characters_places_rulebooks_cache,
				"character_place_rulebook",
			),
			(
				self._characters_portals_rulebooks_cache,
				"character_portal_rulebook",
			),
		]:
			try:
				kf = rbcache.get_keyframe(*now)
			except KeyframeError:
				kf = {}
				for ch in self._graph_cache.iter_entities(*now):
					# may yield this very character
					try:
						kf[ch] = rbcache.retrieve(ch, *now)
					except KeyError:
						kf[ch] = (rbname, ch)
			kf[name] = (rbname, name)
			rbcache.set_keyframe(*now, kf)
		branch, turn, tick = self._btt()
		self._graph_cache.store(name, branch, turn, tick, type_s)
		self.snap_keyframe(silent=True, update_worker_processes=False)
		self.query.graphs_insert(name, branch, turn, tick, type_s)
		self._extend_branch(branch, turn, tick)
		if isinstance(data, DiGraph):
			nodes = data._nodes_state()
			edges = data._edges_state()
			val = data._val_state()
			self._snap_keyframe_de_novo_graph(
				name, branch, turn, tick, nodes, edges, val
			)
			self.query.keyframe_graph_insert(
				name, branch, turn, tick, nodes, edges, val
			)
		elif isinstance(data, nx.Graph):
			nodes = {k: v.copy() for (k, v) in data.nodes.items()}
			edges = {}
			for orig in data.adj:
				succs = edges[orig] = {}
				for dest, stats in data.adj[orig].items():
					succs[dest] = stats.copy()
			self._snap_keyframe_de_novo_graph(
				name,
				branch,
				turn,
				tick,
				nodes,
				edges,
				data.graph,
			)
			self.query.keyframe_graph_insert(
				name,
				branch,
				turn,
				tick,
				nodes,
				edges,
				data.graph,
			)
		elif isinstance(data, dict):
			try:
				data = nx.from_dict_of_dicts(data)
			except AttributeError:
				data = nx.from_dict_of_lists(data)
			nodes = {k: v.copy() for (k, v) in data.nodes.items()}
			edges = {}
			for orig in data.adj:
				succs = edges[orig] = {}
				for dest, stats in data.adj[orig].items():
					succs[dest] = stats.copy()
			self._snap_keyframe_de_novo_graph(
				name, branch, turn, tick, nodes, edges, {}
			)
			self.query.keyframe_graph_insert(
				name,
				branch,
				turn,
				tick,
				nodes,
				edges,
				{},
			)
		elif data is None:
			self._snap_keyframe_de_novo_graph(
				name, branch, turn, tick, {}, {}, {}
			)
			self.query.keyframe_graph_insert(
				name, branch, turn, tick, {}, {}, {}
			)
		else:
			if len(data) != 3 or not all(isinstance(d, dict) for d in data):
				raise TypeError("Invalid graph data")
			self._snap_keyframe_de_novo_graph(name, branch, turn, tick, *data)
			self.query.keyframe_graph_insert(name, branch, turn, tick, *data)
		if hasattr(self, "_worker_processes"):
			self._call_every_subprocess("_add_character", name, data)

	@world_locked
	def _complete_turn(self, branch: str, turn: int) -> None:
		self._extend_branch(branch, turn, self.turn_end_plan(branch, turn))
		self._turns_completed_d[branch] = turn
		self.query.complete_turn(
			branch, turn, discard_rules=not self.keep_rules_journal
		)

	def _get_last_completed_turn(self, branch: str) -> int | None:
		if branch not in self._turns_completed_d:
			return None
		return self._turns_completed_d[branch]

	def _load_graphs(self) -> None:
		for charn, branch, turn, tick, typ in self.query.characters():
			self._graph_cache.store(
				charn,
				branch,
				turn,
				tick,
				(typ if typ != "Deleted" else None),
			)
			self._graph_objs[charn] = self.char_cls(
				self, charn, init_rulebooks=False
			)

	def _make_node(self, graph: Character, node: Key) -> thing_cls | place_cls:
		if self._is_thing(graph.name, node):
			return self.thing_cls(graph, node)
		else:
			return self.place_cls(graph, node)

	def _make_edge(
		self,
		graph: Character,
		orig: Key,
		dest: Key,
		idx=0,
	) -> portal_cls:
		return self.portal_cls(graph, orig, dest)

	def _is_timespan_too_big(
		self, branch: str, turn_from: int, turn_to: int
	) -> bool:
		"""Return whether the changes between these turns are numerous enough that you might as well use the slow delta

		Somewhat imprecise.

		"""
		kfint = self.query.keyframe_interval
		if kfint is None:
			return False
		if turn_from == turn_to:
			return self._turn_end_plan[branch, turn_from] > kfint
		acc = 0
		for r in range(
			min((turn_from, turn_to)),
			max((turn_from, turn_to)),
		):
			acc += self._turn_end_plan[branch, r]
			if acc > kfint:
				return True
		return False

	def get_delta(
		self,
		time_from: tuple[str, int, int] | tuple[str, int],
		time_to: tuple[str, int, int] | tuple[str, int],
		slow: bool = False,
	) -> DeltaDict:
		"""Get a dictionary describing changes to the world.

		Most keys will be character names, and their values will be
		dictionaries of the character's stats' new values, with ``None``
		for deleted keys. Characters' dictionaries have special keys
		'nodes' and 'edges' which contain booleans indicating whether
		the node or edge exists at the moment, and 'node_val' and
		'edge_val' for the stats of those entities. For edges (also
		called portals) these dictionaries are two layers deep, keyed
		first by the origin, then by the destination.

		Characters also have special keys for the various rulebooks
		they have:

		* ``'character_rulebook'``
		* ``'unit_rulebook'``
		* ``'character_thing_rulebook'``
		* ``'character_place_rulebook'``
		* ``'character_portal_rulebook'``

		And each node and edge may have a 'rulebook' stat of its own.
		If a node is a thing, it gets a 'location'; when the 'location'
		is deleted, that means it's back to being a place.

		Keys at the top level that are not character names:

		* ``'rulebooks'``, a dictionary keyed by the name of each changed
		  rulebook, the value being a list of rule names
		* ``'rules'``, a dictionary keyed by the name of each changed rule,
		  containing any of the lists ``'triggers'``, ``'prereqs'``,
		  and ``'actions'``


		:param slow: Whether to compare entire keyframes. Default ``False``,
			but we may take that approach anyway, if comparing between branches,
			or between times that are far enough apart that a delta assuming
			linear time would require *more* comparisons than comparing keyframes.

		"""
		if len(time_from) < 3 or time_from[2] is None:
			time_from = (*time_from[:2], self._turn_end_plan[time_from[:2]])
		if len(time_to) < 3 or time_to[2] is None:
			time_to = (*time_to[:2], self._turn_end_plan[time_to[:2]])
		if time_from == time_to:
			return {}
		if time_from[0] == time_to[0]:
			if slow or self._is_timespan_too_big(
				time_from[0], time_from[1], time_to[1]
			):
				return self._unpack_slightly_packed_delta(
					self._get_slow_delta(time_from, time_to)
				)
			else:
				return self._get_branch_delta(
					*time_from, time_to[1], time_to[2]
				)
		return self._unpack_slightly_packed_delta(
			self._get_slow_delta(time_from, time_to)
		)

	def _unpack_slightly_packed_delta(
		self, delta: SlightlyPackedDeltaType
	) -> DeltaDict:
		unpack = self.unpack
		delta = delta.copy()
		delt = {}
		if UNIVERSAL in delta:
			universal = delt["universal"] = {}
			for k, v in delta.pop(UNIVERSAL).items():
				universal[unpack(k)] = unpack(v)
		if RULES in delta:
			rules = delt["rules"] = {}
			for rule_name, funclists in delta.pop(RULES).items():
				rules[unpack(rule_name)] = {
					"triggers": unpack(funclists[TRIGGERS]),
					"prereqs": unpack(funclists[PREREQS]),
					"actions": unpack(funclists[ACTIONS]),
				}
		if RULEBOOK in delta:
			rulebook = delt["rulebook"] = {}
			for rulebok, rules in delta.pop(RULEBOOK).items():
				rulebook[unpack(rulebok)] = unpack(rules)
		for char, chardeltpacked in delta.items():
			if chardeltpacked == b"\xc0":
				delt[unpack(char)] = None
				continue
			chardelt = delt[unpack(char)] = {}
			if NODES in chardeltpacked:
				chardelt["nodes"] = {
					unpack(node): extant == TRUE
					for (node, extant) in chardeltpacked.pop(NODES).items()
				}
			if EDGES in chardeltpacked:
				edges = chardelt["edges"] = {}
				for ab, ex in chardeltpacked.pop(EDGES).items():
					a, b = unpack(ab)
					if a not in edges:
						edges[a] = {}
					edges[a][b] = ex == TRUE
			if NODE_VAL in chardeltpacked:
				node_val = chardelt["node_val"] = {}
				for node, stats in chardeltpacked.pop(NODE_VAL).items():
					node_val[unpack(node)] = {
						unpack(k): unpack(v) for (k, v) in stats.items()
					}
			if EDGE_VAL in chardeltpacked:
				edge_val = chardelt["edge_val"] = {}
				for a, bs in chardeltpacked.pop(EDGE_VAL).items():
					aA = unpack(a)
					if aA not in edge_val:
						edge_val[aA] = {}
					for b, stats in bs.items():
						edge_val[aA][unpack(b)] = {
							unpack(k): unpack(v) for (k, v) in stats.items()
						}
			for k, v in chardeltpacked.items():
				chardelt[unpack(k)] = unpack(v)
		return delt

	def _get_slow_delta(
		self, btt_from: tuple[str, int, int], btt_to: tuple[str, int, int]
	) -> SlightlyPackedDeltaType:
		def newgraph():
			return {
				# null mungers mean KeyError, which is correct
				NODES: PickyDefaultDict(
					bytes, args_munger=None, kwargs_munger=None
				),
				EDGES: PickyDefaultDict(
					bytes, args_munger=None, kwargs_munger=None
				),
				NODE_VAL: StructuredDefaultDict(
					1, bytes, args_munger=None, kwargs_munger=None
				),
				EDGE_VAL: StructuredDefaultDict(
					2, bytes, args_munger=None, kwargs_munger=None
				),
			}

		delta: dict[bytes, Any] = {
			UNIVERSAL: PickyDefaultDict(bytes),
			RULES: StructuredDefaultDict(1, bytes),
			RULEBOOK: PickyDefaultDict(bytes),
		}
		pack = self.pack
		now = self._btt()
		self._set_btt(*btt_from)
		kf_from = self.snap_keyframe()
		self._set_btt(*btt_to)
		kf_to = self.snap_keyframe()
		self._set_btt(*now)
		keys = []
		ids_from = []
		ids_to = []
		values_from = []
		values_to = []
		# Comparing object IDs is guaranteed never to give a false equality,
		# because of the way keyframes are constructed.
		# It may give a false inequality.
		non_graph_kf_keys = [
			"universal",
			"triggers",
			"prereqs",
			"actions",
			"neighborhood",
			"big",
			"rulebook",
		]
		for kfkey in non_graph_kf_keys:
			for k in (
				kf_from.get(kfkey, {}).keys() | kf_to.get(kfkey, {}).keys()
			):
				keys.append((kfkey, k))
				va = kf_from[kfkey].get(k)
				vb = kf_to[kfkey].get(k)
				ids_from.append(id(va))
				ids_to.append(id(vb))
				values_from.append(va)
				values_to.append(vb)
		for graph in kf_from["graph_val"].keys() | kf_to["graph_val"].keys():
			a = kf_from["graph_val"].get(graph, {})
			b = kf_to["graph_val"].get(graph, {})
			for k in a.keys() | b.keys():
				keys.append(("graph", graph, k))
				va = a.get(k)
				vb = b.get(k)
				ids_from.append(id(va))
				ids_to.append(id(vb))
				values_from.append(va)
				values_to.append(vb)
		for graph in kf_from["node_val"].keys() | kf_to["node_val"].keys():
			nodes = set()
			if graph in kf_from["node_val"]:
				nodes.update(kf_from["node_val"][graph].keys())
			if graph in kf_to["node_val"]:
				nodes.update(kf_to["node_val"][graph].keys())
			for node in nodes:
				a = kf_from["node_val"].get(graph, {}).get(node, {})
				b = kf_to["node_val"].get(graph, {}).get(node, {})
				for k in a.keys() | b.keys():
					keys.append(("node", graph, node, k))
					va = a.get(k)
					vb = b.get(k)
					ids_from.append(id(va))
					ids_to.append(id(vb))
					values_from.append(va)
					values_to.append(vb)
		for graph in kf_from["edge_val"].keys() | kf_to["edge_val"].keys():
			edges = set()
			if graph in kf_from["edge_val"]:
				for orig in kf_from["edge_val"][graph]:
					for dest in kf_from["edge_val"][graph][orig]:
						edges.add((orig, dest))
			if graph in kf_to["edge_val"]:
				for orig in kf_to["edge_val"][graph]:
					for dest in kf_to["edge_val"][graph][orig]:
						edges.add((orig, dest))
			for orig, dest in edges:
				a = (
					kf_from["edge_val"]
					.get(graph, {})
					.get(orig, {})
					.get(dest, {})
				)
				b = (
					kf_to["edge_val"]
					.get(graph, {})
					.get(orig, {})
					.get(dest, {})
				)
				for k in a.keys() | b.keys():
					keys.append(("edge", graph, orig, dest, k))
					va = a.get(k)
					vb = b.get(k)
					ids_from.append(id(va))
					ids_to.append(id(vb))
					values_from.append(va)
					values_to.append(vb)

		def pack_one(k, va, vb, deleted_nodes, deleted_edges):
			if va == vb:
				return
			v = pack(vb)
			if k[0] == "universal":
				key = pack(k[1])
				delta[UNIVERSAL][key] = v
			elif k[0] == "triggers":
				rule = pack(k[1])
				delta[RULES][rule][TRIGGERS] = v
			elif k[0] == "prereqs":
				rule = pack(k[1])
				delta[RULES][rule][PREREQS] = v
			elif k[0] == "actions":
				rule = pack(k[1])
				delta[RULES][rule][ACTIONS] = v
			elif k[0] == "neighborhood":
				rule = pack(k[1])
				delta[RULES][rule][NEIGHBORHOOD] = v
			elif k[0] == "big":
				rule = pack(k[1])
				delta[RULES][rule][BIG] = v
			elif k[0] == "rulebook":
				rulebook = pack(k[1])
				delta[RULEBOOK][rulebook] = v
			elif k[0] == "node":
				_, graph, node, key = k
				if graph in deleted_nodes and node in deleted_nodes[graph]:
					return
				graph, node, key = map(pack, (graph, node, key))
				if graph not in delta:
					delta[graph] = newgraph()
				delta[graph][NODE_VAL][node][key] = v
			elif k[0] == "edge":
				_, graph, orig, dest, key = k
				if (graph, orig, dest) in deleted_edges:
					return
				graph, orig, dest, key = map(pack, (graph, orig, dest, key))
				if graph not in delta:
					delta[graph] = newgraph()
				delta[graph][EDGE_VAL][orig][dest][key] = v
			else:
				assert k[0] == "graph"
				_, graph, key = k
				graph, key = map(pack, (graph, key))
				if graph not in delta:
					delta[graph] = newgraph()
				delta[graph][key] = v

		def pack_node(graph, node, existence):
			grap, node = map(pack, (graph, node))
			if grap not in delta:
				delta[grap] = newgraph()
			delta[grap][NODES][node] = existence

		def pack_edge(graph, orig, dest, existence):
			graph, origdest = map(pack, (graph, (orig, dest)))
			if graph not in delta:
				delta[graph] = newgraph()
			delta[graph][EDGES][origdest] = existence

		futs = []
		with ThreadPoolExecutor() as pool:
			nodes_intersection = (
				kf_from["nodes"].keys() & kf_to["nodes"].keys()
			)
			deleted_nodes = {}
			for graph in nodes_intersection:
				deleted_nodes_here = deleted_nodes[graph] = (
					kf_from["nodes"][graph].keys()
					- kf_to["nodes"][graph].keys()
				)
				for node in deleted_nodes_here:
					futs.append(pool.submit(pack_node, graph, node, FALSE))
			deleted_edges = set()
			for graph in kf_from["edges"]:
				for orig in kf_from["edges"][graph]:
					for dest, ex in kf_from["edges"][graph][orig].items():
						deleted_edges.add((graph, orig, dest))
			for graph in kf_to["edges"]:
				for orig in kf_to["edges"][graph]:
					for dest, ex in kf_to["edges"][graph][orig].items():
						deleted_edges.discard((graph, orig, dest))
			values_changed = np.array(ids_from) != np.array(ids_to)
			for k, va, vb, _ in filter(
				itemgetter(3),
				zip(keys, values_from, values_to, values_changed),
			):
				futs.append(
					pool.submit(
						pack_one, k, va, vb, deleted_nodes, deleted_edges
					)
				)
			for graf in (
				kf_from["graph_val"].keys() - kf_to["graph_val"].keys()
			):
				delta[self.pack(graf)] = NONE
			for graph in nodes_intersection:
				for node in (
					kf_to["nodes"][graph].keys()
					- kf_from["nodes"][graph].keys()
				):
					futs.append(pool.submit(pack_node, graph, node, TRUE))
			for graph, orig, dest in deleted_edges:
				futs.append(pool.submit(pack_edge, graph, orig, dest, FALSE))
			edges_to = {
				(graph, orig, dest)
				for graph in kf_to["edges"]
				for orig in kf_to["edges"][graph]
				for dest in kf_to["edges"][graph][orig]
			}
			edges_from = {
				(graph, orig, dest)
				for graph in kf_from["edges"]
				for orig in kf_from["edges"][graph]
				for dest in kf_from["edges"][graph][orig]
			}
			for graph, orig, dest in edges_to - edges_from:
				futs.append(pool.submit(pack_edge, graph, orig, dest, TRUE))
			for deleted in (
				kf_from["graph_val"].keys() - kf_to["graph_val"].keys()
			):
				delta[pack(deleted)] = NONE
			futwait(futs)
		if not delta[UNIVERSAL]:
			del delta[UNIVERSAL]
		if not delta[RULEBOOK]:
			del delta[RULEBOOK]
		todel = []
		for rule_name, rule in delta[RULES].items():
			if not rule[TRIGGERS]:
				del rule[TRIGGERS]
			if not rule[PREREQS]:
				del rule[PREREQS]
			if not rule[ACTIONS]:
				del rule[ACTIONS]
			if not rule:
				todel.append(rule_name)
		for deleterule in todel:
			del delta[deleterule]
		if not delta[RULES]:
			del delta[RULES]
		for key, mapp in delta.items():
			if key in {RULES, RULEBOOKS, ETERNAL, UNIVERSAL} or mapp == NONE:
				continue
			todel = []
			for keey, mappp in mapp.items():
				if not mappp:
					todel.append(keey)
			for todo in todel:
				del mapp[todo]
		for added in kf_to["graph_val"].keys() - kf_from["graph_val"].keys():
			graphn = pack(added)
			if graphn not in delta:
				delta[graphn] = {}
		return delta

	def _del_rulebook(self, rulebook):
		raise NotImplementedError("Can't delete rulebooks yet")

	@property
	def stores(self):
		return (
			self.action,
			self.prereq,
			self.trigger,
			self.function,
			self.method,
			self.string,
		)

	def debug(self, msg: str) -> None:
		"""Log a message at level 'debug'"""
		self.log("debug", msg)

	def info(self, msg: str) -> None:
		"""Log a message at level 'info'"""
		self.log("info", msg)

	def warning(self, msg: str) -> None:
		"""Log a message at level 'warning'"""
		self.log("warning", msg)

	def error(self, msg: str) -> None:
		"""Log a message at level 'error'"""
		self.log("error", msg)

	def critical(self, msg: str) -> None:
		"""Log a message at level 'critical'"""
		self.log("critical", msg)

	def close(self) -> None:
		"""Commit changes and close the database

		This will be useless thereafter.

		"""
		if hasattr(self, "_closed"):
			raise RuntimeError("Already closed")
		time_was = (self.turn, self.tick)
		if time_was > self._branch_end():
			(self.turn, self.tick) = self._branch_end()
		if (
			self._keyframe_on_close
			and self._btt() not in self._keyframes_times
		):
			self.snap_keyframe(silent=True, update_worker_processes=False)
		(self.turn, self.tick) = time_was
		for store in self.stores:
			if hasattr(store, "save"):
				store.save(reimport=False)
			if not hasattr(store, "_filename") or store._filename is None:
				continue
			path, filename = os.path.split(store._filename)
			modname = filename[:-3]
			if modname in sys.modules:
				del sys.modules[modname]
		self.commit()
		self.query.close()
		self.shutdown()
		self._closed = True

	def __enter__(self):
		"""Return myself. For compatibility with ``with`` semantics."""
		return self

	def __exit__(self, *args):
		"""Close on exit."""
		self.close()

	def _handled_char(
		self,
		charn: Key,
		rulebook: Key,
		rulen: Key,
		branch: str,
		turn: int,
		tick: int,
	) -> None:
		try:
			self._character_rules_handled_cache.store(
				charn, rulebook, rulen, branch, turn, tick
			)
		except ValueError:
			assert (
				rulen
				in self._character_rules_handled_cache.handled[
					charn, rulebook, branch, turn
				]
			)
			return
		self.query.handled_character_rule(
			charn, rulebook, rulen, branch, turn, tick
		)

	def _handled_av(
		self,
		character: Key,
		graph: Key,
		avatar: Key,
		rulebook: Key,
		rule: Key,
		branch: str,
		turn: int,
		tick: int,
	) -> None:
		try:
			self._unit_rules_handled_cache.store(
				character, graph, avatar, rulebook, rule, branch, turn, tick
			)
		except ValueError:
			assert (
				rule
				in self._unit_rules_handled_cache.handled[
					character, graph, avatar, rulebook, branch, turn
				]
			)
			return
		self.query.handled_unit_rule(
			character, rulebook, rule, graph, avatar, branch, turn, tick
		)

	def _handled_char_thing(
		self,
		character: Key,
		thing: Key,
		rulebook: Key,
		rule: Key,
		branch: str,
		turn: int,
		tick: int,
	) -> None:
		try:
			self._character_thing_rules_handled_cache.store(
				character, thing, rulebook, rule, branch, turn, tick
			)
		except ValueError:
			assert (
				rule
				in self._character_thing_rules_handled_cache.handled[
					character, thing, rulebook, branch, turn
				]
			)
			return
		self.query.handled_character_thing_rule(
			character, rulebook, rule, thing, branch, turn, tick
		)

	def _handled_char_place(
		self,
		character: Key,
		place: Key,
		rulebook: Key,
		rule: Key,
		branch: str,
		turn: int,
		tick: int,
	) -> None:
		try:
			self._character_place_rules_handled_cache.store(
				character, place, rulebook, rule, branch, turn, tick
			)
		except ValueError:
			assert (
				rule
				in self._character_place_rules_handled_cache.handled[
					character, place, rulebook, branch, turn
				]
			)
			return
		self.query.handled_character_place_rule(
			character, rulebook, rule, place, branch, turn, tick
		)

	def _handled_char_port(
		self,
		character: Key,
		orig: Key,
		dest: Key,
		rulebook: Key,
		rule: Key,
		branch: str,
		turn: int,
		tick: int,
	) -> None:
		try:
			self._character_portal_rules_handled_cache.store(
				character, orig, dest, rulebook, rule, branch, turn, tick
			)
		except ValueError:
			assert (
				rule
				in self._character_portal_rules_handled_cache.handled[
					character, orig, dest, rulebook, branch, turn
				]
			)
			return
		self.query.handled_character_portal_rule(
			character, orig, dest, rulebook, rule, branch, turn, tick
		)

	def _handled_node(
		self,
		character: Key,
		node: Key,
		rulebook: Key,
		rule: Key,
		branch: str,
		turn: int,
		tick: int,
	) -> None:
		try:
			self._node_rules_handled_cache.store(
				character, node, rulebook, rule, branch, turn, tick
			)
		except ValueError:
			assert (
				rule
				in self._node_rules_handled_cache.handled[
					character, node, rulebook, branch, turn
				]
			)
			return
		self.query.handled_node_rule(
			character, node, rulebook, rule, branch, turn, tick
		)

	def _handled_portal(
		self,
		character: Key,
		orig: Key,
		dest: Key,
		rulebook: Key,
		rule: Key,
		branch: str,
		turn: int,
		tick: int,
	) -> None:
		try:
			self._portal_rules_handled_cache.store(
				character, orig, dest, rulebook, rule, branch, turn, tick
			)
		except ValueError:
			assert (
				rule
				in self._portal_rules_handled_cache.handled[
					character, orig, dest, rulebook, branch, turn
				]
			)
			return
		self.query.handled_portal_rule(
			character, orig, dest, rulebook, rule, branch, turn, tick
		)

	@world_locked
	@_all_worker_locks
	def _update_all_worker_process_states(self, clobber=False):
		for store in self.stores:
			store.save(reimport=False)
		kf_payload = None
		deltas = {}
		for i in range(len(self._worker_processes)):
			branch_from, turn_from, tick_from = self._worker_updated_btts[i]
			if (branch_from, turn_from, tick_from) == self._btt():
				continue
			if not clobber and branch_from == self.branch:
				old_eternal = self._worker_last_eternal
				new_eternal = self._worker_last_eternal = dict(
					self.eternal.items()
				)
				eternal_delta = {
					k: new_eternal.get(k)
					for k in old_eternal.keys() | new_eternal.keys()
					if old_eternal.get(k) != new_eternal.get(k)
				}
				if (branch_from, turn_from, tick_from) in deltas:
					delt = deltas[branch_from, turn_from, tick_from]
				else:
					delt = deltas[branch_from, turn_from, tick_from] = (
						self._get_branch_delta(
							branch_from,
							turn_from,
							tick_from,
							self.turn,
							self.tick,
						)
					)
				if eternal_delta:
					delt["eternal"] = eternal_delta
				argbytes = zlib.compress(
					self.pack(
						(
							-1,
							"_upd",
							(
								None,
								self.branch,
								self.turn,
								self.tick,
								(None, delt),
							),
							{},
						)
					)
				)
				self._worker_inputs[i].send_bytes(argbytes)
			else:
				if kf_payload is None:
					kf_payload = self._get_worker_kf_payload(-1)
				self._worker_inputs[i].send_bytes(kf_payload)
			self._worker_updated_btts[i] = self._btt()

	@world_locked
	def _update_worker_process_state(self, i, lock=True):
		branch_from, turn_from, tick_from = self._worker_updated_btts[i]
		if (branch_from, turn_from, tick_from) == self._btt():
			return
		old_eternal = self._worker_last_eternal
		new_eternal = self._worker_last_eternal = dict(self.eternal.items())
		eternal_delta = {
			k: new_eternal.get(k)
			for k in old_eternal.keys() | new_eternal.keys()
			if old_eternal.get(k) != new_eternal.get(k)
		}
		if branch_from == self.branch:
			delt = self._get_branch_delta(
				branch_from, turn_from, tick_from, self.turn, self.tick
			)
			delt["eternal"] = eternal_delta
			argbytes = zlib.compress(
				self.pack(
					(
						-1,
						"_upd",
						(
							None,
							self.branch,
							self.turn,
							self.tick,
							(None, delt),
						),
						{},
					)
				)
			)
		else:
			argbytes = self._get_worker_kf_payload()
		if lock:
			with self._worker_locks[i]:
				self._worker_inputs[i].send_bytes(argbytes)
				self._worker_updated_btts[i] = self._btt()
		else:
			self._worker_inputs[i].send_bytes(argbytes)
			self._worker_updated_btts[i] = self._btt()

	def _changed(self, charn, entity: tuple) -> bool:
		if len(entity) == 1:
			vbranches = self._node_val_cache.settings
			entikey = (charn, entity[0])
		elif len(entity) != 2:
			raise TypeError("Unknown entity type")
		else:
			vbranches = self._edge_val_cache.settings
			entikey = (
				charn,
				*entity,
				0,
			)
		branch, turn, _ = self._btt()
		turn -= 1
		if turn <= self.branch_start_turn():
			branch = self.branch_parent(branch)
			assert branch is not None
		if branch not in vbranches:
			return False
		vbranchesb = vbranches[branch]
		if turn not in vbranchesb:
			return False
		return entikey in vbranchesb[turn].entikeys

	def _iter_submit_triggers(
		self, prio, rulebook, rule, handled_fun, entity, neighbors=None
	):
		changed = self._changed
		charn = entity.character.name
		if neighbors is not None and not (
			any(changed(charn, neighbor) for neighbor in neighbors)
		):
			return
		if self.trigger.truth in rule.triggers:
			fut = fake_submit(self.trigger.truth)
			fut.rule = rule
			fut.prio = prio
			fut.entity = entity
			fut.rulebook = rulebook
			fut.handled = handled_fun
			yield fut
			return
		for trigger in rule.triggers:
			fut = self.submit(trigger, entity)
			fut.rule = rule
			fut.prio = prio
			fut.entity = entity
			fut.rulebook = rulebook
			fut.handled = handled_fun
			yield fut

	def _check_prereqs(self, rule, handled_fun, entity):
		if not entity:
			return False
		for prereq in rule.prereqs:
			res = prereq(entity)
			if not res:
				handled_fun(self.tick)
				return False
		return True

	def _do_actions(self, rule, handled_fun, entity):
		if rule.big:
			entity = entity.facade()
		actres = []
		for action in rule.actions:
			res = action(entity)
			if res:
				actres.append(res)
			if not entity:
				break
		if rule.big:
			with self.batch():
				entity.engine.apply()
		handled_fun(self.tick)
		return actres

	def _get_place_neighbors(self, charn: Key, name: Key) -> set[Key]:
		seen: set[Key] = set()
		for succ in self._edges_cache.iter_successors(
			charn, name, *self._btt()
		):
			seen.add(succ)
		for pred in self._edges_cache.iter_predecessors(
			charn, name, *self._btt()
		):
			seen.add(pred)
		return seen

	def _get_place_contents(self, charn: Key, name: Key) -> set[Key]:
		try:
			return self._node_contents_cache.retrieve(
				charn, name, *self._btt()
			)
		except KeyError:
			return set()

	def _iter_place_portals(
		self, charn: Key, name: Key
	) -> Iterator[tuple[Key, Key]]:
		now = self._btt()
		for dest in self._edges_cache.iter_successors(charn, name, *now):
			yield (name, dest)
		for orig in self._edges_cache.iter_predecessors(charn, name, *now):
			yield (orig, name)

	def _get_thing_location_tup(
		self, charn: Key, name: Key
	) -> tuple[Key, Key] | ():
		try:
			return (self._things_cache.retrieve(charn, name, *self._btt()),)
		except KeyError:
			return ()

	def _get_neighbors(
		self,
		entity: place_cls | thing_cls | portal_cls,
		neighborhood: int | None,
	) -> list[tuple[Key] | tuple[Key, Key]] | None:
		"""Get a list of neighbors within the neighborhood

		Neighbors are given by a tuple containing only their name,
		if they are Places or Things, or their origin's and destination's
		names, if they are Portals.

		"""
		charn = entity.character.name
		btt = self._btt()

		if neighborhood is None:
			return None
		if hasattr(entity, "name"):
			cache_key = (charn, entity.name, *btt)
		else:
			cache_key = (
				charn,
				entity.origin.name,
				entity.destination.name,
				*btt,
			)
		if cache_key in self._neighbors_cache:
			return self._neighbors_cache[cache_key]
		if hasattr(entity, "name"):
			neighbors = [(entity.name,)]
			while hasattr(entity, "location"):
				entity = entity.location
				neighbors.append((entity.name,))
		else:
			neighbors = [(entity.origin.name, entity.destination.name)]
		seen = set(neighbors)
		i = 0
		for _ in range(neighborhood):
			j = len(neighbors)
			for neighbor in neighbors[i:]:
				if len(neighbor) == 2:
					orign, destn = neighbor
					for placen in (orign, destn):
						for neighbor_place in chain(
							self._get_place_neighbors(charn, placen),
							self._get_place_contents(charn, placen),
							self._get_thing_location_tup(charn, placen),
						):
							if neighbor_place not in seen:
								neighbors.append((neighbor_place,))
								seen.add(neighbor_place)
							for neighbor_thing in self._get_place_contents(
								charn, neighbor_place
							):
								if neighbor_thing not in seen:
									neighbors.append((neighbor_thing,))
									seen.add(neighbor_thing)
						for neighbor_portal in self._iter_place_portals(
							charn, placen
						):
							if neighbor_portal not in seen:
								neighbors.append(neighbor_portal)
								seen.add(neighbor_portal)
				else:
					(neighbor,) = neighbor
					for neighbor_place in chain(
						self._get_place_neighbors(charn, neighbor),
						self._get_place_contents(charn, neighbor),
						self._get_thing_location_tup(charn, neighbor),
					):
						if neighbor_place not in seen:
							neighbors.append((neighbor_place,))
							seen.add(neighbor_place)
						for neighbor_thing in self._get_place_contents(
							charn, neighbor_place
						):
							if neighbor_thing not in seen:
								neighbors.append((neighbor_thing,))
								seen.add(neighbor_thing)
					for neighbor_portal in self._iter_place_portals(
						charn, neighbor
					):
						if neighbor_portal not in seen:
							neighbors.append(neighbor_portal)
							seen.add(neighbor_portal)
			i = j
		self._neighbors_cache[cache_key] = neighbors
		return neighbors

	def _get_effective_neighbors(self, entity, neighborhood):
		"""Get neighbors unless that's a different set of entities since last turn

		In which case return None

		"""
		if neighborhood is None:
			return None

		branch_now, turn_now, tick_now = self._btt()
		if turn_now <= 1:
			# everything's "created" at the start of the game,
			# and therefore, there's been a "change" to the neighborhood
			return None
		with self.world_lock:
			self.load_at(branch_now, turn_now - 1, 0)
			self._oturn -= 1
			self._otick = 0
			last_turn_neighbors = self._get_neighbors(entity, neighborhood)
			self._set_btt(branch_now, turn_now, tick_now)
			this_turn_neighbors = self._get_neighbors(entity, neighborhood)
		if set(last_turn_neighbors) != set(this_turn_neighbors):
			return None
		return this_turn_neighbors

	def _get_node_mini(self, graphn: Key, noden: Key):
		node_objs = self._node_objs
		key = (graphn, noden)
		if key not in node_objs:
			node_objs[key] = self._make_node(self.character[graphn], noden)
		return node_objs[key]

	def _get_thing(self, graphn: Key, thingn: Key):
		node_objs = self._node_objs
		key = (graphn, thingn)
		if key not in node_objs:
			node_objs[key] = self.thing_cls(self.character[graphn], thingn)
		return node_objs[key]

	def _get_place(self, graphn: Key, placen: Key):
		node_objs = self._node_objs
		key = (graphn, placen)
		if key not in node_objs:
			node_objs[key] = self.place_cls(self.character[graphn], placen)
		return node_objs[key]

	def _eval_triggers(self):
		branch, turn, tick = self._btt()
		charmap = self.character
		rulemap = self.rule
		todo = defaultdict(list)
		trig_futs = []

		for (
			prio,
			charactername,
			rulebook,
			rulename,
		) in self._character_rules_handled_cache.iter_unhandled_rules(
			branch, turn, tick
		):
			if charactername not in charmap:
				continue
			rule = rulemap[rulename]
			handled = partial(
				self._handled_char,
				charactername,
				rulebook,
				rulename,
				branch,
				turn,
			)
			entity = charmap[charactername]
			trig_futs.extend(
				self._iter_submit_triggers(
					prio,
					rulebook,
					rule,
					handled,
					entity,
					None,
				)
			)

		avcache_retr = self._unitness_cache._base_retrieve
		node_exists = self._node_exists
		get_node = self._get_node_mini
		get_thing = self._get_thing
		get_place = self._get_place

		for (
			prio,
			charn,
			graphn,
			avn,
			rulebook,
			rulen,
		) in self._unit_rules_handled_cache.iter_unhandled_rules(
			branch, turn, tick
		):
			if not node_exists(graphn, avn) or avcache_retr(
				(charn, graphn, avn, branch, turn, tick)
			) in (KeyError, None):
				continue
			rule = rulemap[rulen]
			handled = partial(
				self._handled_av,
				charn,
				graphn,
				avn,
				rulebook,
				rulen,
				branch,
				turn,
			)
			entity = get_node(graphn, avn)
			trig_futs.extend(
				self._iter_submit_triggers(
					prio,
					rulebook,
					rule,
					handled,
					entity,
					self._get_effective_neighbors(entity, rule.neighborhood),
				)
			)
		is_thing = self._is_thing
		handled_char_thing = self._handled_char_thing
		for (
			prio,
			charn,
			thingn,
			rulebook,
			rulen,
		) in self._character_thing_rules_handled_cache.iter_unhandled_rules(
			branch, turn, tick
		):
			if not node_exists(charn, thingn) or not is_thing(charn, thingn):
				continue
			rule = rulemap[rulen]
			handled = partial(
				handled_char_thing,
				charn,
				thingn,
				rulebook,
				rulen,
				branch,
				turn,
			)
			entity = get_thing(charn, thingn)
			trig_futs.extend(
				self._iter_submit_triggers(
					prio,
					rulebook,
					rule,
					handled,
					entity,
					self._get_effective_neighbors(entity, rule.neighborhood),
				)
			)
		handled_char_place = self._handled_char_place
		for (
			prio,
			charn,
			placen,
			rulebook,
			rulen,
		) in self._character_place_rules_handled_cache.iter_unhandled_rules(
			branch, turn, tick
		):
			if not node_exists(charn, placen) or is_thing(charn, placen):
				continue
			rule = rulemap[rulen]
			handled = partial(
				handled_char_place,
				charn,
				placen,
				rulebook,
				rulen,
				branch,
				turn,
			)
			entity = get_place(charn, placen)
			trig_futs.extend(
				self._iter_submit_triggers(
					prio,
					rulebook,
					rule,
					handled,
					entity,
					self._get_effective_neighbors(entity, rule.neighborhood),
				)
			)
		edge_exists = self._edge_exists
		get_edge = self._get_edge
		handled_char_port = self._handled_char_port
		for (
			prio,
			charn,
			orign,
			destn,
			rulebook,
			rulen,
		) in self._character_portal_rules_handled_cache.iter_unhandled_rules(
			branch, turn, tick
		):
			if not edge_exists(charn, orign, destn):
				continue
			rule = rulemap[rulen]
			handled = partial(
				handled_char_port,
				charn,
				orign,
				destn,
				rulebook,
				rulen,
				branch,
				turn,
			)
			entity = get_edge(charn, orign, destn)
			trig_futs.extend(
				self._iter_submit_triggers(
					prio,
					rulebook,
					rule,
					handled,
					entity,
					self._get_effective_neighbors(entity, rule.neighborhood),
				)
			)
		handled_node = self._handled_node
		for (
			prio,
			charn,
			noden,
			rulebook,
			rulen,
		) in self._node_rules_handled_cache.iter_unhandled_rules(
			branch, turn, tick
		):
			if not node_exists(charn, noden):
				continue
			rule = rulemap[rulen]
			handled = partial(
				handled_node, charn, noden, rulebook, rulen, branch, turn
			)
			entity = get_node(charn, noden)
			trig_futs.extend(
				self._iter_submit_triggers(
					prio,
					rulebook,
					rule,
					handled,
					entity,
					self._get_effective_neighbors(entity, rule.neighborhood),
				)
			)
		handled_portal = self._handled_portal
		for (
			prio,
			charn,
			orign,
			destn,
			rulebook,
			rulen,
		) in self._portal_rules_handled_cache.iter_unhandled_rules(
			branch, turn, tick
		):
			if not edge_exists(charn, orign, destn):
				continue
			rule = rulemap[rulen]
			handled = partial(
				handled_portal,
				charn,
				orign,
				destn,
				rulebook,
				rulen,
				branch,
				turn,
			)
			entity = get_edge(charn, orign, destn)
			trig_futs.extend(
				self._iter_submit_triggers(
					prio,
					rulebook,
					rule,
					handled,
					entity,
					self._get_effective_neighbors(entity, rule.neighborhood),
				)
			)

		for fut in trig_futs:
			if fut.result():
				todo[fut.prio, fut.rulebook].append(
					(
						fut.rule,
						fut.handled,
						fut.entity,
					)
				)
			else:
				fut.handled(self.tick)

		return todo

	def _fmtent(self, entity):
		if isinstance(entity, self.char_cls):
			return entity.name
		elif hasattr(entity, "name"):
			return f"{entity.character.name}.node[{entity.name}]"
		else:
			return (
				f"{entity.character.name}.portal"
				f"[{entity.origin.name}][{entity.destination.name}]"
			)

	def _follow_one_rule(self, rule, handled, entity):
		check_prereqs = self._check_prereqs
		do_actions = self._do_actions

		if not entity:
			self.debug(
				f"not checking prereqs for rule {rule.name} "
				f"on nonexistent entity {self._fmtent(entity)}"
			)
			return
		self.debug(
			f"checking prereqs for rule {rule.name} on entity {self._fmtent(entity)}"
		)
		if check_prereqs(rule, handled, entity):
			self.debug(
				f"prereqs for rule {rule.name} on entity "
				f"{self._fmtent(entity)} satisfied, will run actions"
			)
			try:
				ret = do_actions(rule, handled, entity)
				self.debug(
					f"actions for rule {rule.name} on entity "
					f"{self._fmtent(entity)} have run without incident"
				)
				return ret
			except StopIteration as ex:
				raise InnerStopIteration from ex

	def _follow_rules(self, todo):
		# TODO: roll back changes done by rules that raise an exception
		# TODO: if there's a paradox while following some rule,
		#  start a new branch, copying handled rules
		for prio_rulebook in sort_set(todo.keys()):
			for rule, handled, entity in todo[prio_rulebook]:
				yield self._follow_one_rule(rule, handled, entity)

	def new_character(
		self,
		name: Key,
		data: Graph = None,
		layout: bool = False,
		node: dict = None,
		edge: dict = None,
		**kwargs,
	) -> Character:
		"""Create and return a new :class:`Character`.

		See :meth:`add_character` for details.

		"""
		self.add_character(name, data, layout, node=node, edge=edge, **kwargs)
		return self.character[name]

	def add_character(
		self,
		name: Key,
		data: Graph | DiGraph = None,
		layout: bool = False,
		node: dict = None,
		edge: dict = None,
		**kwargs,
	) -> None:
		"""Create a new character.

		You'll be able to access it as a :class:`Character` object by
		looking up ``name`` in my ``character`` property.

		``data``, if provided, should be a :class:`networkx.Graph`
		or :class:`networkx.DiGraph` object. The character will be
		a copy of it.

		``node`` may be a dictionary of dictionaries representing either
		``Thing`` objects, if they have a ``"location"`` key, or else
		``Place`` objects.

		``edge`` may be a 3-layer dictionary representing ``Portal`` objects,
		connecting mainly ``Place`` objects together.

		With ``layout=True``, compute a layout to make the
		graph show up nicely in elide.

		Any keyword arguments will be set as stats of the new character.

		"""
		if name in self.character:
			raise KeyError("Already have that character", name)
		if layout and (data or node or edge):
			if data is None:
				data = nx.DiGraph()
			if node:
				for name, nvs in node.items():
					data.add_node(name, **nvs)
			if edge:
				for orig, dests in edge.items():
					for dest, evs in dests.items():
						data.add_edge(orig, dest, **evs)
			nodes = data.nodes
			try:
				layout = normalize_layout(
					{
						name: name
						for name, node in nodes.items()
						if "location" not in node
					}
				)
			except (TypeError, ValueError):
				layout = normalize_layout(
					spring_layout(
						[
							name
							for name, node in nodes.items()
							if "location" not in node
						]
					)
				)
			for k, (x, y) in layout.items():
				nodes[k]["_x"] = x
				nodes[k]["_y"] = y
		if kwargs:
			if not data:
				data = nx.DiGraph()
			if not isinstance(data, Graph):
				try:
					data = from_dict_of_lists(data)
				except NetworkXError:
					data = from_dict_of_dicts(data)
			if node:
				for k, v in node.items():
					data.add_node(k, **v)
			if edge:
				for orig, dests in edge.items():
					for dest, v in dests.items():
						data.add_edge(orig, dest, **v)
			data.graph.update(kwargs)
		# When initializing the world state, we don't have to worry about deltas;
		# it's OK to make multiple characters at ('trunk', 0, 0).
		# At any time past the start, we have to advance the tick.
		if self.branch != self.main_branch or self.turn != 0 or self.tick != 0:
			self._nbtt()
		self._init_graph(name, "DiGraph", data)
		if self._btt() not in self._keyframes_times:
			self.snap_keyframe(silent=True)
		if hasattr(self, "_worker_processes"):
			self._update_all_worker_process_states(clobber=True)
		self._graph_objs[name] = self.char_cls(self, name)

	@world_locked
	def del_graph(self, name: Key) -> None:
		"""Mark a graph as deleted

		:arg name: name of an existing graph

		"""
		# make sure the graph exists before deleting
		graph = self.graph[name]
		for thing in list(graph.thing):
			del graph.thing[thing]
		for orig in list(graph.adj):
			for dest in list(graph.adj[orig]):
				del graph.adj[orig][dest]
		for node in list(graph.node):
			del graph.node[node]
		for stat in set(graph.graph) - {"name", "units"}:
			del graph.graph[stat]
		branch, turn, tick = self._nbtt()
		self.query.graphs_insert(name, branch, turn, tick, "Deleted")
		self._graph_cache.store(name, branch, turn, tick, None)
		self._graph_cache.keycache.clear()
		if hasattr(self, "_worker_processes"):
			self._call_every_subprocess("_del_character", name)

	del_character = del_graph

	def _is_thing(self, character: Key, node: Key) -> bool:
		return self._things_cache.contains_entity(
			character, node, *self._btt()
		)

	def _set_thing_loc(self, character: Key, node: Key, loc: Key) -> None:
		branch, turn, tick = self._nbtt()
		# make sure the location really exists now
		if loc is not None:
			self._nodes_cache.retrieve(character, loc, branch, turn, tick)
		self._things_cache.store(character, node, branch, turn, tick, loc)
		self.query.set_thing_loc(character, node, branch, turn, tick, loc)

	def _snap_keyframe_de_novo(
		self, branch: str, turn: int, tick: int
	) -> None:
		universal = dict(self.universal.items())
		self._universal_cache.set_keyframe(branch, turn, tick, universal)
		all_graphs = {
			graph: self._graph_cache.retrieve(graph, branch, turn, tick)
			for graph in self._graph_cache.iter_keys(branch, turn, tick)
		}
		self._graph_cache.set_keyframe(branch, turn, tick, all_graphs)
		for char in all_graphs:
			char_kf = {}
			for graph in self._unitness_cache.iter_keys(
				char, branch, turn, tick
			):
				char_kf[graph] = {
					unit: self._unitness_cache.retrieve(
						char, graph, unit, branch, turn, tick
					)
					for unit in self._unitness_cache.iter_keys(
						char, graph, branch, turn, tick
					)
				}

			self._unitness_cache.set_keyframe(
				char, branch, turn, tick, char_kf
			)
		rbnames = list(self._rulebooks_cache.iter_keys(branch, turn, tick))
		rbs = {}
		for rbname in rbnames:
			try:
				rbs[rbname] = self._rulebooks_cache.retrieve(
					rbname, branch, turn, tick
				)
			except KeyError:
				rbs[rbname] = (tuple(), 0.0)
		self._rulebooks_cache.set_keyframe(branch, turn, tick, rbs)
		rulenames = list(self._rules_cache)
		trigs = {}
		preqs = {}
		acts = {}
		nbrs = {}
		bigs = {}
		for rule in rulenames:
			try:
				trigs[rule] = self._triggers_cache.retrieve(
					rule, branch, turn, tick
				)
			except KeyError:
				trigs[rule] = tuple()
			try:
				preqs[rule] = self._prereqs_cache.retrieve(
					rule, branch, turn, tick
				)
			except KeyError:
				preqs[rule] = tuple()
			try:
				acts[rule] = self._actions_cache.retrieve(
					rule, branch, turn, tick
				)
			except KeyError:
				acts[rule] = tuple()
			try:
				nbrs[rule] = self._neighborhoods_cache.retrieve(
					rule, branch, turn, tick
				)
			except KeyError:
				nbrs[rule] = None
			try:
				bigs[rule] = self._rule_bigness_cache.retrieve(
					rule, branch, turn, tick
				)
			except KeyError:
				bigs[rule] = False
		self._triggers_cache.set_keyframe(branch, turn, tick, trigs)
		self._prereqs_cache.set_keyframe(branch, turn, tick, preqs)
		self._actions_cache.set_keyframe(branch, turn, tick, acts)
		self._neighborhoods_cache.set_keyframe(branch, turn, tick, nbrs)
		self._rule_bigness_cache.set_keyframe(branch, turn, tick, bigs)
		for charname in all_graphs:
			locs = {}
			conts_mut = {}
			for thingname in self._things_cache.iter_keys(
				charname, branch, turn, tick
			):
				try:
					locname = self._things_cache.retrieve(
						charname, thingname, branch, turn, tick
					)
				except KeyError:
					locname = None
				locs[thingname] = locname
				if locname in conts_mut:
					conts_mut[locname].add(thingname)
				else:
					conts_mut[locname] = {thingname}
			try:
				units = self._graph_val_cache.retrieve(
					charname, "units", branch, turn, tick
				)
			except KeyError:
				units = {}
			conts = {k: frozenset(v) for (k, v) in conts_mut.items()}
			self._things_cache.set_keyframe(charname, branch, turn, tick, locs)
			self._node_contents_cache.set_keyframe(
				charname, branch, turn, tick, conts
			)
			self._unitness_cache.set_keyframe(
				charname, branch, turn, tick, units
			)
		for rbcache in (
			self._characters_rulebooks_cache,
			self._units_rulebooks_cache,
			self._characters_things_rulebooks_cache,
			self._characters_places_rulebooks_cache,
			self._characters_portals_rulebooks_cache,
		):
			kf = {
				ch: rbcache.retrieve(ch, branch, turn, tick)
				for ch in rbcache.iter_entities(branch, turn, tick)
			}
			rbcache.set_keyframe(branch, turn, tick, kf)
		self.query.keyframe_extension_insert(
			branch,
			turn,
			tick,
			universal,
			{
				"triggers": trigs,
				"prereqs": preqs,
				"actions": acts,
				"neighborhood": nbrs,
				"big": bigs,
			},
			rbs,
		)
		kfd = self._keyframes_dict
		self._keyframes_times.add((branch, turn, tick))
		self._keyframes_loaded.add((branch, turn, tick))
		inskf = self.query.keyframe_graph_insert
		self.query.keyframe_insert(branch, turn, tick)
		nrbcache = self._nodes_rulebooks_cache
		porbcache = self._portals_rulebooks_cache
		for graphn in all_graphs:
			graph = self.graph[graphn]
			nodes = graph._nodes_state()
			edges = graph._edges_state()
			val = graph._val_state()
			nrbkf = {
				node: nrbcache.retrieve(graphn, node, branch, turn, tick)
				for node in nodes
			}
			for node, rb in nrbkf.items():
				nodes[node]["rulebook"] = rb
			nrbcache.set_keyframe(
				(graphn,),
				branch,
				turn,
				tick,
				nrbkf,
			)
			porbkf = {
				orig: {
					dest: porbcache.retrieve(
						graphn, orig, dest, branch, turn, tick
					)
					for dest in edges[orig]
				}
				for orig in edges
			}
			for orig, dests in porbkf.items():
				for dest, rb in dests.items():
					edges[orig][dest]["rulebook"] = rb
			porbcache.set_keyframe(
				graphn,
				branch,
				turn,
				tick,
				porbkf,
			)
			inskf(graphn, branch, turn, tick, nodes, edges, val)
		if branch not in kfd:
			kfd[branch] = {
				turn: {
					tick,
				}
			}
		elif turn not in kfd[branch]:
			kfd[branch][turn] = {
				tick,
			}
		else:
			kfd[branch][turn].add(tick)

	def _snap_keyframe_de_novo_graph(
		self,
		graph: Key,
		branch: str,
		turn: int,
		tick: int,
		nodes: NodeValDict,
		edges: EdgeValDict,
		graph_val: StatDict,
	) -> None:
		for rb_kf_type, rb_kf_cache in [
			("character_rulebook", self._characters_rulebooks_cache),
			("unit_rulebook", self._units_rulebooks_cache),
			(
				"character_thing_rulebook",
				self._characters_things_rulebooks_cache,
			),
			(
				"character_place_rulebook",
				self._characters_places_rulebooks_cache,
			),
			(
				"character_portal_rulebook",
				self._characters_portals_rulebooks_cache,
			),
		]:
			try:
				kf = rb_kf_cache.get_keyframe(branch, turn, tick)
			except KeyError:
				kf = {}
			kf[graph] = graph_val.pop(rb_kf_type, (rb_kf_type, graph))
			rb_kf_cache.set_keyframe(branch, turn, tick, kf)
		self._unitness_cache.set_keyframe(
			graph, branch, turn, tick, graph_val.pop("units", {})
		)
		node_rb_kf = {}
		locs_kf = {}
		conts_kf = {}
		for node, val in nodes.items():
			node_rb_kf[node] = val.pop("rulebook", (graph, node))
			if "location" not in val:
				continue
			locs_kf[node] = location = val["location"]
			if location in conts_kf:
				conts_kf[location].add(node)
			else:
				conts_kf[location] = {node}
		self._nodes_rulebooks_cache.set_keyframe(
			graph, branch, turn, tick, node_rb_kf
		)
		self._things_cache.set_keyframe(graph, branch, turn, tick, locs_kf)
		self._node_contents_cache.set_keyframe(
			graph,
			branch,
			turn,
			tick,
			{n: frozenset(conts) for (n, conts) in conts_kf.items()},
		)
		port_rb_kf = {}
		for orig, dests in edges.items():
			if not dests:
				continue
			port_rb_kf[orig] = rbs = {}
			for dest, port in dests.items():
				rbs[dest] = port.pop("rulebook", (graph, orig, dest))
		self._portals_rulebooks_cache.set_keyframe(
			graph,
			branch,
			turn,
			tick,
			port_rb_kf,
		)
		try:
			graphs_keyframe = self._graph_cache.get_keyframe(
				branch, turn, tick
			)
		except KeyframeError:
			graphs_keyframe = {
				g: "DiGraph"
				for g in self._graph_cache.iter_keys(branch, turn, tick)
			}
		graphs_keyframe[graph] = "DiGraph"
		self._graph_cache.set_keyframe(branch, turn, tick, graphs_keyframe)
		self._graph_cache.keycache.clear()
		self._nodes_cache.set_keyframe(
			graph, branch, turn, tick, {node: True for node in nodes}
		)
		self._node_val_cache.set_keyframe(graph, branch, turn, tick, nodes)
		self._edges_cache.set_keyframe(
			graph,
			branch,
			turn,
			tick,
			{
				orig: {dest: True for dest in edges[orig]}
				for orig in edges
				if edges[orig]
			},
		)
		self._edge_val_cache.set_keyframe(graph, branch, turn, tick, edges)
		self._graph_val_cache.set_keyframe(
			graph, branch, turn, tick, graph_val
		)
		if (branch, turn, tick) not in self._keyframes_times:
			self._keyframes_times.add((branch, turn, tick))
			self._keyframes_loaded.add((branch, turn, tick))
			if branch in self._keyframes_dict:
				turns = self._keyframes_dict[branch]
				if turn in turns:
					turns[turn].add(tick)
				else:
					turns[turn] = {tick}
			else:
				self._keyframes_dict[branch] = {turn: {tick}}
		assert (
			(graph,) in self._things_cache.keyframe
			and branch in self._things_cache.keyframe[graph,]
			and turn in self._things_cache.keyframe[graph,][branch]
			and tick in self._things_cache.keyframe[graph,][branch][turn]
		)

	def flush(self) -> None:
		"""Write pending changes to disk.

		You can set a ``flush_interval`` when you instantiate ``Engine``
		to call this every so many turns. However, this may cause your game to
		hitch up sometimes, so it's better to call ``flush`` when you know the
		player won't be running the simulation for a while.

		"""
		turn_end = self._turn_end
		set_turn = self.query.set_turn
		for (branch, turn), plan_end_tick in self._turn_end_plan.items():
			set_turn(branch, turn, turn_end[branch, turn], plan_end_tick)
		if self._plans_uncommitted:
			self.query.plans_insert_many(self._plans_uncommitted)
		if self._plan_ticks_uncommitted:
			self.query.plan_ticks_insert_many(self._plan_ticks_uncommitted)
		set_branch = self.query.set_branch
		for branch, (
			parent,
			turn_start,
			tick_start,
			turn_end,
			tick_end,
		) in self._branches_d.items():
			set_branch(
				branch, parent, turn_start, tick_start, turn_end, tick_end
			)
		self.query.flush()
		self._plans_uncommitted = []
		self._plan_ticks_uncommitted = []

	@world_locked
	def commit(self, unload=True) -> None:
		"""Write the state of all graphs and commit the transaction.

		Also saves the current branch, turn, and tick.

		Call with ``unload=False`` if you want to keep the written state in memory.

		"""
		self.query.globl["branch"] = self._obranch
		self.query.globl["turn"] = self._oturn
		self.query.globl["tick"] = self._otick
		self.flush()
		self.query.commit()
		if unload:
			self.unload()

	def turns_when(self, qry: Query, mid_turn=False) -> QueryResult | set:
		"""Return the turns when the query held true

		Only the state of the world at the end of the turn is considered.
		To include turns where the query held true at some tick, but
		became false, set ``mid_turn=True``

		:arg qry: a Query, likely constructed by comparing the result
				  of a call to an entity's ``historical`` method with
				  the output of ``self.alias(..)`` or another
				  ``historical(..)``

		"""
		unpack = self.unpack
		end = self._branch_end()[0] + 1

		def unpack_data_mid(data):
			return [
				((turn_from, tick_from), (turn_to, tick_to), unpack(v))
				for (turn_from, tick_from, turn_to, tick_to, v) in data
			]

		def unpack_data_end(data):
			return [
				(turn_from, turn_to, unpack(v))
				for (turn_from, _, turn_to, _, v) in data
			]

		if not isinstance(qry, ComparisonQuery):
			if not isinstance(qry, CompoundQuery):
				raise TypeError("Unsupported query type: " + repr(type(qry)))
			return CombinedQueryResult(
				self.turns_when(qry.leftside, mid_turn),
				self.turns_when(qry.rightside, mid_turn),
				qry.oper,
			)
		self.flush()
		branches = list({branch for branch, _, _ in self._iter_parent_btt()})
		left = qry.leftside
		right = qry.rightside
		if isinstance(left, StatusAlias) and isinstance(right, StatusAlias):
			left_sel = _make_side_sel(
				left.entity, left.stat, branches, self.pack, mid_turn
			)
			right_sel = _make_side_sel(
				right.entity, right.stat, branches, self.pack, mid_turn
			)
			left_data = self.query.execute(left_sel)
			right_data = self.query.execute(right_sel)
			if mid_turn:
				return QueryResultMidTurn(
					unpack_data_mid(left_data),
					unpack_data_mid(right_data),
					qry.oper,
					end,
				)
			else:
				return QueryResultEndTurn(
					unpack_data_end(left_data),
					unpack_data_end(right_data),
					qry.oper,
					end,
				)
		elif isinstance(left, StatusAlias):
			left_sel = _make_side_sel(
				left.entity, left.stat, branches, self.pack, mid_turn
			)
			left_data = self.query.execute(left_sel)
			if mid_turn:
				return QueryResultMidTurn(
					unpack_data_mid(left_data),
					[(0, 0, None, None, right)],
					qry.oper,
					end,
				)
			else:
				return QueryResultEndTurn(
					unpack_data_end(left_data),
					[(0, None, right)],
					qry.oper,
					end,
				)
		elif isinstance(right, StatusAlias):
			right_sel = _make_side_sel(
				right.entity, right.stat, branches, self.pack, mid_turn
			)
			right_data = self.query.execute(right_sel)
			if mid_turn:
				return QueryResultMidTurn(
					[(0, 0, None, None, left)],
					unpack_data_mid(right_data),
					qry.oper,
					end,
				)
			else:
				return QueryResultEndTurn(
					[(0, None, left)],
					unpack_data_end(right_data),
					qry.oper,
					end,
				)
		else:
			if qry.oper(left, right):
				return set(range(0, self.turn))
			else:
				return set()

	def _node_contents(self, character: Key, node: Key) -> set:
		return self._node_contents_cache.retrieve(
			character, node, *self._btt()
		)

	def apply_choices(
		self, choices: list[dict], dry_run=False, perfectionist=False
	) -> tuple[list[tuple[Any, Any]], list[tuple[Any, Any]]]:
		"""Validate changes a player wants to make, and apply if acceptable.

		Argument ``choices`` is a list of dictionaries, of which each must
		have values for ``"entity"`` (a lisien entity) and ``"changes"``
		-- the later being a list of lists of pairs. Each change list
		is applied on a successive turn, and each pair ``(key, value)``
		sets a key on the entity to a value on that turn.

		Returns a pair of lists containing acceptance and rejection messages,
		which the UI may present as it sees fit. They are always in a pair
		with the change request as the zeroth item. The message may be None
		or a string.

		Validator functions may return only a boolean indicating acceptance.
		If they instead return a pair, the initial boolean indicates
		acceptance and the following item is the message.

		This function will not actually result in any simulation happening.
		It creates a plan. See my ``plan`` context manager for the precise
		meaning of this.

		With ``dry_run=True`` just return the acceptances and rejections
		without really planning anything. With ``perfectionist=True`` apply
		changes if and only if all of them are accepted.

		"""
		schema = self.schema
		todo = defaultdict(list)
		acceptances = []
		rejections = []
		for track in choices:
			entity = track["entity"]
			permissible = schema.entity_permitted(entity)
			if isinstance(permissible, tuple):
				permissible, msg = permissible
			else:
				msg = ""
			if not permissible:
				for turn, changes in enumerate(
					track["changes"], start=self.turn + 1
				):
					rejections.extend(
						((turn, entity, k, v), msg) for (k, v) in changes
					)
				continue
			for turn, changes in enumerate(
				track["changes"], start=self.turn + 1
			):
				for k, v in changes:
					ekv = (entity, k, v)
					parcel = (turn, entity, k, v)
					val = schema.stat_permitted(*parcel)
					if type(val) is tuple:
						accept, message = val
						if accept:
							todo[turn].append(ekv)
							l = acceptances
						else:
							l = rejections
						l.append((parcel, message))
					elif val:
						todo[turn].append(ekv)
						acceptances.append((parcel, None))
					else:
						rejections.append((parcel, None))
		if dry_run or (perfectionist and rejections):
			return acceptances, rejections
		now = self.turn
		with self.plan():
			for turn in sorted(todo):
				self.turn = turn
				for entity, key, value in todo[turn]:
					if isinstance(entity, self.char_cls):
						entity.stat[key] = value
					else:
						entity[key] = value
		self.turn = now
		return acceptances, rejections

	def game_start(self):
		import importlib.machinery
		import importlib.util

		loader = importlib.machinery.SourceFileLoader(
			"game_start", os.path.join(self._prefix, "game_start.py")
		)
		spec = importlib.util.spec_from_loader("game_start", loader)
		game_start = importlib.util.module_from_spec(spec)
		loader.exec_module(game_start)
		game_start.game_start(self)<|MERGE_RESOLUTION|>--- conflicted
+++ resolved
@@ -104,10 +104,7 @@
 	StatusAlias,
 	_make_side_sel,
 )
-<<<<<<< HEAD
 from .db import ParquetQueryEngine, SQLAlchemyQueryEngine, NullQueryEngine
-=======
->>>>>>> 79e1cf97
 from .rule import AllRuleBooks, AllRules, Rule
 from .typing import (
 	DeltaDict,
@@ -1968,19 +1965,6 @@
 
 		self.log = logfun
 		self._prefix = prefix
-<<<<<<< HEAD
-=======
-		if connect_string is None:
-			assert prefix is not None, "Prefix required for now"
-			self.query_engine_cls = ParquetQueryEngine
-			connect_string = os.path.join(os.path.abspath(prefix), "world")
-		if connect_args is None:
-			connect_args = {}
-		if not os.path.exists(prefix):
-			os.mkdir(prefix)
-		if not os.path.isdir(prefix):
-			raise FileExistsError("Need a directory")
->>>>>>> 79e1cf97
 		self.keep_rules_journal = keep_rules_journal
 		self._keyframe_on_close = keyframe_on_close
 		self.schema = schema_cls(self)
@@ -2354,7 +2338,6 @@
 		self._keyframes_times.add((branch, turn, tick))
 		self._keyframes_loaded.add((branch, turn, tick))
 		ret = self._get_kf(branch, turn, tick, copy=copy)
-<<<<<<< HEAD
 		charrbkf = {}
 		unitrbkf = {}
 		charthingrbkf = {}
@@ -2441,8 +2424,6 @@
 		self._characters_portals_rulebooks_cache.set_keyframe(
 			branch, turn, tick, charportrbkf
 		)
-=======
->>>>>>> 79e1cf97
 		if silent:
 			return  # not that it helps performance any, in this case
 		return ret
@@ -2763,7 +2744,6 @@
 							graph, {}
 						).setdefault(node, {})["rulebook"] = node_rb_kf.get(
 							node, (graph, node)
-<<<<<<< HEAD
 						)
 				if graph in kf["edges"] and kf["edges"][graph]:
 					try:
@@ -2772,16 +2752,6 @@
 								graph, branch, turn, tick
 							)
 						)
-=======
-						)
-				if graph in kf["edges"] and kf["edges"][graph]:
-					try:
-						port_rb_kf = (
-							self._portals_rulebooks_cache.get_keyframe(
-								graph, branch, turn, tick
-							)
-						)
->>>>>>> 79e1cf97
 					except KeyframeError:
 						port_rb_kf = {}
 					if graph not in kf["edge_val"]:
