# This file is part of Lisien, a framework for life simulation games.
# Copyright (c) Zachary Spector, public@zacharyspector.com
#
# This program is free software: you can redistribute it and/or modify
# it under the terms of the GNU Affero General Public License as published by
# the Free Software Foundation, version 3.
#
# This program is distributed in the hope that it will be useful,
# but WITHOUT ANY WARRANTY; without even the implied warranty of
# MERCHANTABILITY or FITNESS FOR A PARTICULAR PURPOSE.  See the
# GNU Affero General Public License for more details.
#
# You should have received a copy of the GNU Affero General Public License
# along with this program.  If not, see <https://www.gnu.org/licenses/>.
"""Common utility functions and data structures."""

from __future__ import annotations

from abc import ABC, abstractmethod
from collections.abc import Set
from concurrent.futures import Future
from contextlib import contextmanager
from enum import Enum
from functools import cached_property, partial, wraps
from operator import (
	add,
	attrgetter,
	eq,
	floordiv,
	ge,
	gt,
	le,
	lt,
	mod,
	mul,
	pow,
	sub,
	truediv,
)
from random import Random
from textwrap import dedent
from time import monotonic
from types import FunctionType, MethodType
from typing import (
	Any,
	Callable,
	Dict,
	FrozenSet,
	Hashable,
	Iterable,
	Mapping,
	Tuple,
	Union,
)

import msgpack
import networkx as nx
import numpy as np
from blinker import Signal
from tblib import Traceback

from . import allegedb, exc
from .allegedb.cache import SizedDict
<<<<<<< HEAD
from .allegedb.window import HistoricKeyError
=======
>>>>>>> 9e98ccf8
from .allegedb.graph import DiGraph, Edge, Node
from .allegedb.window import HistoricKeyError
from .exc import TravelException

Key = Union[str, int, float, Tuple["Key", ...], FrozenSet["Key"]]
"""Type hint for things lisien can use as keys

They have to be serializable using lisien's particular msgpack schema,
as well as hashable.

"""


class SignalDict(Signal, dict):
	def __setitem__(self, __key, __value):
		super().__setitem__(__key, __value)
		self.send(self, key=__key, value=__value)

	def __delitem__(self, __key):
		super().__delitem__(__key)
		self.send(self, key=__key, value=None)


class BadTimeException(Exception):
	"""You tried to do something that would make sense at a different game-time

	But doesn't make sense now

	"""


class FinalRule:
	"""A singleton sentinel for the rule iterator"""

	__slots__ = []

	def __hash__(self):
		# completely random integer
		return 6448962173793096248


final_rule = FinalRule()


class MsgpackExtensionType(Enum):
	"""Type codes for packing special lisien types into msgpack"""

	tuple = 0x00
	frozenset = 0x01
	set = 0x02
	exception = 0x03
	graph = 0x04
	character = 0x7F
	place = 0x7E
	thing = 0x7D
	portal = 0x7C
	final_rule = 0x7B
	function = 0x7A
	method = 0x79


class get_rando:
	"""Attribute getter for randomization functions

	Aliases functions of a randomizer, wrapped so that they won't run in
	planning mode, and will save the randomizer's state after every call.

	"""

	__slots__ = ("_getter", "_wrapfun", "_instance")
	_getter: Callable

	def __init__(self, attr, *attrs):
		self._getter = attrgetter(attr, *attrs)

	def __get__(self, instance, owner) -> Callable:
		if hasattr(self, "_wrapfun") and self._instance is instance:
			return self._wrapfun
		retfun = self._getter(instance)

		@wraps(retfun)
		def remembering_rando_state(*args, **kwargs):
			if instance._planning:
				raise exc.PlanError("Don't use randomization in a plan")
			ret = retfun(*args, **kwargs)
			instance.universal["rando_state"] = instance._rando.getstate()
			return ret

		self._wrapfun = remembering_rando_state
		self._instance = instance
		return remembering_rando_state


@contextmanager
def timer(msg="", logfun: callable = None):
	if logfun is None:
		logfun = print
	start = monotonic()
	yield
	logfun("{:,.3f} {}".format(monotonic() - start, msg))


def getatt(attribute_name):
	"""An easy way to make an alias"""
	return property(attrgetter(attribute_name))


def singleton_get(s):
	"""Take an iterable and return its only item if possible, else None."""
	it = None
	for that in s:
		if it is not None:
			return None
		it = that
	return it


class EntityStatAccessor(object):
	__slots__ = [
		"engine",
		"entity",
		"branch",
		"turn",
		"tick",
		"stat",
		"current",
		"mungers",
	]

	def __init__(
		self,
		entity,
		stat,
		engine=None,
		branch=None,
		turn=None,
		tick=None,
		current=False,
		mungers: list = None,
	):
		if engine is None:
			engine = entity.engine
		if branch is None:
			branch = engine.branch
		if turn is None:
			turn = engine.turn
		if mungers is None:
			mungers = []
		self.current = current
		self.engine = engine
		self.entity = entity
		self.stat = stat
		self.branch = branch
		self.turn = turn
		self.tick = tick
		self.mungers = mungers

	def __call__(self, branch=None, turn=None, tick=None):
		if self.current:
			res = self.entity[self.stat]
		else:
			branc, trn, tck = self.engine._btt()
			self.engine.branch = branch or self.branch
			self.engine.turn = turn if turn is not None else self.turn
			if tick is not None:
				self.engine.tick = tick
			elif self.tick is not None:
				self.engine.tick = self.tick
			if hasattr(self.entity, "stat"):
				res = self.entity.stat[self.stat]
			else:
				res = self.entity[self.stat]
			self.engine._set_btt(branc, trn, tck)
		for munger in self.mungers:
			res = munger(res)
		return res

	def __ne__(self, other):
		return self() != other

	def __str__(self):
		return str(self())

	def __repr__(self):
		return "EntityStatAccessor({}[{}]{}), {} mungers".format(
			self.entity,
			self.stat,
			""
			if self.current
			else ", branch={}, turn={}, tick={}".format(
				self.branch, self.turn, self.tick
			),
			len(self.mungers),
		)

	def __gt__(self, other):
		return self() > other

	def __ge__(self, other):
		return self() >= other

	def __lt__(self, other):
		return self() < other

	def __le__(self, other):
		return self() <= other

	def __eq__(self, other):
		return self() == other

	def munge(self, munger):
		return EntityStatAccessor(
			self.entity,
			self.stat,
			self.engine,
			self.branch,
			self.turn,
			self.tick,
			self.current,
			self.mungers + [munger],
		)

	def __add__(self, other):
		return self.munge(partial(add, other))

	def __sub__(self, other):
		return self.munge(partial(sub, other))

	def __mul__(self, other):
		return self.munge(partial(mul, other))

	def __rpow__(self, other, modulo=None):
		return self.munge(partial(pow, other, modulo=modulo))

	def __rdiv__(self, other):
		return self.munge(partial(truediv, other))

	def __rfloordiv__(self, other):
		return self.munge(partial(floordiv, other))

	def __rmod__(self, other):
		return self.munge(partial(mod, other))

	def __getitem__(self, k):
		return self.munge(lambda x: x[k])

	def iter_history(self, beginning, end):
		"""Iterate over all the values this stat has had in the given window, inclusive."""
		# It might be useful to do this in a way that doesn't change the
		# engine's time, perhaps for thread safety
		engine = self.engine
		entity = self.entity
		oldturn = engine.turn
		oldtick = engine.tick
		stat = self.stat
		for turn in range(beginning, end + 1):
			engine.turn = turn
			try:
				y = entity[stat]
			except KeyError:
				yield None
				continue
			if hasattr(y, "unwrap"):
				y = y.unwrap()
			yield y
		engine.turn = oldturn
		engine.tick = oldtick


def dedent_source(source):
	nlidx = source.index("\n")
	if nlidx is None:
		raise ValueError("Invalid source")
	while source[:nlidx].strip().startswith("@"):
		source = source[nlidx + 1 :]
		nlidx = source.index("\n")
	return dedent(source)


def _sort_set_key(v):
	if isinstance(v, tuple):
		return (2,) + tuple(map(repr, v))
	if isinstance(v, str):
		return 1, v
	return 0, repr(v)


_sort_set_memo = SizedDict()


def sort_set(s):
	"""Return a sorted list of the contents of a set

	This is intended to be used to iterate over world state.

	Non-strings come before strings and then tuples. Tuples compare
	element-wise as normal.

	This is memoized.

	"""
	if not isinstance(s, Set):
		raise TypeError("sets only")
	s = frozenset(s)
	if s not in _sort_set_memo:
		_sort_set_memo[s] = sorted(s, key=_sort_set_key)
	return _sort_set_memo[s]


def fake_submit(func, *args, **kwargs):
	"""A replacement for `concurrent.futures.Executor.submit` that works in serial

	This is for testing. Use, eg.,
	``@patch.object(executor, 'submit', new=fake_submit)``
	to make normally parallel operations serial.

	"""

	class FakeFuture(Future):
		def __init__(self, func, *args, **kwargs):
			super().__init__()
			self.set_result(func(*args, **kwargs))

	return FakeFuture(func, *args, **kwargs)


class AbstractEngine(ABC):
	"""Parent class to the real Engine as well as EngineProxy.

	Implements serialization and the __getattr__ for stored methods.

	By default, the deserializers will refuse to create lisien entities.
	If you want them to, use my ``loading`` property to open a ``with``
	block, in which deserialized entities will be created as needed.

	"""

	portal_cls: type
	thing_cls: type
	place_cls: type
	portal_cls: type
	char_cls: type
	character: Mapping[Any, "char_cls"]
	_rando: Random

	@cached_property
	def pack(self):
		try:
			from lise_ormsgpack import packb

			return packb
		except ImportError:
			pass
		handlers = {
			nx.Graph: lambda graf: msgpack.ExtType(
				MsgpackExtensionType.graph.value,
				packer(
					[
						"Graph",
						graf._node,
						graf._adj,
						graf.graph,
					]
				),
			),
			nx.DiGraph: lambda graf: msgpack.ExtType(
				MsgpackExtensionType.graph.value,
				packer(["DiGraph", graf._node, graf._adj, graf.graph]),
			),
			nx.MultiGraph: lambda graf: msgpack.ExtType(
				MsgpackExtensionType.graph.value,
				packer(["MultiGraph", graf._node, graf._adj, graf.graph]),
			),
			nx.MultiDiGraph: lambda graf: msgpack.ExtType(
				MsgpackExtensionType.graph.value,
				packer(["MultiDiGraph", graf._node, graf._adj, graf.graph]),
			),
			tuple: lambda tup: msgpack.ExtType(
				MsgpackExtensionType.tuple.value, packer(list(tup))
			),
			frozenset: lambda frozs: msgpack.ExtType(
				MsgpackExtensionType.frozenset.value, packer(list(frozs))
			),
			set: lambda s: msgpack.ExtType(
				MsgpackExtensionType.set.value, packer(list(s))
			),
			FinalRule: lambda obj: msgpack.ExtType(
				MsgpackExtensionType.final_rule.value, b""
			),
			FunctionType: lambda func: msgpack.ExtType(
				getattr(MsgpackExtensionType, func.__module__).value,
				packer(func.__name__),
			),
			MethodType: lambda meth: msgpack.ExtType(
				MsgpackExtensionType.method.value, packer(meth.__name__)
			),
			Exception: lambda exc: msgpack.ExtType(
				MsgpackExtensionType.exception.value,
				packer(
					[
						exc.__class__.__name__,
						Traceback(exc.__traceback__).to_dict()
						if hasattr(exc, "__traceback__")
						else None,
					]
					+ list(exc.args)
				),
			),
		}

		def pack_handler(obj):
			if isinstance(obj, Exception):
				typ = Exception
			else:
				typ = type(obj)
			if typ in handlers:
				return handlers[typ](obj)
			elif isinstance(obj, DiGraph):
				return msgpack.ExtType(
					MsgpackExtensionType.character.value, packer(obj.name)
				)
			elif isinstance(obj, Node):
				if hasattr(obj, "location"):
					return msgpack.ExtType(
						MsgpackExtensionType.thing.value,
						packer([obj.character.name, obj.name]),
					)
				else:
					return msgpack.ExtType(
						MsgpackExtensionType.place.value,
						packer([obj.character.name, obj.name]),
					)
			elif isinstance(obj, Edge):
				return msgpack.ExtType(
					MsgpackExtensionType.portal.value,
					packer(
						[
							obj.character.name,
							obj.origin.name,
							obj.destination.name,
						]
					),
				)
			elif isinstance(obj, Mapping):
				return dict(obj)
			elif isinstance(obj, list):
				return list(obj)
			raise TypeError("Can't pack {}".format(typ))

		packer = partial(
			msgpack.packb,
			default=pack_handler,
			strict_types=True,
			use_bin_type=True,
		)
		return packer

	@cached_property
	def unpack(self):
		charmap = self.character
		char_cls = self.char_cls
		place_cls = self.place_cls
		thing_cls = self.thing_cls
		portal_cls = self.portal_cls
		function = self.function
		method = self.method
		excs = {
			# builtin exceptions
			"AssertionError": AssertionError,
			"AttributeError": AttributeError,
			"EOFError": EOFError,
			"FloatingPointError": FloatingPointError,
			"GeneratorExit": GeneratorExit,
			"ImportError": ImportError,
			"IndexError": IndexError,
			"KeyError": KeyError,
			"KeyboardInterrupt": KeyboardInterrupt,
			"MemoryError": MemoryError,
			"NameError": NameError,
			"NotImplementedError": NotImplementedError,
			"OSError": OSError,
			"OverflowError": OverflowError,
			"RecursionError": RecursionError,
			"ReferenceError": ReferenceError,
			"RuntimeError": RuntimeError,
			"StopIteration": StopIteration,
			"IndentationError": IndentationError,
			"TabError": TabError,
			"SystemError": SystemError,
			"SystemExit": SystemExit,
			"TypeError": TypeError,
			"UnboundLocalError": UnboundLocalError,
			"UnicodeError": UnicodeError,
			"UnicodeEncodeError": UnicodeEncodeError,
			"UnicodeDecodeError": UnicodeDecodeError,
			"UnicodeTranslateError": UnicodeTranslateError,
			"ValueError": ValueError,
			"ZeroDivisionError": ZeroDivisionError,
			# networkx exceptions
			"HasACycle": nx.exception.HasACycle,
			"NodeNotFound": nx.exception.NodeNotFound,
			"PowerIterationFailedConvergence": nx.exception.PowerIterationFailedConvergence,
			"ExceededMaxIterations": nx.exception.ExceededMaxIterations,
			"AmbiguousSolution": nx.exception.AmbiguousSolution,
			"NetworkXAlgorithmError": nx.exception.NetworkXAlgorithmError,
			"NetworkXException": nx.exception.NetworkXException,
			"NetworkXError": nx.exception.NetworkXError,
			"NetworkXNoCycle": nx.exception.NetworkXNoCycle,
			"NetworkXNoPath": nx.exception.NetworkXNoPath,
			"NetworkXNotImplemented": nx.exception.NetworkXNotImplemented,
			"NetworkXPointlessConcept": nx.exception.NetworkXPointlessConcept,
			"NetworkXUnbounded": nx.exception.NetworkXUnbounded,
			"NetworkXUnfeasible": nx.exception.NetworkXUnfeasible,
			# lisien exceptions
			"NonUniqueError": exc.NonUniqueError,
			"AmbiguousAvatarError": exc.AmbiguousAvatarError,
			"AmbiguousUserError": exc.AmbiguousUserError,
			"RulesEngineError": exc.RulesEngineError,
			"RuleError": exc.RuleError,
			"RedundantRuleError": exc.RedundantRuleError,
			"UserFunctionError": exc.UserFunctionError,
			"WorldIntegrityError": exc.WorldIntegrityError,
			"CacheError": exc.CacheError,
			"TravelException": exc.TravelException,
			"OutOfTimelineError": allegedb.OutOfTimelineError,
			"HistoricKeyError": HistoricKeyError,
			"NotInKeyframeError": allegedb.cache.NotInKeyframeError,
			"WorkerProcessReadOnlyError": exc.WorkerProcessReadOnlyError,
		}

		def unpack_graph(ext):
			cls, node, adj, graph = unpacker(ext)
			blank = {
				"Graph": nx.Graph,
				"DiGraph": nx.DiGraph,
				"MultiGraph": nx.MultiGraph,
				"MultiDiGraph": nx.MultiDiGraph,
			}[cls]()
			blank._node = node
			blank._adj = adj
			blank.graph = graph
			return blank

		def unpack_exception(ext):
			data = unpacker(ext)
			if data[0] not in excs:
				return Exception(*data)
			ret = excs[data[0]](*data[2:])
			if data[1] is not None:
				ret.__traceback__ = Traceback.from_dict(data[1]).to_traceback()
			return ret

		def unpack_char(ext):
			charn = unpacker(ext)
			return char_cls(self, charn, init_rulebooks=False)

		def unpack_place(ext):
			charn, placen = unpacker(ext)
			return place_cls(
				char_cls(self, charn, init_rulebooks=False), placen
			)

		def unpack_thing(ext):
			charn, thingn = unpacker(ext)
			# Breaks if the thing hasn't been instantiated yet, not great
			return self.character[charn].thing[thingn]

		def unpack_portal(ext):
			charn, orign, destn = unpacker(ext)
			return portal_cls(
				char_cls(self, charn, init_rulebooks=False), orign, destn
			)

		handlers = {
			MsgpackExtensionType.graph.value: unpack_graph,
			MsgpackExtensionType.character.value: unpack_char,
			MsgpackExtensionType.place.value: unpack_place,
			MsgpackExtensionType.thing.value: unpack_thing,
			MsgpackExtensionType.portal.value: unpack_portal,
			MsgpackExtensionType.final_rule.value: lambda obj: final_rule,
			MsgpackExtensionType.tuple.value: lambda ext: tuple(unpacker(ext)),
			MsgpackExtensionType.frozenset.value: lambda ext: frozenset(
				unpacker(ext)
			),
			MsgpackExtensionType.set.value: lambda ext: set(unpacker(ext)),
			MsgpackExtensionType.function.value: lambda ext: getattr(
				function, unpacker(ext)
			),
			MsgpackExtensionType.method.value: lambda ext: getattr(
				method, unpacker(ext)
			),
			MsgpackExtensionType.exception.value: unpack_exception,
		}

		def unpack_handler(code, data):
			if code in handlers:
				return handlers[code](data)
			return msgpack.ExtType(code, data)

		def unpacker(b: bytes):
			the_unpacker = msgpack.Unpacker(
				ext_hook=unpack_handler, raw=False, strict_map_key=False
			)
			the_unpacker.feed(b)
			# Deliberately only returning the initial item;
			# others are likely to be null bytes as a result of the
			# way browsers work, and anyway if you really want more
			# you can just pack a list
			return the_unpacker.unpack()

		return unpacker

	@property
	def initial_turn(self):
		"""The first turn of the current branch"""
		return self._branches[self.branch][1]

	@property
	def final_turn(self):
		"""The last turn of the current branch"""
		return self._branches[self.branch][3]

	def coin_flip(self) -> bool:
		"""Return True or False with equal probability."""
		return self.choice((True, False))

	def die_roll(self, d) -> int:
		"""Roll a die with ``d`` faces. Return the result."""
		return self.randint(1, d)

	def dice(self, n, d) -> Iterable[int]:
		"""Roll ``n`` dice with ``d`` faces, and yield the results.

		This is an iterator. You'll get the result of each die in
		succession.

		"""
		for i in range(0, n):
			yield self.die_roll(d)

	def dice_check(
		self,
		n: int,
		d: int,
		target: int,
		comparator: Union[str, Callable] = "<=",
	) -> bool:
		"""Roll ``n`` dice with ``d`` sides, sum them, and compare

		If ``comparator`` is provided, use it instead of the default <=.
		You may use a string like '<' or '>='.

		"""
		from operator import eq, ge, gt, le, lt, ne

		comps: Dict[str, Callable] = {
			">": gt,
			"<": lt,
			">=": ge,
			"<=": le,
			"=": eq,
			"==": eq,
			"!=": ne,
		}
		if not callable(comparator):
			comparator = comps[comparator]
		return comparator(sum(self.dice(n, d)), target)

	def percent_chance(self, pct: int) -> bool:
		"""Return True or False with a given percentile probability

		Values not between 0 and 100 are treated as though they
		were 0 or 100, whichever is nearer.

		"""
		if pct <= 0:
			return False
		if pct >= 100:
			return True
		return pct > self.randint(0, 99)

	betavariate = get_rando("_rando.betavariate")
	choice = get_rando("_rando.choice")
	expovariate = get_rando("_rando.expovariate")
	gammavariate = get_rando("_rando.gammavariate")
	gauss = get_rando("_rando.gauss")
	getrandbits = get_rando("_rando.getrandbits")
	lognormvariate = get_rando("_rando.lognormvariate")
	normalvariate = get_rando("_rando.normalvariate")
	paretovariate = get_rando("_rando.paretovariate")
	randint = get_rando("_rando.randint")
	random = get_rando("_rando.random")
	randrange = get_rando("_rando.randrange")
	sample = get_rando("_rando.sample")
	shuffle = get_rando("_rando.shuffle")
	triangular = get_rando("_rando.triangular")
	uniform = get_rando("_rando.uniform")
	vonmisesvariate = get_rando("_rando.vonmisesvariate")
	weibullvariate = get_rando("_rando.weibullvariate")


class SpecialMappingDescriptor:
	def __init__(self, mapclsname):
		self.mapps = {}
		self.mapclsname = mapclsname

	def __get__(self, instance, owner):
		attname = "_" + self.mapclsname
		if not hasattr(instance, attname):
			mappcls = getattr(instance, self.mapclsname)
			setattr(instance, attname, mappcls(instance))
		return getattr(instance, attname)

	def __set__(self, instance, value):
		attname = "_" + self.mapclsname
		if not hasattr(instance, attname):
			mappcls = getattr(instance, self.mapclsname)
			setattr(instance, attname, mappcls(instance))
		it = getattr(instance, attname)
		it.clear()
		it.update(value)


class AbstractCharacter(Mapping):
	"""The Character API, with all requisite mappings and graph generators.

	Mappings resemble those of a NetworkX digraph:

	* ``thing`` and ``place`` are subsets of ``node``
	* ``edge``, ``adj``, and ``succ`` are aliases of ``portal``
	* ``pred`` is an alias to ``preportal``
	* ``stat`` is a dict-like mapping of data that changes over game-time,
	to be used in place of graph attributes

	"""

	engine = getatt("db")
	no_unwrap = True
	name: Hashable
	db: AbstractEngine

	@staticmethod
	def is_directed():
		return True

	@staticmethod
	def is_multigraph():
		return False

	@abstractmethod
	def add_place(self, name, **kwargs):
		pass

	def add_node(self, name, **kwargs):
		self.add_place(name, **kwargs)

	@abstractmethod
	def add_places_from(self, seq, **attrs):
		pass

	def add_nodes_from(self, seq, **attrs):
		self.add_places_from(seq, **attrs)

	def new_place(self, name, **kwargs):
		"""Add a Place and return it.

		If there's already a Place by that name, put a number on the end.

		"""
		if name not in self.node:
			self.add_place(name, **kwargs)
			return self.place[name]
		if isinstance(name, str):
			n = 0
			while name + str(n) in self.node:
				n += 1
			self.add_place(name + str(n), **kwargs)
			return self.place[name]
		raise KeyError("Already have a node named {}".format(name))

	def new_node(self, name, **kwargs):
		return self.new_place(name, **kwargs)

	@abstractmethod
	def add_thing(self, name, location, **kwargs):
		pass

	@abstractmethod
	def add_things_from(self, seq, **attrs):
		pass

	def new_thing(self, name, location, **kwargs):
		"""Add a Thing and return it.

		If there's already a Thing by that name, put a number on the end.

		"""
		if name not in self.node:
			self.add_thing(name, location, **kwargs)
			return self.thing[name]
		if isinstance(name, str):
			if name in self.node:
				n = 0
				while name + str(n) in self.node:
					n += 1
				name = name + str(n)
			self.add_thing(name, location, **kwargs)
			return self.thing[name]
		raise KeyError("Already have a thing named {}".format(name))

	@abstractmethod
	def add_portal(self, orig, dest, **kwargs):
		pass

	def add_edge(self, orig, dest, **kwargs):
		self.add_portal(orig, dest, **kwargs)

	def new_portal(self, orig, dest, **kwargs):
		self.add_portal(orig, dest, **kwargs)
		return self.portal[orig][dest]

	@abstractmethod
	def add_portals_from(self, seq, **attrs):
		pass

	def add_edges_from(self, seq, **attrs):
		self.add_portals_from(seq, **attrs)

	@abstractmethod
	def remove_portal(self, origin, destination):
		pass

	def remove_portals_from(self, seq):
		for orig, dest in seq:
			del self.portal[orig][dest]

	def remove_edges_from(self, seq):
		self.remove_portals_from(seq)

	@abstractmethod
	def remove_place(self, place):
		pass

	def remove_places_from(self, seq):
		for place in seq:
			self.remove_place(place)

	@abstractmethod
	def remove_thing(self, thing):
		pass

	def remove_things_from(self, seq):
		for thing in seq:
			self.remove_thing(thing)

	@abstractmethod
	def remove_node(self, node):
		pass

	def remove_nodes_from(self, seq):
		for node in seq:
			self.remove_node(node)

	@abstractmethod
	def add_unit(self, a, b=None):
		pass

	@abstractmethod
	def remove_unit(self, a, b=None):
		pass

	def __eq__(self, other):
		return isinstance(other, AbstractCharacter) and self.name == other.name

	def __iter__(self):
		return iter(self.node)

	def __len__(self):
		return len(self.node)

	def __bool__(self):
		try:
			return self.name in self.db.character
		except AttributeError:
			return False  # we can't "really exist" when we've no engine

	def __contains__(self, k):
		return k in self.node

	def __getitem__(self, k):
		return self.adj[k]

	thing = SpecialMappingDescriptor("ThingMapping")
	place = SpecialMappingDescriptor("PlaceMapping")
	node = nodes = _node = SpecialMappingDescriptor("ThingPlaceMapping")
	portal = adj = succ = edge = _adj = _succ = SpecialMappingDescriptor(
		"PortalSuccessorsMapping"
	)
	preportal = pred = _pred = SpecialMappingDescriptor(
		"PortalPredecessorsMapping"
	)
	unit = SpecialMappingDescriptor("UnitGraphMapping")
	stat = getatt("graph")

	def units(self):
		for units in self.unit.values():
			yield from units.values()

	def historical(self, stat):
		from .query import StatusAlias

		return StatusAlias(entity=self.stat, stat=stat)

	def do(self, func, *args, **kwargs):
		"""Apply the function to myself, and return myself.

		Look up the function in the method store if needed. Pass it any
		arguments given, keyword or positional.

		Useful chiefly when chaining.

		"""
		if not callable(func):
			func = getattr(self.engine.method, func)
		func(self, *args, **kwargs)
		return self

	def copy_from(self, g):
		"""Copy all nodes and edges from the given graph into this.

		Return myself.

		"""
		renamed = {}
		for k in g.nodes:
			ok = k
			if k in self.place:
				n = 0
				while k in self.place:
					k = ok + (n,) if isinstance(ok, tuple) else (ok, n)
					n += 1
			renamed[ok] = k
			self.place[k] = g.nodes[k]
		if type(g) is nx.MultiDiGraph:
			g = nx.DiGraph(g)
		elif type(g) is nx.MultiGraph:
			g = nx.Graph(g)
		if type(g) is nx.DiGraph:
			for u, v in g.edges:
				self.edge[renamed[u]][renamed[v]] = g.adj[u][v]
		else:
			assert type(g) is nx.Graph
			for u, v, d in g.edges.data():
				self.add_portal(renamed[u], renamed[v], symmetrical=True, **d)
		return self

	def become(self, g):
		"""Erase all my nodes and edges. Replace them with a copy of the graph
		provided.

		Return myself.

		"""
		self.clear()
		self.place.update(g.nodes)
		self.adj.update(g.adj)
		return self

	def clear(self):
		self.node.clear()
		self.portal.clear()
		self.stat.clear()

	def _lookup_comparator(self, comparator):
		if callable(comparator):
			return comparator
		ops = {"ge": ge, "gt": gt, "le": le, "lt": lt, "eq": eq}
		if comparator in ops:
			return ops[comparator]
		return getattr(self.engine.function, comparator)

	def cull_nodes(self, stat, threshold=0.5, comparator=ge):
		"""Delete nodes whose stat >= ``threshold`` (default 0.5).

		Optional argument ``comparator`` will replace >= as the test
		for whether to cull. You can use the name of a stored function.

		"""
		comparator = self._lookup_comparator(comparator)
		dead = [
			name
			for name, node in self.node.items()
			if stat in node and comparator(node[stat], threshold)
		]
		self.remove_nodes_from(dead)
		return self

	def cull_portals(self, stat, threshold=0.5, comparator=ge):
		"""Delete portals whose stat >= ``threshold`` (default 0.5).

		Optional argument ``comparator`` will replace >= as the test
		for whether to cull. You can use the name of a stored function.

		"""
		comparator = self._lookup_comparator(comparator)
		dead = []
		for u in self.portal:
			for v in self.portal[u]:
				if stat in self.portal[u][v] and comparator(
					self.portal[u][v][stat], threshold
				):
					dead.append((u, v))
		self.remove_edges_from(dead)
		return self

	cull_edges = cull_portals


DiGraph.register(AbstractCharacter)


def normalize_layout(l):
	"""Make sure all the spots in a layout are where you can click.

	Returns a copy of the layout with all spot coordinates are
	normalized to within (0.0, 0.98).

	"""
	xs = []
	ys = []
	ks = []
	for k, (x, y) in l.items():
		xs.append(x)
		ys.append(y)
		ks.append(k)
	minx = np.min(xs)
	maxx = np.max(xs)
	if maxx == minx:
		xnorm = np.array([0.5] * len(xs))
	else:
		xco = 0.98 / (maxx - minx)
		xnorm = np.multiply(np.subtract(xs, [minx] * len(xs)), xco)
	miny = np.min(ys)
	maxy = np.max(ys)
	if miny == maxy:
		ynorm = np.array([0.5] * len(ys))
	else:
		yco = 0.98 / (maxy - miny)
		ynorm = np.multiply(np.subtract(ys, [miny] * len(ys)), yco)
	return dict(zip(ks, zip(map(float, xnorm), map(float, ynorm))))


class AbstractThing(ABC):
	@property
	def location(self) -> "allegedb.Node":
		"""The ``Thing`` or ``Place`` I'm in."""
		locn = self["location"]
		if locn is None:
			raise AttributeError("Not really a Thing")
		return self.engine._get_node(self.character, locn)

	@location.setter
	def location(self, v: Union["allegedb.Node", Key]):
		if hasattr(v, "name"):
			v = v.name
		self["location"] = v

	def go_to_place(
		self, place: Union["allegedb.Node", Key], weight: Key = None
	) -> int:
		"""Assuming I'm in a node that has a :class:`Portal` direct
		to the given node, schedule myself to travel to the
		given :class:`Place`, taking an amount of time indicated by
		the ``weight`` stat on the :class:`Portal`, if given; else 1
		turn.

		Return the number of turns the travel will take.

		"""
		if hasattr(place, "name"):
			placen = place.name
		else:
			placen = place
		curloc = self["location"]
		orm = self.character.engine
		turns = (
			1
			if weight is None
			else self.engine._portal_objs[
				(self.character.name, curloc, place)
			].get(weight, 1)
		)
		with self.engine.plan():
			orm.turn += turns
			self["location"] = placen
		return turns

	def follow_path(
		self, path: list, weight: Key = None, check: bool = True
	) -> int:
		"""Go to several nodes in succession, deciding how long to
		spend in each by consulting the ``weight`` stat of the
		:class:`Portal` connecting the one node to the next,
		default 1 turn.

		Return the total number of turns the travel will take. Raise
		:class:`TravelException` if I can't follow the whole path,
		either because some of its nodes don't exist, or because I'm
		scheduled to be somewhere else. Set ``check=False`` if
		you're really sure the path is correct, and this function
		will be faster.

		"""
		if len(path) < 2:
			raise ValueError("Paths need at least 2 nodes")
		eng = self.character.engine
		if check:
			prevplace = path.pop(0)
			if prevplace != self["location"]:
				raise ValueError("Path does not start at my present location")
			subpath = [prevplace]
			for place in path:
				if (
					prevplace not in self.character.portal
					or place not in self.character.portal[prevplace]
				):
					raise TravelException(
						"Couldn't follow portal from {} to {}".format(
							prevplace, place
						),
						path=subpath,
						traveller=self,
					)
				subpath.append(place)
				prevplace = place
		else:
			subpath = path.copy()
		turns_total = 0
		prevsubplace = subpath.pop(0)
		turn_incs = []
		branch, turn, tick = eng._btt()
		for subplace in subpath:
			if weight is not None:
				turn_incs.append(
					self.engine._edge_val_cache.retrieve(
						self.character.name,
						prevsubplace,
						subplace,
						0,
						branch,
						turn,
						tick,
					)
				)
			else:
				turn_incs.append(1)
			turns_total += turn_incs[-1]
			turn += turn_incs[-1]
			tick = eng._turn_end_plan.get(turn, 0)
			_, start_turn, start_tick, end_turn, end_tick = eng._branches[
				branch
			]
			if (
				(start_turn < turn < end_turn)
				or (
					start_turn == end_turn == turn
					and start_tick <= tick < end_tick
				)
				or (start_turn == turn and start_tick <= tick)
				or (end_turn == turn and tick < end_tick)
			):
				eng.load_at(branch, turn, tick)
		with eng.plan():
			for subplace, turn_inc in zip(subpath, turn_incs):
				eng.turn += turn_inc
				self["location"] = subplace
		return turns_total

	def travel_to(
		self,
		dest: Union["allegedb.Node", Key],
		weight: Key = None,
		graph: nx.DiGraph = None,
	) -> int:
		"""Find the shortest path to the given node from where I am
		now, and follow it.

		If supplied, the ``weight`` stat of each :class:`Portal` along
		the path will be used in pathfinding, and for deciding how
		long to stay in each Place along the way. Otherwise, I will stay
		in each :class:`Place` for 1 turn.

		The ``graph`` argument may be any NetworkX-style graph. It
		will be used for pathfinding if supplied, otherwise I'll use
		my :class:`Character`. In either case, however, I will attempt
		to actually follow the path using my :class:`Character`, which
		might not be possible if the supplied ``graph`` and my
		:class:`Character` are too different. If it's not possible,
		I'll raise a :class:`TravelException`, whose ``subpath``
		attribute holds the part of the path that I *can* follow. To
		make me follow it, pass it to my ``follow_path`` method.

		Return value is the number of turns the travel will take.

		"""
		destn = dest.name if hasattr(dest, "name") else dest
		if destn == self.location.name:
			raise ValueError("I'm already at {}".format(destn))
		graph = self.character if graph is None else graph
		path = nx.shortest_path(graph, self["location"], destn, weight)
		return self.follow_path(path, weight)<|MERGE_RESOLUTION|>--- conflicted
+++ resolved
@@ -61,10 +61,6 @@
 
 from . import allegedb, exc
 from .allegedb.cache import SizedDict
-<<<<<<< HEAD
-from .allegedb.window import HistoricKeyError
-=======
->>>>>>> 9e98ccf8
 from .allegedb.graph import DiGraph, Edge, Node
 from .allegedb.window import HistoricKeyError
 from .exc import TravelException
