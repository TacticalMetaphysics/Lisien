# This file is part of Lisien, a framework for life simulation games.
# Copyright (c) Zachary Spector, public@zacharyspector.com
#
# This program is free software: you can redistribute it and/or modify
# it under the terms of the GNU Affero General Public License as published by
# the Free Software Foundation, version 3.
#
# This program is distributed in the hope that it will be useful,
# but WITHOUT ANY WARRANTY; without even the implied warranty of
# MERCHANTABILITY or FITNESS FOR A PARTICULAR PURPOSE.  See the
# GNU Affero General Public License for more details.
#
# You should have received a copy of the GNU Affero General Public License
# along with this program.  If not, see <https://www.gnu.org/licenses/>.

from __future__ import annotations

import inspect
import os
import sys
from abc import abstractmethod
from collections import defaultdict
from contextlib import contextmanager
from functools import cached_property, partial, partialmethod
from itertools import starmap
from operator import itemgetter
from queue import Queue
from threading import Lock, Thread
from time import monotonic, sleep
from types import MethodType
from typing import Any, Iterator, MutableMapping, Optional

import msgpack

from sqlalchemy import MetaData, create_engine, Select
from sqlalchemy.exc import IntegrityError, OperationalError

from .alchemy import gather_sql
from .exc import KeyframeError, TimeError
from .typing import (
	ActionFuncName,
	Branch,
	CharName,
	EdgeKeyframe,
	EdgeRowType,
	EdgeValRowType,
	GraphValKeyframe,
	GraphValRowType,
)
from .typing import KeyHint as Key
from .typing import (
	NodeKeyframe,
	NodeName,
	NodeRowType,
	NodeValRowType,
	Plan,
	PrereqFuncName,
	RuleBig,
	RulebookKeyframe,
	RulebookName,
	RulebookPriority,
	RuleKeyframe,
	RuleName,
	RuleNeighborhood,
	Tick,
	Time,
	TimeWindow,
	TriggerFuncName,
	Turn,
	UniversalKeyframe,
)
from .util import garbage, insist
from .wrap import DictWrapper, ListWrapper, SetWrapper

NONE = msgpack.packb(None)
EMPTY = msgpack.packb({})


class GlobalKeyValueStore(MutableMapping):
	"""A dict-like object that keeps its contents in a table.

	Mostly this is for holding the current branch and revision.

	"""

	def __init__(self, qe: AbstractQueryEngine):
		self.qe = qe
		self._cache = dict(qe.global_items())

	def __iter__(self):
		yield from self._cache

	def __len__(self):
		return len(self._cache)

	def __getitem__(self, k: Key) -> Any:
		ret = self._cache[k]
		if isinstance(ret, dict):
			return DictWrapper(
				lambda: self._cache[k],
				lambda v: self.__setitem__(k, v),
				self,
				k,
			)
		elif isinstance(ret, list):
			return ListWrapper(
				lambda: self._cache[k],
				lambda v: self.__setitem__(k, v),
				self,
				k,
			)
		elif isinstance(ret, set):
			return SetWrapper(
				lambda: self._cache[k],
				lambda v: self.__setitem__(k, v),
				self,
				k,
			)
		return ret

	def __setitem__(self, k: Key, v: Any):
		if hasattr(v, "unwrap"):
			v = v.unwrap()
		self.qe.global_set(k, v)
		self._cache[k] = v

	def __delitem__(self, k: Key):
		del self._cache[k]
		self.qe.global_del(k)


class ConnectionHolder:
	strings: dict
	lock: Lock
	existence_lock: Lock
	_inq: Queue
	_outq: Queue

	@cached_property
	def logger(self):
		try:
			from kivy.logger import Logger

			return Logger
		except ImportError:
			from logging import getLogger

			return getLogger(self.__class__.__name__)

	@abstractmethod
	def run(self):
		pass

	@abstractmethod
	def initdb(self):
		pass

	@abstractmethod
	def commit(self):
		pass

	@abstractmethod
	def close(self):
		pass


class ParquetDBHolder(ConnectionHolder):
	@cached_property
	def schema(self):
		import pyarrow as pa

		return {
			"branches": [
				("branch", pa.string()),
				("parent", pa.string()),
				("parent_turn", pa.int64()),
				("parent_tick", pa.int64()),
				("end_turn", pa.int64()),
				("end_tick", pa.int64()),
			],
			"global": [("key", pa.binary()), ("value", pa.binary())],
			"turns": [
				("branch", pa.string()),
				("turn", pa.int64()),
				("end_tick", pa.int64()),
				("plan_end_tick", pa.int64()),
			],
			"graphs": [
				("graph", pa.binary()),
				("branch", pa.string()),
				("turn", pa.int64()),
				("tick", pa.int64()),
				("type", pa.string()),
			],
			"keyframes": [
				("branch", pa.string()),
				("turn", pa.int64()),
				("tick", pa.int64()),
			],
			"keyframes_graphs": [
				("graph", pa.binary()),
				("branch", pa.string()),
				("turn", pa.int64()),
				("tick", pa.int64()),
				("nodes", pa.large_binary()),
				("edges", pa.large_binary()),
				("graph_val", pa.large_binary()),
			],
			"keyframe_extensions": [
				("branch", pa.string()),
				("turn", pa.int64()),
				("tick", pa.int64()),
				("universal", pa.large_binary()),
				("rule", pa.large_binary()),
				("rulebook", pa.large_binary()),
			],
			"graph_val": [
				("graph", pa.binary()),
				("key", pa.binary()),
				("branch", pa.string()),
				("turn", pa.int64()),
				("tick", pa.int64()),
				("value", pa.binary()),
			],
			"nodes": [
				("graph", pa.binary()),
				("node", pa.binary()),
				("branch", pa.string()),
				("turn", pa.int64()),
				("tick", pa.int64()),
				("extant", pa.bool_()),
			],
			"node_val": [
				("graph", pa.binary()),
				("node", pa.binary()),
				("key", pa.binary()),
				("branch", pa.string()),
				("turn", pa.int64()),
				("tick", pa.int64()),
				("value", pa.binary()),
			],
			"edges": [
				("graph", pa.binary()),
				("orig", pa.binary()),
				("dest", pa.binary()),
				("idx", pa.int64()),
				("branch", pa.string()),
				("turn", pa.int64()),
				("tick", pa.int64()),
				("extant", pa.bool_()),
			],
			"edge_val": [
				("graph", pa.binary()),
				("orig", pa.binary()),
				("dest", pa.binary()),
				("idx", pa.int64()),
				("key", pa.binary()),
				("branch", pa.string()),
				("turn", pa.int64()),
				("tick", pa.int64()),
				("value", pa.binary()),
			],
			"plans": [
				("plan_id", pa.int64()),
				("branch", pa.string()),
				("turn", pa.int64()),
				("tick", pa.int64()),
			],
			"plan_ticks": [
				("plan_id", pa.int64()),
				("turn", pa.int64()),
				("tick", pa.int64()),
			],
			"universals": [
				("key", pa.binary()),
				("branch", pa.string()),
				("turn", pa.int64()),
				("tick", pa.int64()),
				("value", pa.binary()),
			],
			"rules": [("rule", pa.string())],
			"rulebooks": [
				("rulebook", pa.binary()),
				("branch", pa.string()),
				("turn", pa.int64()),
				("tick", pa.int64()),
				("rules", pa.binary()),
				("priority", pa.float64()),
			],
			"rule_triggers": [
				("rule", pa.string()),
				("branch", pa.string()),
				("turn", pa.int64()),
				("tick", pa.int64()),
				("triggers", pa.binary()),
			],
			"rule_neighborhood": [
				("rule", pa.string()),
				("branch", pa.string()),
				("turn", pa.int64()),
				("tick", pa.int64()),
				("neighborhood", pa.binary()),
			],
			"rule_big": [
				("rule", pa.string()),
				("branch", pa.string()),
				("turn", pa.int64()),
				("tick", pa.int64()),
				("big", pa.bool_()),
			],
			"rule_prereqs": [
				("rule", pa.string()),
				("branch", pa.string()),
				("turn", pa.int64()),
				("tick", pa.int64()),
				("prereqs", pa.binary()),
			],
			"rule_actions": [
				("rule", pa.string()),
				("branch", pa.string()),
				("turn", pa.int64()),
				("tick", pa.int64()),
				("actions", pa.binary()),
			],
			"character_rulebook": [
				("character", pa.binary()),
				("branch", pa.string()),
				("turn", pa.int64()),
				("tick", pa.int64()),
				("rulebook", pa.binary()),
			],
			"unit_rulebook": [
				("character", pa.binary()),
				("branch", pa.string()),
				("turn", pa.int64()),
				("tick", pa.int64()),
				("rulebook", pa.binary()),
			],
			"character_thing_rulebook": [
				("character", pa.binary()),
				("branch", pa.string()),
				("turn", pa.int64()),
				("tick", pa.int64()),
				("rulebook", pa.binary()),
			],
			"character_place_rulebook": [
				("character", pa.binary()),
				("branch", pa.string()),
				("turn", pa.int64()),
				("tick", pa.int64()),
				("rulebook", pa.binary()),
			],
			"character_portal_rulebook": [
				("character", pa.binary()),
				("branch", pa.string()),
				("turn", pa.int64()),
				("tick", pa.int64()),
				("rulebook", pa.binary()),
			],
			"character_rules_handled": [
				("character", pa.binary()),
				("rulebook", pa.binary()),
				("rule", pa.string()),
				("branch", pa.string()),
				("turn", pa.int64()),
				("tick", pa.int64()),
			],
			"unit_rules_handled": [
				("character", pa.binary()),
				("graph", pa.binary()),
				("unit", pa.binary()),
				("rulebook", pa.binary()),
				("rule", pa.string()),
				("branch", pa.string()),
				("turn", pa.int64()),
				("tick", pa.int64()),
			],
			"character_thing_rules_handled": [
				("character", pa.binary()),
				("thing", pa.binary()),
				("rulebook", pa.binary()),
				("rule", pa.string()),
				("branch", pa.string()),
				("turn", pa.int64()),
				("tick", pa.int64()),
			],
			"character_place_rules_handled": [
				("character", pa.binary()),
				("place", pa.binary()),
				("rulebook", pa.binary()),
				("rule", pa.string()),
				("branch", pa.string()),
				("turn", pa.int64()),
				("tick", pa.int64()),
			],
			"character_portal_rules_handled": [
				("character", pa.binary()),
				("orig", pa.binary()),
				("dest", pa.binary()),
				("rulebook", pa.binary()),
				("rule", pa.string()),
				("branch", pa.string()),
				("turn", pa.int64()),
				("tick", pa.int64()),
			],
			"node_rules_handled": [
				("character", pa.binary()),
				("node", pa.binary()),
				("rulebook", pa.binary()),
				("rule", pa.string()),
				("branch", pa.string()),
				("turn", pa.int64()),
				("tick", pa.int64()),
			],
			"portal_rules_handled": [
				("character", pa.binary()),
				("orig", pa.binary()),
				("dest", pa.binary()),
				("rulebook", pa.binary()),
				("rule", pa.string()),
				("branch", pa.string()),
				("turn", pa.int64()),
				("tick", pa.int64()),
			],
			"things": [
				("character", pa.binary()),
				("thing", pa.binary()),
				("branch", pa.string()),
				("turn", pa.int64()),
				("tick", pa.int64()),
				("location", pa.binary()),
			],
			"node_rulebook": [
				("character", pa.binary()),
				("node", pa.binary()),
				("branch", pa.string()),
				("turn", pa.int64()),
				("tick", pa.int64()),
				("rulebook", pa.binary()),
			],
			"portal_rulebook": [
				("character", pa.binary()),
				("orig", pa.binary()),
				("dest", pa.binary()),
				("branch", pa.string()),
				("turn", pa.int64()),
				("tick", pa.int64()),
				("rulebook", pa.binary()),
			],
			"units": [
				("character_graph", pa.binary()),
				("unit_graph", pa.binary()),
				("unit_node", pa.binary()),
				("branch", pa.string()),
				("turn", pa.int64()),
				("tick", pa.int64()),
				("is_unit", pa.bool_()),
			],
			"turns_completed": [("branch", pa.string()), ("turn", pa.int64())],
		}

	initial = {
		"global": [
			{
				"key": b"\xb6_lisien_schema_version",
				"value": b"\x00",
			},
			{"key": b"\xabmain_branch", "value": b"\xa5trunk"},
			{"key": b"\xa6branch", "value": b"\xa5trunk"},
			{"key": b"\xa4turn", "value": b"\x00"},
			{"key": b"\xa4tick", "value": b"\x00"},
			{"key": b"\xa8language", "value": b"\xa3eng"},
		],
		"branches": [
			{
				"branch": "trunk",
				"parent": None,
				"parent_turn": 0,
				"parent_tick": 0,
				"end_turn": 0,
				"end_tick": 0,
			}
		],
	}
	_inq: Queue
	_outq: Queue

	def __init__(self, path: str | os.PathLike, inq: Queue, outq: Queue):
		self._inq = inq
		self._outq = outq
		self._schema = {}
		self._path = path
		self.lock = Lock()
		self.existence_lock = Lock()
		self.existence_lock.acquire()

	def commit(self):
		pass

	def close(self):
		if not self._outq.empty():
			self._outq.join()
		self.existence_lock.release()

	def initdb(self):
		initial = self.initial
		for table, schema in self.schema.items():
			schema = self._get_schema(table)
			db = self._get_db(table)
			if db.dataset_exists():
				continue
			if table in initial:
				db.create(
					initial[table],
					schema=schema,
				)
		schemaver_b = b"\xb6_lisien_schema_version"
		ver = self.get_global(schemaver_b)
		if ver == b"\xc0":
			self.set_global(schemaver_b, b"\x00")
		elif ver != b"\x00":
			return ValueError(
				f"Unsupported database schema version: {ver}", ver
			)

	def _get_db(self, table: str):
		from parquetdb import ParquetDB

		return ParquetDB(os.path.join(self._path, table))

	def insert(self, table: str, data: list) -> None:
		self._get_db(table).create(data, schema=self._schema[table])

	def keyframes_graphs_delete(self, data: list[dict]):
		import pyarrow as pa
		from pyarrow import compute as pc

		db = self._get_db("keyframes")
		todel = []
		for d in data:
			found: pa.Table = db.read(
				columns=["id"],
				filters=[
					pc.field("graph") == d["graph"],
					pc.field("branch") == d["branch"],
					pc.field("turn") == d["turn"],
					pc.field("tick") == d["tick"],
				],
			)
			if found.num_rows > 0:
				todel.extend(id_.as_py() for id_ in found["id"])
		if todel:
			db.delete(todel)

	def truncate_all(self):
		for table in self.schema:
			db = self._get_db(table)
			if db.dataset_exists():
				db.drop_dataset()

	def del_units_after(self, many):
		from pyarrow import compute as pc

		db = self._get_db("units")
		ids = []
		for character, graph, node, branch, turn, tick in many:
			for d in db.read(
				filters=[
					pc.field("character_graph") == character,
					pc.field("unit_graph") == graph,
					pc.field("unit_node") == node,
					pc.field("branch") == branch,
					pc.field("turn") >= turn,
				],
				columns=["id", "turn", "tick"],
			).to_pylist():
				if d["turn"] == turn:
					if d["tick"] >= tick:
						ids.append(d["id"])
				else:
					ids.append(d["id"])
		if ids:
			db.delete(ids)

	def del_things_after(self, many):
		from pyarrow import compute as pc

		db = self._get_db("things")
		ids = []
		for character, thing, branch, turn, tick in many:
			for d in db.read(
				filters=[
					pc.field("character") == character,
					pc.field("thing") == thing,
					pc.field("branch") == branch,
					pc.field("turn") >= turn,
				],
				columns=["id", "turn", "tick"],
			).to_pylist():
				if d["turn"] == turn:
					if d["tick"] >= tick:
						ids.append(d["id"])
				else:
					ids.append(d["id"])
		if ids:
			db.delete(ids)

	def dump(self, table: str) -> list:
		return [
			d
			for d in self._get_db(table).read().to_pylist()
			if d.keys() - {"id"}
		]

	def rowcount(self, table: str) -> int:
		return self._get_db(table).read().rowcount

	def rulebooks(self):
		return set(
			self._get_db("rulebooks").read(columns=["rulebook"])["rulebook"]
		)

	def graphs(self):
		return set(
			name.as_py()
			for name in self._get_db("graphs").read(columns=["graph"])["graph"]
		)

	def list_graphs_to_end(self, branch: Branch, turn: Turn, tick: Tick):
		from pyarrow import compute as pc

		data = (
			self._get_db("graphs").read(
				filters=[
					pc.field("branch") == branch,
					pc.field("turn") >= turn,
				],
			)
		).to_pylist()
		return [
			d
			for d in data
			if d["turn"] > turn or (d["turn"] == turn and d["tick"] >= tick)
		]

	def list_graphs_to_tick(
		self,
		branch: Branch,
		turn_from: Turn,
		tick_from: Tick,
		turn_to: Turn,
		tick_to: Tick,
	):
		from pyarrow import compute as pc

		data = (
			self._get_db("graphs").read(
				filters=[
					pc.field("branch") == branch,
					pc.field("turn") >= turn_from,
					pc.field("turn") <= turn_to,
				]
			)
		).to_pylist()
		return [
			d
			for d in data
			if (
				d["turn"] > turn_from
				or (d["turn"] == turn_from and d["tick"] >= tick_from)
			)
			and (
				d["turn"] < turn_to
				or (d["turn"] == turn_to and d["tick"] <= tick_to)
			)
		]

	def list_keyframes(self) -> list:
		return (
			self._get_db("keyframes")
			.read(
				columns=["graph", "branch", "turn", "tick"],
			)
			.to_pylist()
		)

	def get_keyframe(
		self, graph: bytes, branch: Branch, turn: Turn, tick: Tick
	) -> tuple[bytes, bytes, bytes] | None:
		from pyarrow import compute as pc

		rec = self._get_db("keyframes_graphs").read(
			filters=[
				pc.field("graph") == pc.scalar(graph),
				pc.field("branch") == pc.scalar(branch),
				pc.field("turn") == pc.scalar(turn),
				pc.field("tick") == pc.scalar(tick),
			],
			columns=["nodes", "edges", "graph_val"],
		)
		if not rec.num_rows:
			return None
		if rec.num_rows > 1:
			raise ValueError("Ambiguous keyframe, probably corrupt table")
		return (
			rec["nodes"][0].as_py(),
			rec["edges"][0].as_py(),
			rec["graph_val"][0].as_py(),
		)

	class InsertException(ValueError):
		pass

	def insert1(self, table: str, data: dict):
		try:
			return self.insert(table, [data])
		except Exception as ex:
			return ex

	def set_rulebook_on_character(
		self,
		rbtyp: str,
		char: CharName,
		branch: Branch,
		turn: Turn,
		tick: Tick,
		rb: RulebookName,
	):
		self.insert1(
			f"{rbtyp}_rulebook",
			{
				"character": char,
				"branch": branch,
				"turn": turn,
				"tick": tick,
				"rulebook": rb,
			},
		)

	def graph_exists(self, graph: bytes) -> bool:
		from pyarrow import compute as pc

		return bool(
			self._get_db("graphs")
			.read(
				filters=[pc.field("graph") == pc.scalar(graph)], columns=["id"]
			)
			.num_rows
		)

	def get_global(self, key: bytes) -> bytes:
		from pyarrow import compute as pc

		ret = self._get_db("global").read(
			filters=[pc.field("key") == key],
		)
		if ret:
			return ret["value"][0].as_py()
		return NONE

	def _get_schema(self, table):
		import pyarrow as pa

		if table in self._schema:
			return self._schema[table]
		ret = self._schema[table] = pa.schema(self.schema[table])
		return ret

	def set_global(self, key: bytes, value: bytes):
		id_ = self.field_get_id("global", "key", key)
		schema = self._get_schema("global")
		db = self._get_db("global")
		if id_ is None:
			return db.create(
				[{"key": key, "value": value}],
				schema=schema,
			)
		return db.update([{"id": id_, "value": value}])

	def del_global(self, key: bytes):
		from pyarrow import compute as pc

		self._get_db("global").delete(filters=[pc.field("key") == key])

	def global_keys(self):
		return [
			d["key"]
			for d in self._get_db("global")
			.read("global", columns=["key"])
			.to_pylist()
		]

	def field_get_id(self, table, keyfield, value):
		from pyarrow import compute as pc

		return self.filter_get_id(table, filters=[pc.field(keyfield) == value])

	def filter_get_id(self, table, filters):
		ret = self._get_db(table).read(filters=filters, columns=["id"])
		if ret:
			return ret["id"][0].as_py()

	def update_branch(
		self,
		branch: str,
		parent: str,
		parent_turn: int,
		parent_tick: int,
		end_turn: int,
		end_tick: int,
	) -> None:
		id_ = self.field_get_id("branches", "branch", branch)
		if id_ is None:
			raise KeyError(f"No branch: {branch}")
		self._get_db("branches").update(
			[
				{
					"id": id_,
					"parent": parent,
					"parent_turn": parent_turn,
					"parent_tick": parent_tick,
					"end_turn": end_turn,
					"end_tick": end_tick,
				}
			],
		)

	def set_branch(
		self,
		branch: str,
		parent: str,
		parent_turn: int,
		parent_tick: int,
		end_turn: int,
		end_tick: int,
	) -> None:
		try:
			self.update_branch(
				branch, parent, parent_turn, parent_tick, end_turn, end_tick
			)
		except KeyError:
			self.insert1(
				"branches",
				{
					"branch": branch,
					"parent": parent,
					"parent_turn": parent_turn,
					"parent_tick": parent_tick,
					"end_turn": end_turn,
					"end_tick": end_tick,
				},
			)

	def have_branch(self, branch: str) -> bool:
		from pyarrow import compute as pc

		return bool(
			self._get_db("branches")
			.read("branches", filters=[pc.field("branch") == branch])
			.rowcount
		)

	def update_turn(
		self, branch: str, turn: int, end_tick: int, plan_end_tick: int
	):
		from pyarrow import compute as pc

		id_ = self.filter_get_id(
			"turns", [pc.field("branch") == branch, pc.field("turn") == turn]
		)
		if id_ is None:
			return self._get_db("turns").create(
				[
					{
						"branch": branch,
						"turn": turn,
						"end_tick": end_tick,
						"plan_end_tick": plan_end_tick,
					}
				],
			)
		return self._get_db("turns").update(
			[
				{
					"id": id_,
					"end_tick": end_tick,
					"plan_end_tick": plan_end_tick,
				}
			]
		)

	def set_turn(
		self, branch: str, turn: int, end_tick: int, plan_end_tick: int
	) -> None:
		from pyarrow import ArrowInvalid

		try:
			self.update_turn(branch, turn, end_tick, plan_end_tick)
		except (ArrowInvalid, IndexError):
			self._get_db("turns").create(
				{
					"branch": branch,
					"turn": turn,
					"end_tick": end_tick,
					"plan_end_tick": plan_end_tick,
				}
			)

	def load_universals_tick_to_end(
		self, branch: str, turn_from: int, tick_from: int
	) -> list[tuple[bytes, int, int, bytes]]:
		return list(
			self._iter_universals_tick_to_end(branch, turn_from, tick_from)
		)

	def _table_columns(self, table: str) -> list[str]:
		return ["id"] + list(map(itemgetter(0), self.schema[table]))

	def _iter_part_tick_to_end(
		self, table: str, branch: str, turn_from: int, tick_from: int
	) -> Iterator[dict]:
		from pyarrow import compute as pc

		db = self._get_db(table)
		for d in db.read(
			filters=[
				pc.field("branch") == branch,
				pc.field("turn") >= turn_from,
			],
			columns=self._table_columns(table),
		).to_pylist():
			if d["turn"] == turn_from:
				if d["tick"] >= tick_from:
					yield d
			else:
				yield d

	def _iter_universals_tick_to_end(
		self, branch: str, turn_from: int, tick_from: int
	) -> Iterator[tuple[bytes, int, int, bytes]]:
		for d in self._iter_part_tick_to_end(
			"universals", branch, turn_from, tick_from
		):
			try:
				yield d["key"], d["turn"], d["tick"], d["value"]
			except KeyError:
				continue

	def _iter_part_tick_to_tick(
		self,
		table: str,
		branch: str,
		turn_from: int,
		tick_from: int,
		turn_to: int,
		tick_to: int,
	) -> Iterator[dict]:
		from pyarrow import compute as pc

		db = self._get_db(table)
		if turn_from == turn_to:
			return iter(
				db.read(
					filters=[
						pc.field("branch") == branch,
						pc.field("turn") == turn_from,
						pc.field("tick") >= tick_from,
						pc.field("tick") <= tick_from,
					],
					columns=self._table_columns(table),
				).to_pylist()
			)
		else:
			for d in db.read(
				filters=[
					pc.field("branch") == branch,
					pc.field("turn") >= turn_from,
					pc.field("turn") <= turn_to,
				],
				columns=self._table_columns(table),
			).to_pylist():
				if d["turn"] == turn_from:
					if d["tick"] >= tick_from:
						yield d
				elif d["turn"] == turn_to:
					if d["tick"] <= tick_to:
						yield d
				else:
					yield d

	def load_universals_tick_to_tick(
		self,
		branch: str,
		turn_from: int,
		tick_from: int,
		turn_to: int,
		tick_to: int,
	) -> list[tuple[bytes, int, int, bytes]]:
		return [
			(d["key"], d["turn"], d["tick"], d["value"])
			for d in self._iter_part_tick_to_tick(
				"universals", branch, turn_from, tick_from, turn_to, tick_to
			)
		]

	def load_things_tick_to_end(self, *args, **kwargs):
		if len(args) + len(kwargs) == 4:
			return self._load_things_tick_to_end_character(*args, **kwargs)
		else:
			return self._load_things_tick_to_end_all(*args, **kwargs)

	def _load_things_tick_to_end_all(
		self, branch: str, turn_from: int, tick_from: int
	) -> list[tuple[bytes, bytes, int, int, bytes]]:
		return list(
			self._iter_things_tick_to_end_all(branch, turn_from, tick_from)
		)

	def _iter_things_tick_to_end_all(
		self, branch: str, turn_from: int, tick_from: int
	) -> Iterator[tuple[bytes, bytes, int, int, bytes]]:
		for d in self._iter_part_tick_to_end(
			"things", branch, turn_from, tick_from
		):
			yield (
				d["character"],
				d["thing"],
				d["turn"],
				d["tick"],
				d["location"],
			)

	def _load_things_tick_to_end_character(
		self, character: bytes, branch: str, turn_from: int, tick_from: int
	) -> list[tuple[bytes, int, int, bytes]]:
		return list(
			self._iter_things_tick_to_end_character(
				character, branch, turn_from, tick_from
			)
		)

	def _iter_things_tick_to_end_character(
		self, character: bytes, branch: str, turn_from: int, tick_from: int
	) -> Iterator[tuple[bytes, int, int, bytes]]:
		from pyarrow import compute as pc

		for d in (
			self._get_db("things")
			.read(
				filters=[
					pc.field("character") == character,
					pc.field("branch") == branch,
					pc.field("turn") >= turn_from,
				],
			)
			.to_pylist()
		):
			if d["turn"] == turn_from:
				if d["tick"] >= tick_from:
					yield d["thing"], d["turn"], d["tick"], d["location"]
			else:
				yield d["thing"], d["turn"], d["tick"], d["location"]

	def load_things_tick_to_tick(self, *args, **kwargs):
		if len(args) + len(kwargs) == 6:
			return self._load_things_tick_to_tick_character(*args, **kwargs)
		else:
			return self._load_things_tick_to_tick_all(*args, **kwargs)

	def _load_things_tick_to_tick_all(
		self,
		branch: str,
		turn_from: int,
		tick_from: int,
		turn_to: int,
		tick_to: int,
	) -> list[tuple[bytes, bytes, int, int, bytes]]:
		return list(
			self._iter_things_tick_to_tick_all(
				branch, turn_from, tick_from, turn_to, tick_to
			)
		)

	def _iter_things_tick_to_tick_all(
		self,
		branch: str,
		turn_from: int,
		tick_from: int,
		turn_to: int,
		tick_to: int,
	) -> Iterator[tuple[bytes, bytes, int, int, bytes]]:
		for d in self._iter_part_tick_to_tick(
			"things", branch, turn_from, tick_from, turn_to, tick_to
		):
			yield (
				d["character"],
				d["thing"],
				d["turn"],
				d["tick"],
				d["location"],
			)

	def _load_things_tick_to_tick_character(
		self,
		character: bytes,
		branch: str,
		turn_from: int,
		tick_from: int,
		turn_to: int,
		tick_to: int,
	) -> list[tuple[bytes, int, int, bytes]]:
		return list(
			self._iter_things_tick_to_tick_character(
				character, branch, turn_from, tick_from, turn_to, tick_to
			)
		)

	def _iter_things_tick_to_tick_character(
		self,
		character: bytes,
		branch: str,
		turn_from: int,
		tick_from: int,
		turn_to: int,
		tick_to: int,
	):
		from pyarrow import compute as pc

		db = self._get_db("things")
		if turn_from == turn_to:
			for d in db.read(
				filters=[
					pc.field("character") == character,
					pc.field("branch") == branch,
					pc.field("turn") == turn_from,
					pc.field("tick") >= tick_from,
					pc.field("tick") <= tick_to,
				],
			).to_pylist():
				yield d["thing"], d["turn"], d["tick"], d["location"]
		else:
			for d in db.read(
				filters=[
					pc.field("character") == character,
					pc.field("branch") == branch,
					pc.field("turn_from") >= turn_from,
					pc.field("turn_to") <= turn_to,
				],
			).to_pylist():
				if d["turn"] == turn_from:
					if d["tick"] >= tick_from:
						yield d["thing"], d["turn"], d["tick"], d["location"]
				elif d["turn"] == turn_to:
					if d["tick"] <= tick_to:
						yield d["thing"], d["turn"], d["tick"], d["location"]
				else:
					yield d["thing"], d["turn"], d["tick"], d["location"]

	def load_graph_val_tick_to_end(self, *args, **kwargs):
		if len(args) + len(kwargs) == 4:
			return self._load_graph_val_tick_to_end_graph(*args, **kwargs)
		else:
			return self._load_graph_val_tick_to_end_all(*args, **kwargs)

	def _load_graph_val_tick_to_end_all(
		self, branch: str, turn_from: int, tick_from: int
	) -> list[tuple[bytes, bytes, int, int, bytes]]:
		return list(
			self._iter_graph_val_tick_to_end_all(branch, turn_from, tick_from)
		)

	def _iter_graph_val_tick_to_end_all(
		self, branch: str, turn_from: int, tick_from: int
	) -> Iterator[tuple[bytes, bytes, int, int, bytes]]:
		for d in self._iter_part_tick_to_end(
			"graph_val", branch, turn_from, tick_from
		):
			yield (
				d["graph"],
				d["key"],
				d["turn"],
				d["tick"],
				d["value"],
			)

	def _load_graph_val_tick_to_end_graph(
		self, graph: bytes, branch: str, turn_from: int, tick_from: int
	) -> list[tuple[bytes, int, int, bytes]]:
		return list(
			self._iter_graph_val_tick_to_end_graph(
				graph, branch, turn_from, tick_from
			)
		)

	def _iter_graph_val_tick_to_end_graph(
		self, graph: bytes, branch: str, turn_from: int, tick_from: int
	) -> Iterator[tuple[bytes, int, int, bytes]]:
		from pyarrow import compute as pc

		for d in (
			self._get_db("graph_val")
			.read(
				filters=[
					pc.field("graph") == graph,
					pc.field("branch") == branch,
					pc.field("turn") >= turn_from,
				],
			)
			.to_pylist()
		):
			if d["turn"] == turn_from:
				if d["tick"] >= tick_from:
					yield d["key"], d["turn"], d["tick"], d["value"]
			else:
				yield d["key"], d["turn"], d["tick"], d["value"]

	def load_graph_val_tick_to_tick(self, *args, **kwargs):
		if len(args) + len(kwargs) == 6:
			return self._load_graph_val_tick_to_tick_graph(*args, **kwargs)
		else:
			return self._load_graph_val_tick_to_tick_all(*args, **kwargs)

	def _load_graph_val_tick_to_tick_all(
		self,
		branch: str,
		turn_from: int,
		tick_from: int,
		turn_to: int,
		tick_to: int,
	) -> list[tuple[bytes, bytes, int, int, bytes]]:
		return list(
			self._iter_graph_val_tick_to_tick_all(
				branch, turn_from, tick_from, turn_to, tick_to
			)
		)

	def _iter_graph_val_tick_to_tick_all(
		self,
		branch: str,
		turn_from: int,
		tick_from: int,
		turn_to: int,
		tick_to: int,
	) -> Iterator[tuple[bytes, bytes, int, int, bytes]]:
		for d in self._iter_part_tick_to_tick(
			"graph_val", branch, turn_from, tick_from, turn_to, tick_to
		):
			yield d["graph"], d["key"], d["turn"], d["tick"], d["value"]

	def _load_graph_val_tick_to_tick_graph(
		self,
		graph: bytes,
		branch: str,
		turn_from: int,
		tick_from: int,
		turn_to: int,
		tick_to: int,
	) -> list[tuple[bytes, int, int, bytes]]:
		return list(
			self._iter_graph_val_tick_to_tick(
				graph, branch, turn_from, tick_from, turn_to, tick_to
			)
		)

	def _iter_graph_val_tick_to_tick(
		self,
		graph: bytes,
		branch: str,
		turn_from: int,
		tick_from: int,
		turn_to: int,
		tick_to: int,
	) -> Iterator[tuple[bytes, int, int, bytes]]:
		for d in self._iter_part_tick_to_tick(
			"graph_val", branch, turn_from, tick_from, turn_to, tick_to
		):
			yield d["key"], d["turn"], d["tick"], d["value"]

	def _load_nodes_tick_to_end_graph(
		self, graph: bytes, branch: str, turn_from: int, tick_from: int
	):
		return list(
			self._iter_nodes_tick_to_end_graph(
				graph, branch, turn_from, tick_from
			)
		)

	def _load_nodes_tick_to_end_all(
		self, branch: str, turn_from: int, tick_from: int
	):
		return list(
			self._iter_nodes_tick_to_end_all(branch, turn_from, tick_from)
		)

	def load_nodes_tick_to_end(self, *args, **kwargs):
		if len(args) + len(kwargs) == 4:
			return self._load_nodes_tick_to_end_graph(*args, **kwargs)
		else:
			return self._load_nodes_tick_to_end_all(*args, **kwargs)

	def _iter_nodes_tick_to_end_graph(
		self, graph: bytes, branch: str, turn_from: int, tick_from: int
	) -> Iterator[tuple[bytes, int, int, bool]]:
		from pyarrow import compute as pc

		for d in (
			self._get_db("nodes")
			.read(
				filters=[
					pc.field("graph") == graph,
					pc.field("branch") == branch,
					pc.field("turn") >= turn_from,
				],
			)
			.to_pylist()
		):
			if d["turn"] == turn_from:
				if d["tick"] >= tick_from:
					yield (
						d["node"],
						d["turn"],
						d["tick"],
						d["extant"],
					)
			else:
				yield (
					d["node"],
					d["turn"],
					d["tick"],
					d["extant"],
				)

	def _iter_nodes_tick_to_end_all(
		self, branch: str, turn_from: int, tick_from: int
	) -> Iterator[tuple[bytes, bytes, int, int, bool]]:
		for d in self._iter_part_tick_to_end(
			"nodes", branch, turn_from, tick_from
		):
			yield (
				d["graph"],
				d["node"],
				d["turn"],
				d["tick"],
				d["extant"],
			)

	def load_nodes_tick_to_tick(self, *args, **kwargs):
		if len(args) + len(kwargs) == 6:
			return self.load_nodes_tick_to_tick_graph(*args, **kwargs)
		else:
			return self.load_nodes_tick_to_tick_all(*args, **kwargs)

	def load_nodes_tick_to_tick_all(
		self,
		branch: str,
		turn_from: int,
		tick_from: int,
		turn_to: int,
		tick_to: int,
	) -> list[tuple[bytes, bytes, int, int, bool]]:
		return list(
			self._iter_nodes_tick_to_tick_all(
				branch, turn_from, tick_from, turn_to, tick_to
			)
		)

	def load_nodes_tick_to_tick_graph(
		self,
		graph: bytes,
		branch: str,
		turn_from: int,
		tick_from: int,
		turn_to: int,
		tick_to: int,
	) -> list[tuple[bytes, int, int, bool]]:
		return list(
			self._iter_nodes_tick_to_tick_graph(
				graph, branch, turn_from, tick_from, turn_to, tick_to
			)
		)

	def _iter_nodes_tick_to_tick_all(
		self,
		branch: str,
		turn_from: int,
		tick_from: int,
		turn_to: int,
		tick_to: int,
	):
		for d in self._iter_part_tick_to_tick(
			"nodes", branch, turn_from, tick_from, turn_to, tick_to
		):
			yield d["graph"], d["node"], d["turn"], d["tick"], d["extant"]

	def _iter_nodes_tick_to_tick_graph(
		self,
		graph: bytes,
		branch: str,
		turn_from: int,
		tick_from: int,
		turn_to: int,
		tick_to: int,
	) -> Iterator[tuple[bytes, int, int, bool]]:
		from pyarrow import compute as pc

		db = self._get_db("nodes")
		if turn_from == turn_to:
			for d in db.read(
				filters=[
					pc.field("graph") == graph,
					pc.field("branch") == branch,
					pc.field("turn") == turn_from,
					pc.field("tick") >= tick_from,
					pc.field("tick") <= tick_to,
				],
			).to_pylist():
				yield (
					d["node"],
					d["turn"],
					d["tick"],
					d["extant"],
				)
		else:
			for d in db.read(
				filters=[
					pc.field("graph") == graph,
					pc.field("branch") == branch,
					pc.field("turn") >= turn_from,
					pc.field("turn") <= turn_to,
				],
			).to_pylist():
				if d["turn"] == turn_from:
					if d["tick"] >= tick_from:
						yield (
							d["node"],
							d["turn"],
							d["tick"],
							d["extant"],
						)
				elif d["turn"] == turn_to:
					if d["tick"] <= tick_to:
						yield (
							d["node"],
							d["turn"],
							d["tick"],
							d["extant"],
						)
				else:
					yield (
						d["node"],
						d["turn"],
						d["tick"],
						d["extant"],
					)

	def load_node_val_tick_to_end(self, *args, **kwargs):
		if len(args) + len(kwargs) == 4:
			return self._load_node_val_tick_to_end_graph(*args, **kwargs)
		else:
			return self._load_node_val_tick_to_end_all(*args, **kwargs)

	def _load_node_val_tick_to_end_graph(
		self, graph: bytes, branch: str, turn_from: int, tick_from: int
	) -> list[tuple[bytes, bytes, int, int, bytes]]:
		return list(
			self._iter_node_val_tick_to_end_graph(
				graph, branch, turn_from, tick_from
			)
		)

	def _load_node_val_tick_to_end_all(
		self, branch: str, turn_from: int, tick_from: int
	) -> list[tuple[bytes, bytes, bytes, int, int, bytes]]:
		return list(
			self._iter_node_val_tick_to_end_all(branch, turn_from, tick_from)
		)

	def _iter_node_val_tick_to_end_all(
		self, branch: str, turn_from: int, tick_from: int
	) -> Iterator[tuple[bytes, bytes, bytes, int, int, bytes]]:
		for d in self._iter_part_tick_to_end(
			"node_val", branch, turn_from, tick_from
		):
			yield (
				d["graph"],
				d["node"],
				d["key"],
				d["turn"],
				d["tick"],
				d["value"],
			)

	def _iter_node_val_tick_to_end_graph(
		self, graph: bytes, branch: str, turn_from: int, tick_from: int
	) -> Iterator[tuple[bytes, bytes, int, int, bytes]]:
		from pyarrow import compute as pc

		for d in (
			self._get_db("node_val")
			.read(
				filters=[
					pc.field("graph") == graph,
					pc.field("branch") == branch,
					pc.field("turn") >= turn_from,
				],
			)
			.to_pylist()
		):
			if d["turn"] == turn_from:
				if d["tick"] >= tick_from:
					yield (
						d["node"],
						d["key"],
						d["turn"],
						d["tick"],
						d["value"],
					)
			else:
				yield d["node"], d["key"], d["turn"], d["tick"], d["value"]

	def load_node_val_tick_to_tick(self, *args, **kwargs):
		if len(args) + len(kwargs) == 6:
			return self._load_node_val_tick_to_tick_graph(*args, **kwargs)
		else:
			return self._load_node_val_tick_to_tick_all(*args, **kwargs)

	def _load_node_val_tick_to_tick_all(
		self,
		branch: str,
		turn_from: int,
		tick_from: int,
		turn_to: int,
		tick_to: int,
	) -> list[tuple[bytes, bytes, bytes, int, int, bytes]]:
		return list(
			self._iter_node_val_tick_to_tick_all(
				branch, turn_from, tick_from, turn_to, tick_to
			)
		)

	def _iter_node_val_tick_to_tick_all(
		self,
		branch: str,
		turn_from: int,
		tick_from: int,
		turn_to: int,
		tick_to: int,
	) -> Iterator[tuple[bytes, bytes, bytes, int, int, bytes]]:
		for d in self._iter_part_tick_to_tick(
			"node_val", branch, turn_from, tick_from, turn_to, tick_to
		):
			yield (
				d["graph"],
				d["node"],
				d["key"],
				d["turn"],
				d["tick"],
				d["value"],
			)

	def _load_node_val_tick_to_tick_graph(
		self,
		graph: bytes,
		branch: str,
		turn_from: int,
		tick_from: int,
		turn_to: int,
		tick_to: int,
	) -> list[tuple[bytes, bytes, int, int, bytes]]:
		return list(
			self._iter_node_val_tick_to_tick_graph(
				graph, branch, turn_from, tick_from, turn_to, tick_to
			)
		)

	def _iter_node_val_tick_to_tick_graph(
		self,
		graph: bytes,
		branch: str,
		turn_from: int,
		tick_from: int,
		turn_to: int,
		tick_to: int,
	) -> Iterator[tuple[bytes, bytes, int, int, bytes]]:
		from pyarrow import compute as pc

		db = self._get_db("node_val")
		if turn_from == turn_to:
			for d in db.read(
				filters=[
					pc.field("graph") == graph,
					pc.field("branch") == branch,
					pc.field("turn") == turn_from,
					pc.field("tick") >= tick_from,
					pc.field("tick") <= tick_to,
				],
			).to_pylist():
				yield (
					d["node"],
					d["key"],
					d["turn"],
					d["tick"],
					d["value"],
				)
		else:
			for d in db.read(
				filters=[
					pc.field("graph") == graph,
					pc.field("branch") == branch,
					pc.field("turn") >= turn_from,
					pc.field("turn") <= turn_to,
				],
			).to_pylist():
				if d["turn"] == turn_from:
					if d["tick"] >= tick_from:
						yield (
							d["node"],
							d["key"],
							d["turn"],
							d["tick"],
							d["value"],
						)
				elif d["turn"] == turn_to:
					if d["tick"] <= tick_to:
						yield (
							d["node"],
							d["key"],
							d["turn"],
							d["tick"],
							d["value"],
						)
				else:
					yield (
						d["node"],
						d["key"],
						d["turn"],
						d["tick"],
						d["value"],
					)

	def load_edges_tick_to_end(self, *args, **kwargs):
		if len(args) + len(kwargs) == 4:
			return self._load_edges_tick_to_end_graph(*args, **kwargs)
		else:
			return self._load_edges_tick_to_end_all(*args, **kwargs)

	def _load_edges_tick_to_end_all(
		self, branch: str, turn_from: int, tick_from: int
	) -> list[tuple[bytes, bytes, bytes, int, int, int, bool]]:
		return list(
			self._iter_edges_tick_to_end_all(branch, turn_from, tick_from)
		)

	def _iter_edges_tick_to_end_all(
		self, branch: str, turn_from: int, tick_from: int
	) -> Iterator[tuple[bytes, bytes, bytes, int, int, int, bool]]:
		for d in self._iter_part_tick_to_end(
			"edges", branch, turn_from, tick_from
		):
			yield (
				d["graph"],
				d["orig"],
				d["dest"],
				d["idx"],
				d["turn"],
				d["tick"],
				d["extant"],
			)

	def _load_edges_tick_to_end_graph(
		self, graph: bytes, branch: str, turn_from: int, tick_from: int
	) -> list[tuple[bytes, bytes, int, int, int, bool]]:
		return list(
			self._iter_edges_tick_to_end_graph(
				graph, branch, turn_from, tick_from
			)
		)

	def _iter_edges_tick_to_end_graph(
		self, graph: bytes, branch: str, turn_from: int, tick_from: int
	) -> Iterator[tuple[bytes, bytes, int, int, int, bool]]:
		from pyarrow import compute as pc

		for d in (
			self._get_db("edges")
			.read(
				filters=[
					pc.field("graph") == graph,
					pc.field("branch") == branch,
					pc.field("turn") >= turn_from,
				],
			)
			.to_pylist()
		):
			if d["turn"] == turn_from:
				if d["tick"] >= tick_from:
					yield (
						d["orig"],
						d["dest"],
						d["idx"],
						d["turn"],
						d["tick"],
						d["extant"],
					)
			else:
				yield (
					d["orig"],
					d["dest"],
					d["idx"],
					d["turn"],
					d["tick"],
					d["extant"],
				)

	def load_edges_tick_to_tick(self, *args, **kwargs):
		if len(args) + len(kwargs) == 6:
			return self._load_edges_tick_to_tick_graph(*args, **kwargs)
		else:
			return self._load_edges_tick_to_tick_all(*args, **kwargs)

	def _load_edges_tick_to_tick_all(
		self,
		branch: str,
		turn_from: int,
		tick_from: int,
		turn_to: int,
		tick_to: int,
	) -> list[tuple[bytes, bytes, bytes, bytes, int, int, int, bytes]]:
		return list(
			self._iter_edges_tick_to_tick_all(
				branch, turn_from, tick_from, turn_to, tick_to
			)
		)

	def _iter_edges_tick_to_tick_all(
		self,
		branch: str,
		turn_from: int,
		tick_from: int,
		turn_to: int,
		tick_to: int,
	) -> Iterator[tuple[bytes, bytes, bytes, bytes, int, int, int, bytes]]:
		for d in self._iter_part_tick_to_tick(
			"edges", branch, turn_from, tick_from, turn_to, tick_to
		):
			yield (
				d["graph"],
				d["orig"],
				d["dest"],
				d["idx"],
				d["turn"],
				d["tick"],
				d["extant"],
			)

	def _load_edges_tick_to_tick_graph(
		self,
		graph: bytes,
		branch: str,
		turn_from: int,
		tick_from: int,
		turn_to: int,
		tick_to: int,
	) -> list[tuple[bytes, bytes, bytes, int, int, int, bytes]]:
		return list(
			self._iter_edges_tick_to_tick_graph(
				graph, branch, turn_from, tick_from, turn_to, tick_to
			)
		)

	def _iter_edges_tick_to_tick_graph(
		self,
		graph: bytes,
		branch: str,
		turn_from: int,
		tick_from: int,
		turn_to: int,
		tick_to: int,
	) -> Iterator[tuple[bytes, bytes, bytes, int, int, int, bytes]]:
		from pyarrow import compute as pc

		db = self._get_db("edges")
		if turn_from == turn_to:
			for d in db.read(
				filters=[
					pc.field("graph") == graph,
					pc.field("branch") == branch,
					pc.field("turn") == turn_from,
					pc.field("tick") >= tick_from,
					pc.field("tick") <= tick_to,
				],
			).to_pylist():
				yield (
					d["orig"],
					d["dest"],
					d["idx"],
					d["turn"],
					d["tick"],
					d["extant"],
				)
		else:
			for d in db.read(
				filters=[
					pc.field("graph") == graph,
					pc.field("branch") == branch,
					pc.field("turn") >= turn_from,
					pc.field("turn") <= turn_to,
				],
			).to_pylist():
				if d["turn"] == turn_from:
					if d["tick"] >= tick_from:
						yield (
							d["orig"],
							d["dest"],
							d["idx"],
							d["turn"],
							d["tick"],
							d["extant"],
						)
				elif d["turn"] == turn_to:
					if d["tick"] <= tick_to:
						yield (
							d["orig"],
							d["dest"],
							d["idx"],
							d["turn"],
							d["tick"],
							d["extant"],
						)
				else:
					yield (
						d["orig"],
						d["dest"],
						d["idx"],
						d["turn"],
						d["tick"],
						d["extant"],
					)

	def load_edge_val_tick_to_end(self, *args, **kwargs):
		if len(args) + len(kwargs) == 6:
			return self._load_edge_val_tick_to_end_graph(*args, **kwargs)
		else:
			return self._load_edge_val_tick_to_end_all(*args, **kwargs)

	def _load_edge_val_tick_to_end_all(
		self, branch: str, turn_from: int, tick_from: int
	) -> list[tuple[bytes, bytes, bytes, int, int, int, bytes]]:
		return list(
			self._iter_edge_val_tick_to_end_all(branch, turn_from, tick_from)
		)

	def _iter_edge_val_tick_to_end_all(
		self, branch: str, turn_from: int, tick_from: int
	) -> Iterator[tuple[bytes, bytes, bytes, int, int, int, bytes]]:
		for d in self._iter_part_tick_to_end(
			"edge_val", branch, turn_from, tick_from
		):
			yield (
				d["graph"],
				d["orig"],
				d["dest"],
				d["idx"],
				d["key"],
				d["turn"],
				d["tick"],
				d["value"],
			)

	def _load_edge_val_tick_to_end_graph(
		self, graph: bytes, branch: str, turn_from: int, tick_from: int
	) -> list[tuple[bytes, bytes, int, int, int, bytes]]:
		return list(
			self._iter_edge_val_tick_to_end_graph(
				graph, branch, turn_from, tick_from
			)
		)

	def _iter_edge_val_tick_to_end_graph(
		self, graph: bytes, branch: str, turn_from: int, tick_from: int
	) -> Iterator[tuple[bytes, bytes, int, int, int, bytes]]:
		from pyarrow import compute as pc

		for d in (
			self._get_db("edge_val")
			.read(
				filters=[
					pc.field("graph") == graph,
					pc.field("branch") == branch,
					pc.field("turn") >= turn_from,
				],
			)
			.to_pylist()
		):
			if d["turn"] == turn_from:
				if d["tick"] >= tick_from:
					yield (
						d["orig"],
						d["dest"],
						d["idx"],
						d["key"],
						d["turn"],
						d["tick"],
						d["value"],
					)
			else:
				yield (
					d["orig"],
					d["dest"],
					d["idx"],
					d["key"],
					d["turn"],
					d["tick"],
					d["value"],
				)

	def load_edge_val_tick_to_tick(self, *args, **kwargs):
		if len(args) + len(kwargs) == 6:
			return self._load_edge_val_tick_to_tick_graph(*args, **kwargs)
		else:
			return self._load_edge_val_tick_to_tick_all(*args, **kwargs)

	def _load_edge_val_tick_to_tick_all(
		self,
		branch: str,
		turn_from: int,
		tick_from: int,
		turn_to: int,
		tick_to: int,
	) -> list[tuple[bytes, bytes, bytes, bytes, int, int, int, bytes]]:
		return list(
			self._iter_edge_val_tick_to_tick_all(
				branch, turn_from, tick_from, turn_to, tick_to
			)
		)

	def _iter_edge_val_tick_to_tick_all(
		self,
		branch: str,
		turn_from: int,
		tick_from: int,
		turn_to: int,
		tick_to: int,
	) -> Iterator[tuple[bytes, bytes, bytes, bytes, int, int, int, bytes]]:
		for d in self._iter_part_tick_to_tick(
			"edge_val", branch, turn_from, tick_from, turn_to, tick_to
		):
			yield (
				d["graph"],
				d["orig"],
				d["dest"],
				d["idx"],
				d["key"],
				d["turn"],
				d["tick"],
				d["value"],
			)

	def _load_edge_val_tick_to_tick_graph(
		self,
		graph: bytes,
		branch: str,
		turn_from: int,
		tick_from: int,
		turn_to: int,
		tick_to: int,
	) -> list[tuple[bytes, bytes, bytes, int, int, int, bytes]]:
		return list(
			self._iter_edge_val_tick_to_tick_graph(
				graph, branch, turn_from, tick_from, turn_to, tick_to
			)
		)

	def _iter_edge_val_tick_to_tick_graph(
		self,
		graph: bytes,
		branch: str,
		turn_from: int,
		tick_from: int,
		turn_to: int,
		tick_to: int,
	) -> Iterator[tuple[bytes, bytes, bytes, int, int, int, bytes]]:
		from pyarrow import compute as pc

		db = self._get_db("edge_val")
		if turn_from == turn_to:
			for d in db.read(
				filters=[
					pc.field("graph") == graph,
					pc.field("branch") == branch,
					pc.field("turn") == turn_from,
					pc.field("tick") >= tick_from,
					pc.field("tick") <= tick_to,
				],
			).to_pylist():
				yield (
					d["orig"],
					d["dest"],
					d["idx"],
					d["key"],
					d["turn"],
					d["tick"],
					d["value"],
				)
		else:
			for d in db.read(
				filters=[
					pc.field("graph") == graph,
					pc.field("branch") == branch,
					pc.field("turn") >= turn_from,
					pc.field("turn") <= turn_to,
				],
			).to_pylist():
				if d["turn"] == turn_from:
					if d["tick"] >= tick_from:
						yield (
							d["orig"],
							d["dest"],
							d["idx"],
							d["key"],
							d["turn"],
							d["tick"],
							d["value"],
						)
				elif d["turn"] == turn_to:
					if d["tick"] <= tick_to:
						yield (
							d["orig"],
							d["dest"],
							d["idx"],
							d["key"],
							d["turn"],
							d["tick"],
							d["value"],
						)
				else:
					yield (
						d["orig"],
						d["dest"],
						d["idx"],
						d["key"],
						d["turn"],
						d["tick"],
						d["value"],
					)

	def load_character_rulebook_tick_to_end(
		self, branch: str, turn_from: int, tick_from: int
	) -> list[tuple[bytes, int, int, bytes]]:
		return list(
			self._iter_character_rulebook_tick_to_end_part(
				"character", branch, turn_from, tick_from
			)
		)

	def _iter_character_rulebook_tick_to_end_part(
		self, part: str, branch: str, turn_from: int, tick_from: int
	) -> Iterator[tuple[bytes, int, int, bytes]]:
		for d in self._iter_part_tick_to_end(
			f"{part}_rulebook", branch, turn_from, tick_from
		):
			yield d["character"], d["turn"], d["tick"], d["rulebook"]

	def load_character_rulebook_tick_to_tick(
		self,
		branch: str,
		turn_from: int,
		tick_from: int,
		turn_to: int,
		tick_to: int,
	) -> list[tuple[bytes, int, int, bytes]]:
		return list(
			self._iter_character_rulebook_tick_to_tick_part(
				"character", branch, turn_from, tick_from, turn_to, tick_to
			)
		)

	def _iter_character_rulebook_tick_to_tick_part(
		self,
		part: str,
		branch: str,
		turn_from: int,
		tick_from: int,
		turn_to: int,
		tick_to: int,
	) -> Iterator[tuple[bytes, int, int, bytes]]:
		for d in self._iter_part_tick_to_tick(
			f"{part}_rulebook", branch, turn_from, tick_from, turn_to, tick_to
		):
			yield d["character"], d["turn"], d["tick"], d["rulebook"]

	def load_unit_rulebook_tick_to_end(
		self, branch: str, turn_from: int, tick_from: int
	) -> list[tuple[bytes, int, int, bytes]]:
		return list(
			self._iter_character_rulebook_tick_to_end_part(
				"unit", branch, turn_from, tick_from
			)
		)

	def load_unit_rulebook_tick_to_tick(
		self,
		branch: str,
		turn_from: int,
		tick_from: int,
		turn_to: int,
		tick_to: int,
	) -> list[tuple[bytes, int, int, bytes]]:
		return list(
			self._iter_character_rulebook_tick_to_tick_part(
				"unit", branch, turn_from, tick_from, turn_to, tick_to
			)
		)

	def load_character_thing_rulebook_tick_to_end(
		self, branch: str, turn_from: int, tick_from: int
	) -> list[tuple[bytes, int, int, bytes]]:
		return list(
			self._iter_character_rulebook_tick_to_end_part(
				"character_thing", branch, turn_from, tick_from
			)
		)

	def load_character_thing_rulebook_tick_to_tick(
		self,
		branch: str,
		turn_from: int,
		tick_from: int,
		turn_to: int,
		tick_to: int,
	) -> list[tuple[bytes, int, int, bytes]]:
		return list(
			self._iter_character_rulebook_tick_to_tick_part(
				"character_thing",
				branch,
				turn_from,
				tick_from,
				turn_to,
				tick_to,
			)
		)

	def load_character_place_rulebook_tick_to_end(
		self, branch: str, turn_from: int, tick_from: int
	) -> list[tuple[bytes, int, int, bytes]]:
		return list(
			self._iter_character_rulebook_tick_to_end_part(
				"character_place", branch, turn_from, tick_from
			)
		)

	def load_character_place_rulebook_tick_to_tick(
		self,
		branch: str,
		turn_from: int,
		tick_from: int,
		turn_to: int,
		tick_to: int,
	) -> list[tuple[bytes, int, int, bytes]]:
		return list(
			self._iter_character_rulebook_tick_to_tick_part(
				"character_place",
				branch,
				turn_from,
				tick_from,
				turn_to,
				tick_to,
			)
		)

	def load_character_portal_rulebook_tick_to_end(
		self, branch: str, turn_from: int, tick_from: int
	) -> list[tuple[bytes, int, int, bytes]]:
		return list(
			self._iter_character_rulebook_tick_to_end_part(
				"character_portal", branch, turn_from, tick_from
			)
		)

	def load_character_portal_rulebook_tick_to_tick(
		self,
		branch: str,
		turn_from: int,
		tick_from: int,
		turn_to: int,
		tick_to: int,
	) -> list[tuple[bytes, int, int, bytes]]:
		return list(
			self._iter_character_rulebook_tick_to_tick_part(
				"character_portal",
				branch,
				turn_from,
				tick_from,
				turn_to,
				tick_to,
			)
		)

	def load_node_rulebook_tick_to_end(
		self, branch: str, turn_from: int, tick_from: int
	) -> list[tuple[bytes, bytes, int, int, bytes]]:
		return list(
			self._iter_node_rulebook_tick_to_end(branch, turn_from, tick_from)
		)

	def _iter_node_rulebook_tick_to_end(
		self, branch: str, turn_from: int, tick_from: int
	) -> Iterator[tuple[bytes, bytes, int, int, bytes]]:
		for d in self._iter_part_tick_to_end(
			"node_rulebook", branch, turn_from, tick_from
		):
			yield (
				d["character"],
				d["node"],
				d["turn"],
				d["tick"],
				d["rulebook"],
			)

	def load_node_rulebook_tick_to_tick(
		self,
		branch: str,
		turn_from: int,
		tick_from: int,
		turn_to: int,
		tick_to: int,
	) -> list[tuple[bytes, bytes, int, int, bytes]]:
		return list(
			self._iter_node_rulebook_tick_to_tick(
				branch, turn_from, tick_from, turn_to, tick_to
			)
		)

	def _iter_node_rulebook_tick_to_tick(
		self,
		branch: str,
		turn_from: int,
		tick_from: int,
		turn_to: int,
		tick_to: int,
	) -> Iterator[tuple[bytes, bytes, int, int, bytes]]:
		for d in self._iter_part_tick_to_tick(
			"node_rulebook", branch, turn_from, tick_from, turn_to, tick_to
		):
			yield (
				d["character"],
				d["node"],
				d["turn"],
				d["tick"],
				d["rulebook"],
			)

	def load_portal_rulebook_tick_to_end(
		self, branch: str, turn_from: int, tick_from: int
	) -> list[tuple[bytes, bytes, bytes, int, int, bytes]]:
		return list(
			self._iter_portal_rulebook_tick_to_end(
				branch, turn_from, tick_from
			)
		)

	def _iter_portal_rulebook_tick_to_end(
		self, branch: str, turn_from: int, tick_from: int
	) -> Iterator[tuple[bytes, bytes, bytes, int, int, bytes]]:
		for d in self._iter_part_tick_to_end(
			"portal_rulebook", branch, turn_from, tick_from
		):
			yield (
				d["character"],
				d["orig"],
				d["dest"],
				d["turn"],
				d["tick"],
				d["rulebook"],
			)

	def load_portal_rulebook_tick_to_tick(
		self,
		branch: str,
		turn_from: int,
		tick_from: int,
		turn_to: int,
		tick_to: int,
	) -> list[tuple[bytes, bytes, bytes, int, int, bytes]]:
		return list(
			self._iter_portal_rulebook_tick_to_tick(
				branch, turn_from, tick_from, turn_to, tick_to
			)
		)

	def _iter_portal_rulebook_tick_to_tick(
		self,
		branch: str,
		turn_from: int,
		tick_from: int,
		turn_to: int,
		tick_to: int,
	) -> Iterator[tuple[bytes, bytes, bytes, int, int, bytes]]:
		for d in self._iter_part_tick_to_tick(
			"portal_rulebook", branch, turn_from, tick_from, turn_to, tick_to
		):
			yield (
				d["character"],
				d["orig"],
				d["dest"],
				d["turn"],
				d["tick"],
				d["rulebook"],
			)

	def _del_time(self, table: str, branch: str, turn: int, tick: int):
		from pyarrow import compute as pc

		id_ = self.filter_get_id(
			table,
			filters=[
				pc.field("branch") == branch,
				pc.field("turn") == turn,
				pc.field("tick") == tick,
			],
		)
		if id_ is None:
			return
		self._get_db(table).delete([id_])

	def nodes_del_time(self, branch: str, turn: int, tick: int):
		self._del_time("nodes", branch, turn, tick)

	def edges_del_time(self, branch: str, turn: int, tick: int):
		self._del_time("edges", branch, turn, tick)

	def graph_val_del_time(self, branch: str, turn: int, tick: int):
		self._del_time("graph_val", branch, turn, tick)

	def node_val_del_time(self, branch: str, turn: int, tick: int):
		self._del_time("node_val", branch, turn, tick)

	def edge_val_del_time(self, branch: str, turn: int, tick: int):
		self._del_time("edge_val", branch, turn, tick)

	def load_rulebooks_tick_to_end(
		self, branch: str, turn_from: int, tick_from: int
	) -> list[tuple[bytes, int, int, bytes, float]]:
		return list(
			self._iter_rulebooks_tick_to_end(branch, turn_from, tick_from)
		)

	def _iter_rulebooks_tick_to_end(
		self, branch: str, turn_from: int, tick_from: int
	) -> Iterator[tuple[bytes, int, int, bytes, float]]:
		for d in self._iter_part_tick_to_end(
			"rulebooks", branch, turn_from, tick_from
		):
			yield (
				d["rulebook"],
				d["turn"],
				d["tick"],
				d["rules"],
				d["priority"],
			)

	def load_rulebooks_tick_to_tick(
		self,
		branch: str,
		turn_from: int,
		tick_from: int,
		turn_to: int,
		tick_to: int,
	) -> list[tuple[bytes, int, int, bytes, float]]:
		return list(
			self._iter_rulebooks_tick_to_tick(
				branch, turn_from, tick_from, turn_to, tick_to
			)
		)

	def _iter_rulebooks_tick_to_tick(
		self,
		branch: str,
		turn_from: int,
		tick_from: int,
		turn_to: int,
		tick_to: int,
	) -> Iterator[tuple[bytes, int, int, bytes, float]]:
		for d in self._iter_part_tick_to_tick(
			"rulebooks", branch, turn_from, tick_from, turn_to, tick_to
		):
			yield (
				d["rulebook"],
				d["turn"],
				d["tick"],
				d["rules"],
				d["priority"],
			)

	def _load_rule_part_tick_to_end(
		self, part, branch: str, turn_from: int, tick_from: int
	) -> list[tuple[str, int, int, bytes]]:
		return list(
			self._iter_rule_part_tick_to_end(
				part, branch, turn_from, tick_from
			)
		)

	def _iter_rule_part_tick_to_end(
		self, part, branch: str, turn_from: int, tick_from: int
	) -> Iterator[tuple[str, int, int, bytes]]:
		for d in self._iter_part_tick_to_end(
			f"rule_{part}", branch, turn_from, tick_from
		):
			yield d["rule"], d["turn"], d["tick"], d[part]

	def _load_rule_part_tick_to_tick(
		self,
		part,
		branch: str,
		turn_from: int,
		tick_from: int,
		turn_to: int,
		tick_to: int,
	) -> list[tuple[str, int, int, bytes | bool]]:
		return list(
			self._iter_rule_part_tick_to_tick(
				part, branch, turn_from, tick_from, turn_to, tick_to
			)
		)

	def _iter_rule_part_tick_to_tick(
		self,
		part,
		branch: str,
		turn_from: int,
		tick_from: int,
		turn_to: int,
		tick_to: int,
	) -> Iterator[tuple[str, int, int, bytes]]:
		for d in self._iter_part_tick_to_tick(
			f"rule_{part}", branch, turn_from, tick_from, turn_to, tick_to
		):
			yield d["rule"], d["turn"], d["tick"], d[part]

	def load_rule_triggers_tick_to_end(
		self, branch, turn_from, tick_from
	) -> list[tuple[str, int, int, bytes]]:
		return self._load_rule_part_tick_to_end(
			"triggers", branch, turn_from, tick_from
		)

	def load_rule_triggers_tick_to_tick(
		self,
		branch: str,
		turn_from: int,
		tick_from: int,
		turn_to: int,
		tick_to: int,
	) -> list[tuple[str, int, int, bytes]]:
		return self._load_rule_part_tick_to_tick(
			"triggers", branch, turn_from, tick_from, turn_to, tick_to
		)

	def load_rule_prereqs_tick_to_end(
		self, branch: str, turn_from: int, tick_from: int
	) -> list[tuple[str, int, int, bytes]]:
		return self._load_rule_part_tick_to_end(
			"prereqs", branch, turn_from, tick_from
		)

	def load_rule_prereqs_tick_to_tick(
		self,
		branch: str,
		turn_from: int,
		tick_from: int,
		turn_to: int,
		tick_to: int,
	) -> list[tuple[str, int, int, bytes]]:
		return self._load_rule_part_tick_to_tick(
			"prereqs", branch, turn_from, tick_from, turn_to, tick_to
		)

	def load_rule_actions_tick_to_end(
		self, branch: str, turn_from: int, tick_from: int
	) -> list[tuple[str, int, int, bytes]]:
		return self._load_rule_part_tick_to_end(
			"actions", branch, turn_from, tick_from
		)

	def load_rule_actions_tick_to_tick(
		self,
		branch: str,
		turn_from: int,
		tick_from: int,
		turn_to: int,
		tick_to: int,
	) -> list[tuple[str, int, int, bytes]]:
		return self._load_rule_part_tick_to_tick(
			"actions", branch, turn_from, tick_from, turn_to, tick_to
		)

	def load_rule_neighborhoods_tick_to_end(
		self, branch: str, turn_from: int, tick_from: int
	) -> list[tuple[str, int, int, bytes]]:
		return self._load_rule_part_tick_to_end(
			"neighborhood", branch, turn_from, tick_from
		)

	def load_rule_neighborhoods_tick_to_tick(
		self,
		branch: str,
		turn_from: int,
		tick_from: int,
		turn_to: int,
		tick_to: int,
	) -> list[tuple[str, int, int, bytes]]:
		return self._load_rule_part_tick_to_tick(
			"neighborhood", branch, turn_from, tick_from, turn_to, tick_to
		)

	def load_rule_big_tick_to_end(
		self, branch: str, turn_from: int, tick_from: int
	) -> list[tuple[str, int, int, bool]]:
		return self._load_rule_part_tick_to_end(
			"big", branch, turn_from, tick_from
		)

	def load_rule_big_tick_to_tick(
		self,
		branch: str,
		turn_from: int,
		tick_from: int,
		turn_to: int,
		tick_to: int,
	) -> list[tuple[str, int, int, bool]]:
		return self._load_rule_part_tick_to_tick(
			"big", branch, turn_from, tick_from, turn_to, tick_to
		)

	def load_character_rules_handled_tick_to_end(
		self, branch: str, turn_from: int, tick_from: int
	) -> list[tuple[bytes, bytes, str, int, int]]:
		return list(
			self._iter_character_rules_handled_tick_to_end(
				branch, turn_from, tick_from
			)
		)

	def _iter_character_rules_handled_tick_to_end(
		self, branch: str, turn_from: int, tick_from: int
	) -> Iterator[tuple[bytes, bytes, str, int, int]]:
		for d in self._iter_part_tick_to_end(
			"character_rules_handled", branch, turn_from, tick_from
		):
			yield (
				d["character"],
				d["rulebook"],
				d["rule"],
				d["turn"],
				d["tick"],
			)

	def load_character_rules_handled_tick_to_tick(
		self,
		branch: str,
		turn_from: int,
		tick_from: int,
		turn_to: int,
		tick_to: int,
	) -> list[tuple[bytes, bytes, str, int, int]]:
		return list(
			self._iter_character_rules_handled_tick_to_tick(
				branch, turn_from, tick_from, turn_to, tick_to
			)
		)

	def _iter_character_rules_handled_tick_to_tick(
		self,
		branch: str,
		turn_from: int,
		tick_from: int,
		turn_to: int,
		tick_to: int,
	) -> Iterator[tuple[bytes, bytes, str, int, int]]:
		for d in self._iter_part_tick_to_tick(
			"character_rules_handled",
			branch,
			turn_from,
			tick_from,
			turn_to,
			tick_to,
		):
			yield (
				d["character"],
				d["rulebook"],
				d["rule"],
				d["turn"],
				d["tick"],
			)

	def load_unit_rules_handled_tick_to_end(
		self, branch: str, turn_from: int, tick_from: int
	) -> list[tuple[bytes, bytes, bytes, bytes, str, int, int]]:
		return [
			(
				d["character"],
				d["graph"],
				d["unit"],
				d["rulebook"],
				d["rule"],
				d["turn"],
				d["tick"],
			)
			for d in self._iter_part_tick_to_end(
				"unit_rules_handled", branch, turn_from, tick_from
			)
		]

	def load_unit_rules_handled_tick_to_tick(
		self,
		branch: str,
		turn_from: int,
		tick_from: int,
		turn_to: int,
		tick_to: int,
	) -> list[tuple[bytes, bytes, bytes, bytes, str, int, int]]:
		return [
			(
				d["character"],
				d["graph"],
				d["unit"],
				d["rulebook"],
				d["rule"],
				d["turn"],
				d["tick"],
			)
			for d in self._iter_part_tick_to_tick(
				"unit_rules_handled",
				branch,
				turn_from,
				tick_from,
				turn_to,
				tick_to,
			)
		]

	def load_character_thing_rules_handled_tick_to_end(
		self, branch: str, turn_from: int, tick_from: int
	) -> list[tuple[bytes, bytes, bytes, str, int, int]]:
		return [
			(
				d["character"],
				d["thing"],
				d["rulebook"],
				d["rule"],
				d["turn"],
				d["tick"],
			)
			for d in self._iter_part_tick_to_end(
				"character_thing_rules_handled", branch, turn_from, tick_from
			)
		]

	def load_character_thing_rules_handled_tick_to_tick(
		self,
		branch: str,
		turn_from: int,
		tick_from: int,
		turn_to: int,
		tick_to: int,
	) -> list[tuple[bytes, bytes, bytes, str, int, int]]:
		return [
			(
				d["character"],
				d["thing"],
				d["rulebook"],
				d["rule"],
				d["turn"],
				d["tick"],
			)
			for d in self._iter_part_tick_to_tick(
				"character_thing_rules_handled",
				branch,
				turn_from,
				tick_from,
				turn_to,
				tick_to,
			)
		]

	def load_character_place_rules_handled_tick_to_end(
		self, branch: str, turn_from: int, tick_from: int
	) -> list[tuple[bytes, bytes, bytes, str, int, int]]:
		return [
			(
				d["character"],
				d["place"],
				d["rulebook"],
				d["rule"],
				d["turn"],
				d["tick"],
			)
			for d in self._iter_part_tick_to_end(
				"character_place_rules_handled", branch, turn_from, tick_from
			)
		]

	def load_character_place_rules_handled_tick_to_tick(
		self,
		branch: str,
		turn_from: int,
		tick_from: int,
		turn_to: int,
		tick_to: int,
	) -> list[tuple[bytes, bytes, bytes, str, int, int]]:
		return [
			(
				d["character"],
				d["place"],
				d["rulebook"],
				d["rule"],
				d["turn"],
				d["tick"],
			)
			for d in self._iter_part_tick_to_tick(
				"character_place_rules_handled",
				branch,
				turn_from,
				tick_from,
				turn_to,
				tick_to,
			)
		]

	def load_character_portal_rules_handled_tick_to_end(
		self, branch: str, turn_from: int, tick_from: int
	) -> list[tuple[bytes, bytes, bytes, bytes, str, int, int]]:
		return [
			(
				d["character"],
				d["orig"],
				d["dest"],
				d["rulebook"],
				d["rule"],
				d["turn"],
				d["tick"],
			)
			for d in self._iter_part_tick_to_end(
				"character_portal_rules_handled", branch, turn_from, tick_from
			)
		]

	def load_character_portal_rules_handled_tick_to_tick(
		self,
		branch: str,
		turn_from: int,
		tick_from: int,
		turn_to: int,
		tick_to: int,
	) -> list[tuple[bytes, bytes, bytes, bytes, str, int, int]]:
		return [
			(
				d["character"],
				d["orig"],
				d["dest"],
				d["rulebook"],
				d["rule"],
				d["turn"],
				d["tick"],
			)
			for d in self._iter_part_tick_to_tick(
				"character_portal_rules_handled",
				branch,
				turn_from,
				tick_from,
				turn_to,
				tick_to,
			)
		]

	def load_node_rules_handled_tick_to_end(
		self, branch: str, turn_from: int, tick_from: int
	) -> list[tuple[bytes, bytes, bytes, str, int, int]]:
		return [
			(
				d["character"],
				d["node"],
				d["rulebook"],
				d["rule"],
				d["turn"],
				d["tick"],
			)
			for d in self._iter_part_tick_to_end(
				"node_rules_handled", branch, turn_from, tick_from
			)
		]

	def load_node_rules_handled_tick_to_tick(
		self,
		branch: str,
		turn_from: int,
		tick_from: int,
		turn_to: int,
		tick_to: int,
	) -> list[tuple[bytes, bytes, bytes, str, int, int]]:
		return [
			(
				d["character"],
				d["node"],
				d["rulebook"],
				d["rule"],
				d["turn"],
				d["tick"],
			)
			for d in self._iter_part_tick_to_tick(
				"node_rules_handled",
				branch,
				turn_from,
				tick_from,
				turn_to,
				tick_to,
			)
		]

	def load_portal_rules_handled_tick_to_end(
		self, branch: str, turn_from: int, tick_from: int
	) -> list[tuple[bytes, bytes, bytes, bytes, str, int, int]]:
		return [
			(
				d["character"],
				d["orig"],
				d["dest"],
				d["rulebook"],
				d["rule"],
				d["turn"],
				d["tick"],
			)
			for d in self._iter_part_tick_to_end(
				"portal_rules_handled", branch, turn_from, tick_from
			)
		]

	def load_portal_rules_handled_tick_to_tick(
		self,
		branch: str,
		turn_from: int,
		tick_from: int,
		turn_to: int,
		tick_to: int,
	) -> list[tuple[bytes, bytes, bytes, bytes, str, int, int]]:
		return [
			(
				d["character"],
				d["orig"],
				d["dest"],
				d["rulebook"],
				d["rule"],
				d["turn"],
				d["tick"],
			)
			for d in self._iter_part_tick_to_tick(
				"portal_rules_handled",
				branch,
				turn_from,
				tick_from,
				turn_to,
				tick_to,
			)
		]

	def load_units_tick_to_end(
		self, branch: str, turn_from: int, tick_from: int
	) -> list[tuple[bytes, bytes, bytes, int, int, bool]]:
		return [
			(
				d["character_graph"],
				d["unit_graph"],
				d["unit_node"],
				d["turn"],
				d["tick"],
				d["is_unit"],
			)
			for d in self._iter_part_tick_to_end(
				"units", branch, turn_from, tick_from
			)
		]

	def load_units_tick_to_tick(
		self,
		branch: str,
		turn_from: int,
		tick_from: int,
		turn_to: int,
		tick_to: int,
	) -> list[tuple[bytes, bytes, bytes, int, int, bool]]:
		return [
			(
				d["character_graph"],
				d["unit_graph"],
				d["unit_node"],
				d["turn"],
				d["tick"],
				d["is_unit"],
			)
			for d in self._iter_part_tick_to_tick(
				"units", branch, turn_from, tick_from, turn_to, tick_to
			)
		]

	def get_keyframe_extensions(
		self, branch: str, turn: int, tick: int
	) -> tuple[bytes, bytes, bytes] | None:
		from pyarrow import compute as pc

		db = self._get_db("keyframe_extensions")
		data = db.read(
			filters=[
				pc.field("branch") == branch,
				pc.field("turn") == turn,
				pc.field("tick") == tick,
			]
		)
		if not data:
			return EMPTY, EMPTY, EMPTY
		return (
			data["universal"][0].as_py(),
			data["rule"][0].as_py(),
			data["rulebook"][0].as_py(),
		)

	def all_keyframe_graphs(self, branch: str, turn: int, tick: int):
		from pyarrow import compute as pc

		db = self._get_db("keyframes_graphs")
		data = db.read(
			filters=[
				pc.field("branch") == branch,
				pc.field("turn") == turn,
				pc.field("tick") == tick,
			]
		)
		return [
			(d["graph"], d["nodes"], d["edges"], d["graph_val"])
			for d in data.to_pylist()
		]

	def run(self):
		def loud_exit(inst, ex):
			try:
				msg = (
					f"While calling {inst[0]}"
					f"({', '.join(map(repr, inst[1]))}{', ' if inst[2] else ''}"
					f"{', '.join('='.join(pair) for pair in inst[2].items())})"
					f"silenced, ParquetDBHolder got the exception: {ex}"
				)
			except:
				msg = f"called {inst}; got exception {ex}"
			print(msg, file=sys.stderr)
			sys.exit(msg)

		inq = self._inq
		outq = self._outq
		while True:
			inst = inq.get()
			if inst == "close":
				self.close()
				inq.task_done()
				return
			if inst == "commit":
				inq.task_done()
				continue
			if not isinstance(inst, (str, tuple)):
				raise TypeError("Can't use SQLAlchemy with ParquetDB")
			silent = False
			if inst[0] == "silent":
				silent = True
				inst = inst[1:]
			if inst[0] == "echo":
				outq.put(inst[1])
				inq.task_done()
				continue
			if inst[0] == "one":
				inst = inst[1:]
				cmd = inst[0]
				args = inst[1] if len(inst) > 1 else ()
				kwargs = inst[2] if len(inst) > 2 else {}
				try:
					res = getattr(self, cmd)(*args, **kwargs)
				except Exception as ex:
					if silent:
						loud_exit(inst, ex)
					res = ex
				if not silent:
					outq.put(res)
				inq.task_done()
			elif inst[0] == "many":
				cmd = inst[1]
				for args, kwargs in inst[2]:
					try:
						res = getattr(self, cmd)(*args, **kwargs)
					except Exception as ex:
						if silent:
							loud_exit(inst, ex)
						res = ex
					if not silent:
						outq.put(res)
					if isinstance(res, Exception):
						break
				inq.task_done()
			else:
				cmd = inst[0]
				args = inst[1] if len(inst) > 1 else ()
				kwargs = inst[2] if len(inst) > 2 else {}
				try:
					res = getattr(self, cmd)(*args, **kwargs)
				except Exception as ex:
					if silent:
						loud_exit(inst, ex)
					res = ex
				if not silent:
					outq.put(res)
				inq.task_done()


class AbstractQueryEngine:
	pack: callable
	unpack: callable
	holder_cls: type[ConnectionHolder]
	_inq: Queue
	_outq: Queue
	_holder: holder_cls

	@cached_property
	def logger(self):
		try:
			from kivy.logger import Logger

			return Logger
		except ImportError:
			from logging import getLogger

			return getLogger(self.__class__.__name__)

	def log(self, level, msg, *args):
		self.logger.log(level, msg, *args)

	def debug(self, msg, *args):
		self.logger.debug(msg, *args)

	def info(self, msg, *args):
		self.logger.info(msg, *args)

	def warning(self, msg, *args):
		self.logger.warning(msg, *args)

	def error(self, msg, *args):
		self.logger.error(msg, *args)

	def critical(self, msg, *args):
		self.logger.critical(msg, *args)

	def echo(self, string: str) -> str:
		with self.mutex():
			self._inq.put(("echo", string))
			ret = self._outq.get()
			self._outq.task_done()
			return ret

	@abstractmethod
	def get_keyframe_extensions(
		self, branch: Branch, turn: Turn, tick: Tick
	) -> tuple[UniversalKeyframe, RuleKeyframe, RulebookKeyframe]:
		pass

	@abstractmethod
	def keyframes_dump(self) -> Iterator[tuple[Branch, Turn, Tick]]:
		pass

	@abstractmethod
	def new_graph(
		self, graph: CharName, branch: Branch, turn: Turn, tick: Tick, typ: str
	) -> None:
		pass

	@abstractmethod
	def keyframes_graphs(
		self,
	) -> Iterator[tuple[CharName, Branch, Turn, Tick]]:
		pass

	@abstractmethod
	def keyframe_extension_insert(
		self,
		branch: Branch,
		turn: Turn,
		tick: Tick,
		universal: UniversalKeyframe,
		rule: RuleKeyframe,
		rulebook: RulebookKeyframe,
	) -> None:
		pass

	@abstractmethod
	def keyframe_graph_insert(
		self,
		graph: CharName,
		branch: Branch,
		turn: Turn,
		tick: Tick,
		nodes: NodeKeyframe,
		edges: EdgeKeyframe,
		graph_val: GraphValKeyframe,
	) -> None:
		pass

	@abstractmethod
	def keyframe_insert(self, branch: Branch, turn: Turn, tick: Tick) -> None:
		pass

	@abstractmethod
	def graphs_insert(
		self, graph: CharName, branch: Branch, turn: Turn, tick: Tick, typ: str
	) -> None:
		pass

	@abstractmethod
	def have_branch(self, branch: Branch) -> bool:
		pass

	@abstractmethod
	def all_branches(
		self,
	) -> Iterator[tuple[Branch, Branch, Turn, Tick, Turn, Tick]]:
		pass

	@abstractmethod
	def global_get(self, key: Key) -> Any:
		pass

	@abstractmethod
	def global_items(self) -> Iterator[tuple[Key, Any]]:
		pass

	@abstractmethod
	def get_branch(self) -> Branch:
		pass

	@abstractmethod
	def get_turn(self) -> Turn:
		pass

	@abstractmethod
	def get_tick(self) -> Tick:
		pass

	@abstractmethod
	def global_set(self, key: Key, value: Any):
		pass

	@abstractmethod
	def global_del(self, key: Key):
		pass

	@abstractmethod
	def new_branch(
		self,
		branch: Branch,
		parent: Branch,
		parent_turn: Turn,
		parent_tick: Tick,
	):
		pass

	@abstractmethod
	def update_branch(
		self,
		branch: Branch,
		parent: Branch,
		parent_turn: Turn,
		parent_tick: Tick,
		end_turn: Turn,
		end_tick: Tick,
	):
		pass

	@abstractmethod
	def set_branch(
		self,
		branch: Branch,
		parent: Branch,
		parent_turn: Turn,
		parent_tick: Tick,
		end_turn: Turn,
		end_tick: Tick,
	):
		pass

	@abstractmethod
	def new_turn(
		self,
		branch: Branch,
		turn: Turn,
		end_tick: Tick = 0,
		plan_end_tick: Tick = 0,
	):
		pass

	@abstractmethod
	def update_turn(
		self, branch: Branch, turn: Turn, end_tick: Tick, plan_end_tick: Tick
	):
		pass

	@abstractmethod
	def set_turn(
		self, branch: Branch, turn: Turn, end_tick: Tick, plan_end_tick: Tick
	):
		pass

	@abstractmethod
	def turns_dump(self) -> Iterator[tuple[Branch, Turn, Tick, Tick]]:
		pass

	@abstractmethod
	def graph_val_dump(self) -> Iterator[GraphValRowType]:
		pass

	@abstractmethod
	def load_graph_val(
		self,
		graph: CharName,
		branch: Branch,
		turn_from: Turn,
		tick_from: Tick,
		turn_to: Optional[Turn] = None,
		tick_to: Optional[Tick] = None,
	):
		pass

	@abstractmethod
	def graph_val_set(
		self,
		graph: CharName,
		key: Key,
		branch: Branch,
		turn: Turn,
		tick: Tick,
		val: Any,
	):
		pass

	@abstractmethod
	def graph_val_del_time(self, branch: Branch, turn: Turn, tick: Tick):
		pass

	@abstractmethod
	def graphs_types(
		self,
		branch: Branch,
		turn_from: Turn,
		tick_from: Tick,
		turn_to: Optional[Turn] = None,
		tick_to: Optional[Tick] = None,
	) -> Iterator[tuple[CharName, Branch, Turn, Tick, str]]:
		pass

	@abstractmethod
	def characters(self) -> Iterator[tuple[CharName, Branch, Turn, Tick, str]]:
		pass

	@abstractmethod
	def exist_node(
		self,
		graph: CharName,
		node: NodeName,
		branch: Branch,
		turn: Turn,
		tick: Tick,
		extant: bool,
	):
		pass

	@abstractmethod
	def nodes_del_time(self, branch: Branch, turn: Turn, tick: Tick):
		pass

	@abstractmethod
	def nodes_dump(self) -> Iterator[NodeRowType]:
		pass

	@abstractmethod
	def load_nodes(
		self,
		graph: CharName,
		branch: Branch,
		turn_from: Turn,
		tick_from: Tick,
		turn_to: Optional[Turn] = None,
		tick_to: Optional[Tick] = None,
	):
		pass

	@abstractmethod
	def node_val_dump(self) -> Iterator[NodeValRowType]:
		pass

	@abstractmethod
	def load_node_val(
		self,
		graph: CharName,
		branch: Branch,
		turn_from: Turn,
		tick_from: Tick,
		turn_to: Optional[Turn] = None,
		tick_to: Optional[Tick] = None,
	) -> Iterator[NodeValRowType]:
		pass

	@abstractmethod
	def node_val_set(
		self,
		graph: CharName,
		node: NodeName,
		key: Key,
		branch: Branch,
		turn: Turn,
		tick: Tick,
		value: Any,
	):
		pass

	@abstractmethod
	def node_val_del_time(self, branch: Branch, turn: Turn, tick: Tick):
		pass

	@abstractmethod
	def edges_dump(self) -> Iterator[EdgeRowType]:
		pass

	@abstractmethod
	def load_edges(
		self,
		graph: CharName,
		branch: Branch,
		turn_from: Turn,
		tick_from: Tick,
		turn_to: Optional[Turn] = None,
		tick_to: Optional[Tick] = None,
	) -> Iterator[EdgeRowType]:
		pass

	@abstractmethod
	def exist_edge(
		self,
		graph: CharName,
		orig: NodeName,
		dest: NodeName,
		idx: int,
		branch: Branch,
		turn: Turn,
		tick: Tick,
		extant: bool,
	):
		pass

	@abstractmethod
	def edges_del_time(self, branch: Branch, turn: Turn, tick: Tick):
		pass

	@abstractmethod
	def edge_val_dump(self) -> Iterator[EdgeValRowType]:
		pass

	@abstractmethod
	def load_edge_val(
		self,
		graph: CharName,
		branch: Branch,
		turn_from: Turn,
		tick_from: Tick,
		turn_to: Optional[Turn] = None,
		tick_to: Optional[Tick] = None,
	) -> Iterator[EdgeValRowType]:
		pass

	@abstractmethod
	def edge_val_set(
		self,
		graph: CharName,
		orig: NodeName,
		dest: NodeName,
		idx: int,
		key: Key,
		branch: Branch,
		turn: Turn,
		tick: Tick,
		value: Any,
	):
		pass

	@abstractmethod
	def edge_val_del_time(self, branch: Branch, turn: Turn, tick: Tick):
		pass

	@abstractmethod
	def plans_dump(self) -> Iterator[tuple[Plan, Branch, Turn, Tick]]:
		pass

	@abstractmethod
	def plans_insert(
		self, plan_id: Plan, branch: Branch, turn: Turn, tick: Tick
	):
		pass

	@abstractmethod
	def plans_insert_many(self, many: list[tuple[Plan, Branch, Turn, Tick]]):
		pass

	@abstractmethod
	def plan_ticks_insert(self, plan_id: Plan, turn: Turn, tick: Tick):
		pass

	@abstractmethod
	def plan_ticks_dump(self) -> Iterator[tuple[Plan, Turn, Tick]]:
		pass

	@abstractmethod
	def flush(self):
		pass

	@abstractmethod
	def commit(self):
		pass

	@abstractmethod
	def close(self):
		pass

	@abstractmethod
	def initdb(self):
		pass

	@abstractmethod
	def truncate_all(self):
		pass

	_infixes2load = [
		"nodes",
		"edges",
		"graph_val",
		"node_val",
		"edge_val",
		"things",
		"character_rulebook",
		"unit_rulebook",
		"character_thing_rulebook",
		"character_place_rulebook",
		"character_portal_rulebook",
		"node_rulebook",
		"portal_rulebook",
		"universals",
		"rulebooks",
		"rule_triggers",
		"rule_prereqs",
		"rule_actions",
		"rule_neighborhoods",
		"rule_big",
	]

	def _put_window_tick_to_end(
		self, branch: Branch, turn_from: Turn, tick_from: Tick
	):
		putkwargs = {
			"branch": branch,
			"turn_from": turn_from,
			"tick_from": tick_from,
		}
		for i, infix in enumerate(self._infixes2load):
			self._inq.put(
				(
					"echo",
					(
						"begin",
						infix,
						branch,
						turn_from,
						tick_from,
						None,
						None,
					),
					{},
				)
			)
			self._inq.put(("one", f"load_{infix}_tick_to_end", (), putkwargs))
			self._inq.put(
				(
					"echo",
					("end", infix, branch, turn_from, tick_from, None, None),
					{},
				)
			)

	def _put_window_tick_to_tick(
		self,
		branch: Branch,
		turn_from: Turn,
		tick_from: Tick,
		turn_to: Turn,
		tick_to: Tick,
	):
		putkwargs = {
			"branch": branch,
			"turn_from": turn_from,
			"tick_from": tick_from,
			"turn_to": turn_to,
			"tick_to": tick_to,
		}
		for i, infix in enumerate(self._infixes2load):
			self._inq.put(
				(
					"echo",
					(
						"begin",
						infix,
						branch,
						turn_from,
						tick_from,
						turn_to,
						tick_to,
					),
					{},
				)
			)
			self._inq.put(("one", f"load_{infix}_tick_to_tick", (), putkwargs))
			self._inq.put(
				(
					"echo",
					(
						"end",
						infix,
						branch,
						turn_from,
						tick_from,
						turn_to,
						tick_to,
					),
					{},
				)
			)

	@contextmanager
	def mutex(self):
		with self._holder.lock:
			insist(self._outq.qsize() == 0, "Unhandled items in output queue")
			yield
			insist(self._outq.qsize() == 0, "Unhandled items in output queue")

	def _load_windows_into(self, ret: dict, windows: list[TimeWindow]) -> None:
		with self.mutex():
			for branch, turn_from, tick_from, turn_to, tick_to in windows:
				if turn_to is None:
					self._put_window_tick_to_end(branch, turn_from, tick_from)
				else:
					self._put_window_tick_to_tick(
						branch, turn_from, tick_from, turn_to, tick_to
					)
			self._inq.join()
			for window in windows:
				self._get_one_window(ret, *window)
			self.logger.debug(f"got {len(windows)} windows, will join outq")
			self._outq.join()
			self.logger.debug("outq joined")

	_records: int
	kf_interval_override: callable
	keyframe_interval: int | None
	snap_keyframe: callable

	def _increc(self):
		"""Snap a keyframe, if the keyframe interval has passed.

		But the engine can override this behavior when it'd be impractical,
		such as during a rule's execution. This defers the keyframe snap
		until next we get a falsy result from the override function.

		"""
		self._records += 1
		override: bool | None = self.kf_interval_override()
		if override:
			self._kf_interval_overridden = True
			return
		elif getattr(self, "_kf_interval_overridden", False) or (
			self.keyframe_interval is not None
			and self._records % self.keyframe_interval == 0
		):
			self.snap_keyframe()
			self._kf_interval_overridden = False
<<<<<<< HEAD
=======

	_infixes2load = [
		"nodes",
		"edges",
		"graph_val",
		"node_val",
		"edge_val",
		"things",
		"character_rulebook",
		"unit_rulebook",
		"character_thing_rulebook",
		"character_place_rulebook",
		"character_portal_rulebook",
		"node_rulebook",
		"portal_rulebook",
		"universals",
		"rulebooks",
		"rule_triggers",
		"rule_prereqs",
		"rule_actions",
		"rule_neighborhoods",
		"rule_big",
	]
>>>>>>> 903f73c9

	def _get_one_window(
		self,
		ret,
		branch: Branch,
		turn_from: Turn,
		tick_from: Tick,
		turn_to: Turn,
		tick_to: Tick,
	):
		self.debug(
			f"_get_one_window({branch}, {turn_from}, {tick_from}, {turn_to}, {tick_to})"
		)
		unpack = self.unpack
		outq = self._outq
		insist(
			(got := outq.get())
			== (
				"begin",
				"nodes",
				branch,
				turn_from,
				tick_from,
				turn_to,
				tick_to,
			),
			"Expected beginning of nodes",
			got,
		)
		outq.task_done()
		while isinstance(got := outq.get(), list):
			for graph, node, turn, tick, ex in got:
				(graph, node) = map(unpack, (graph, node))
				ret[graph]["nodes"].append(
					(graph, node, branch, turn, tick, ex or None)
				)
			outq.task_done()
		insist(
			got
			== (
				"end",
				"nodes",
				branch,
				turn_from,
				tick_from,
				turn_to,
				tick_to,
			),
			f"Expected {('end', 'nodes', branch, turn_from, tick_from, turn_to, tick_to)}",
			got,
		)
		outq.task_done()
		insist(
			(got := outq.get())
			== (
				"begin",
				"edges",
				branch,
				turn_from,
				tick_from,
				turn_to,
				tick_to,
			),
			"Expected beginning of edges",
			got,
		)
		outq.task_done()
		while isinstance(got := outq.get(), list):
			for graph, orig, dest, idx, turn, tick, ex in got:
				(graph, orig, dest) = map(unpack, (graph, orig, dest))
				ret[graph]["edges"].append(
					(
						graph,
						orig,
						dest,
						idx,
						branch,
						turn,
						tick,
						ex or None,
					)
				)
			outq.task_done()
		insist(
			got
			== (
				"end",
				"edges",
				branch,
				turn_from,
				tick_from,
				turn_to,
				tick_to,
			),
			"Expected end of edges",
			got,
		)
		outq.task_done()
		insist(
			(got := outq.get())
			== (
				"begin",
				"graph_val",
				branch,
				turn_from,
				tick_from,
				turn_to,
				tick_to,
			),
			"Expected beginning of graph_val",
			got,
		)
		outq.task_done()
		while isinstance(got := outq.get(), list):
			for graph, key, turn, tick, val in got:
				(graph, key, val) = map(unpack, (graph, key, val))
				ret[graph]["graph_val"].append(
					(graph, key, branch, turn, tick, val)
				)
			outq.task_done()
		insist(
			got
			== (
				"end",
				"graph_val",
				branch,
				turn_from,
				tick_from,
				turn_to,
				tick_to,
			),
			"Expected end of graph_val",
			got,
		)
		outq.task_done()
		insist(
			(got := outq.get())
			== (
				"begin",
				"node_val",
				branch,
				turn_from,
				tick_from,
				turn_to,
				tick_to,
			),
			"Expected beginning of node_val",
			got,
		)
		outq.task_done()
		while isinstance(got := outq.get(), list):
			for graph, node, key, turn, tick, val in got:
				(graph, node, key, val) = map(unpack, (graph, node, key, val))
				ret[graph]["node_val"].append(
					(graph, node, key, branch, turn, tick, val)
				)
			outq.task_done()
		insist(
			got
			== (
				"end",
				"node_val",
				branch,
				turn_from,
				tick_from,
				turn_to,
				tick_to,
			),
			"Expected end of node_val",
			got,
		)
		outq.task_done()
		insist(
			(got := outq.get())
			== (
				"begin",
				"edge_val",
				branch,
				turn_from,
				tick_from,
				turn_to,
				tick_to,
			),
			"Expected beginning of edge_val",
			got,
		)
		outq.task_done()
		while isinstance(got := outq.get(), list):
			for graph, orig, dest, idx, key, turn, tick, val in got:
				(graph, orig, dest, key, val) = map(
					unpack, (graph, orig, dest, key, val)
				)
				ret[graph]["edge_val"].append(
					(
						graph,
						orig,
						dest,
						idx,
						key,
						branch,
						turn,
						tick,
						val,
					)
				)
			outq.task_done()
		insist(
			got
			== (
				"end",
				"edge_val",
				branch,
				turn_from,
				tick_from,
				turn_to,
				tick_to,
			),
			"Expected end of edge_val",
			got,
		)
		outq.task_done()
		insist(
			(got := outq.get())
			== (
				"begin",
				"things",
				branch,
				turn_from,
				tick_from,
				turn_to,
				tick_to,
			),
			"Expected beginning of things",
			got,
		)
		outq.task_done()
		while isinstance(got := outq.get(), list):
			for graph, node, turn, tick, loc in got:
				(graph, node, loc) = map(unpack, (graph, node, loc))
				ret[graph]["things"].append(
					(graph, node, branch, turn, tick, loc)
				)
			outq.task_done()
		insist(
			got
			== (
				"end",
				"things",
				branch,
				turn_from,
				tick_from,
				turn_to,
				tick_to,
			),
			"Expected end of things",
			got,
		)
		outq.task_done()
		insist(
			(got := outq.get())
			== (
				"begin",
				"character_rulebook",
				branch,
				turn_from,
				tick_from,
				turn_to,
				tick_to,
			),
			"Expected beginning of character_rulebook",
			got,
		)
		outq.task_done()
		while isinstance(got := outq.get(), list):
			for graph, turn, tick, rb in got:
				(graph, rb) = map(unpack, (graph, rb))
				ret[graph]["character_rulebook"].append(
					(graph, branch, turn, tick, rb)
				)
			outq.task_done()
		insist(
			got
			== (
				"end",
				"character_rulebook",
				branch,
				turn_from,
				tick_from,
				turn_to,
				tick_to,
			),
			"Expected end of character_rulebook",
			got,
		)
		outq.task_done()
		insist(
			(got := outq.get())
			== (
				"begin",
				"unit_rulebook",
				branch,
				turn_from,
				tick_from,
				turn_to,
				tick_to,
			),
			"Expected beginning of unit_rulebook",
			got,
		)
		outq.task_done()
		while isinstance(got := outq.get(), list):
			for graph, turn, tick, rb in got:
				(graph, rb) = map(unpack, (graph, rb))
				ret[graph]["unit_rulebook"].append(
					(graph, branch, turn, tick, rb)
				)
			outq.task_done()
		insist(
			got
			== (
				"end",
				"unit_rulebook",
				branch,
				turn_from,
				tick_from,
				turn_to,
				tick_to,
			),
			"Expected end of unit_rulebook",
			got,
		)
		outq.task_done()
		insist(
			(got := outq.get())
			== (
				"begin",
				"character_thing_rulebook",
				branch,
				turn_from,
				tick_from,
				turn_to,
				tick_to,
			),
			"Expected beginning of character_thing_rulebook",
			got,
		)
		outq.task_done()
		while isinstance(got := outq.get(), list):
			for graph, turn, tick, rb in got:
				(graph, rb) = map(unpack, (graph, rb))
				ret[graph]["character_thing_rulebook"].append(
					(graph, branch, turn, tick, rb)
				)
			outq.task_done()
		insist(
			got
			== (
				"end",
				"character_thing_rulebook",
				branch,
				turn_from,
				tick_from,
				turn_to,
				tick_to,
			),
			"Expected end of character_thing_rulebook",
			got,
		)
		outq.task_done()
		insist(
			(got := outq.get())
			== (
				"begin",
				"character_place_rulebook",
				branch,
				turn_from,
				tick_from,
				turn_to,
				tick_to,
			),
			"Expected beginning of character_place_rulebook",
			got,
		)
		outq.task_done()
		while isinstance(got := outq.get(), list):
			for graph, turn, tick, rb in got:
				(graph, rb) = map(unpack, (graph, rb))
				ret[graph]["character_place_rulebook"].append(
					(graph, branch, turn, tick, rb)
				)
			outq.task_done()
		insist(
			got
			== (
				"end",
				"character_place_rulebook",
				branch,
				turn_from,
				tick_from,
				turn_to,
				tick_to,
			),
			"Expected end of character_place_rulebook",
			got,
		)
		outq.task_done()
		insist(
			(got := outq.get())
			== (
				"begin",
				"character_portal_rulebook",
				branch,
				turn_from,
				tick_from,
				turn_to,
				tick_to,
			),
			"Expected beginning of character_portal_rulebook",
			got,
		)
		outq.task_done()
		while isinstance(got := outq.get(), list):
			for graph, turn, tick, rb in got:
				(graph, rb) = map(unpack, (graph, rb))
				ret[graph]["character_portal_rulebook"].append(
					(graph, branch, turn, tick, rb)
				)
			outq.task_done()
		insist(
			got
			== (
				"end",
				"character_portal_rulebook",
				branch,
				turn_from,
				tick_from,
				turn_to,
				tick_to,
			),
			"Expected end of character_portal_rulebook",
			got,
		)
		outq.task_done()
		insist(
			(got := outq.get())
			== (
				"begin",
				"node_rulebook",
				branch,
				turn_from,
				tick_from,
				turn_to,
				tick_to,
			),
			"Expected beginning of node_rulebook",
			got,
		)
		outq.task_done()
		while isinstance(got := outq.get(), list):
			for graph, node, turn, tick, rb in got:
				(graph, node, rb) = map(unpack, (graph, node, rb))
				ret[graph]["node_rulebook"].append(
					(graph, node, branch, turn, tick, rb)
				)
			outq.task_done()
		insist(
			got
			== (
				"end",
				"node_rulebook",
				branch,
				turn_from,
				tick_from,
				turn_to,
				tick_to,
			),
			"Expected end of node_rulebook",
			got,
		)
		outq.task_done()
		insist(
			(got := outq.get())
			== (
				"begin",
				"portal_rulebook",
				branch,
				turn_from,
				tick_from,
				turn_to,
				tick_to,
			),
			"Expected beginning of portal_rulebook",
			got,
		)
		outq.task_done()
		while isinstance(got := outq.get(), list):
			for graph, orig, dest, turn, tick, rb in got:
				(graph, orig, dest, rb) = map(unpack, (graph, orig, dest, rb))
				ret[graph]["portal_rulebook"].append(
					(graph, orig, dest, branch, turn, tick, rb)
				)
			outq.task_done()
		insist(
			got
			== (
				"end",
				"portal_rulebook",
				branch,
				turn_from,
				tick_from,
				turn_to,
				tick_to,
			),
			"Expected end of portal_rulebook",
			got,
		)
		outq.task_done()
		insist(
			(got := outq.get())
			== (
				"begin",
				"universals",
				branch,
				turn_from,
				tick_from,
				turn_to,
				tick_to,
			),
			"Expected beginning of universals",
			got,
		)
		outq.task_done()
		while isinstance(got := outq.get(), list):
			for key, turn, tick, val in got:
				(key, val) = map(unpack, (key, val))
				if "universals" in ret:
					ret["universals"].append((key, branch, turn, tick, val))
				else:
					ret["universals"] = [(key, branch, turn, tick, val)]
			outq.task_done()
		insist(
			got
			== (
				"end",
				"universals",
				branch,
				turn_from,
				tick_from,
				turn_to,
				tick_to,
			),
			"Expected end of universals",
			got,
		)
		outq.task_done()
		insist(
			(got := outq.get())
			== (
				"begin",
				"rulebooks",
				branch,
				turn_from,
				tick_from,
				turn_to,
				tick_to,
			),
			"Expected beginning of rulebooks",
			got,
		)
		outq.task_done()
		while isinstance(got := outq.get(), list):
			for rulebook, turn, tick, rules, priority in got:
				(rulebook, rules) = map(unpack, (rulebook, rules))
				if "rulebooks" in ret:
					ret["rulebooks"].append(
						(rulebook, branch, turn, tick, (rules, priority))
					)
				else:
					ret["rulebooks"] = [
						(rulebook, branch, turn, tick, (rules, priority))
					]
			outq.task_done()
		insist(
			got
			== (
				"end",
				"rulebooks",
				branch,
				turn_from,
				tick_from,
				turn_to,
				tick_to,
			),
			"Expected end of rulebooks",
			got,
		)
		outq.task_done()
		insist(
			(got := outq.get())
			== (
				"begin",
				"rule_triggers",
				branch,
				turn_from,
				tick_from,
				turn_to,
				tick_to,
			),
			"Expected beginning of rule_triggers",
			got,
		)
		outq.task_done()
		while isinstance(got := outq.get(), list):
			for rule, turn, tick, triggers in got:
				triggers = unpack(triggers)
				if "rule_triggers" in ret:
					ret["rule_triggers"].append(
						(rule, branch, turn, tick, triggers)
					)
				else:
					ret["rule_triggers"] = [
						(rule, branch, turn, tick, triggers)
					]
			outq.task_done()
		insist(
			got
			== (
				"end",
				"rule_triggers",
				branch,
				turn_from,
				tick_from,
				turn_to,
				tick_to,
			),
			"Expected end of rule_triggers",
			got,
		)
		outq.task_done()
		insist(
			(got := outq.get())
			== (
				"begin",
				"rule_prereqs",
				branch,
				turn_from,
				tick_from,
				turn_to,
				tick_to,
			),
			"Expected beginning of rule_prereqs",
			got,
		)
		outq.task_done()
		while isinstance(got := outq.get(), list):
			for rule, turn, tick, prereqs in got:
				prereqs = unpack(prereqs)
				if "rule_prereqs" in ret:
					ret["rule_prereqs"].append(
						(rule, branch, turn, tick, prereqs)
					)
				else:
					ret["rule_prereqs"] = [(rule, branch, turn, tick, prereqs)]
			outq.task_done()
		insist(
			got
			== (
				"end",
				"rule_prereqs",
				branch,
				turn_from,
				tick_from,
				turn_to,
				tick_to,
			),
			"Expected end of rule_prereqs",
			got,
		)
		outq.task_done()
		insist(
			(got := outq.get())
			== (
				"begin",
				"rule_actions",
				branch,
				turn_from,
				tick_from,
				turn_to,
				tick_to,
			),
			"Expected beginning of rule_actions",
			got,
		)
		outq.task_done()
		while isinstance(got := outq.get(), list):
			for rule, turn, tick, actions in got:
				actions = unpack(actions)
				if "rule_actions" in ret:
					ret["rule_actions"].append(
						(rule, branch, turn, tick, actions)
					)
				else:
					ret["rule_actions"] = [(rule, branch, turn, tick, actions)]
			outq.task_done()
		insist(
			got
			== (
				"end",
				"rule_actions",
				branch,
				turn_from,
				tick_from,
				turn_to,
				tick_to,
			),
			"Expected end of rule_actions",
			got,
		)
		outq.task_done()
		insist(
			(got := outq.get())
			== (
				"begin",
				"rule_neighborhoods",
				branch,
				turn_from,
				tick_from,
				turn_to,
				tick_to,
			),
			"Expected beginning of rule_neighborhoods",
			got,
		)
		outq.task_done()
		while isinstance(got := outq.get(), list):
			for rule, turn, tick, neighborhoods in got:
				neighborhoods = unpack(neighborhoods)
				if "rule_neighborhoods" in ret:
					ret["rule_neighborhoods"].append(
						(rule, branch, turn, tick, neighborhoods)
					)
				else:
					ret["rule_neighborhoods"] = [
						(rule, branch, turn, tick, neighborhoods)
					]
			outq.task_done()
		insist(
			got
			== (
				"end",
				"rule_neighborhoods",
				branch,
				turn_from,
				tick_from,
				turn_to,
				tick_to,
			),
			"Expected end of rule_neighborhoods",
			got,
		)
		outq.task_done()
		insist(
			(got := outq.get())
			== (
				"begin",
				"rule_big",
				branch,
				turn_from,
				tick_from,
				turn_to,
				tick_to,
			),
			"Expected beginning of rule_big",
			got,
		)
		outq.task_done()
		while isinstance(got := outq.get(), list):
			for rule, turn, tick, big in got:
				if "rule_big" in ret:
					ret["rule_big"].append((rule, branch, turn, tick, big))
				else:
					ret["rule_big"] = [(rule, branch, turn, tick, big)]
			outq.task_done()
		insist(
			got
			== (
				"end",
				"rule_big",
				branch,
				turn_from,
				tick_from,
				turn_to,
				tick_to,
			),
			"Expected end of rule_big",
			got,
		)
		outq.task_done()

	@abstractmethod
	def get_all_keyframe_graphs(
		self, branch: Branch, turn: Turn, tick: Tick
	) -> Iterator[
		tuple[CharName, NodeKeyframe, EdgeKeyframe, GraphValKeyframe]
	]:
		pass

	@abstractmethod
	def universals_dump(self) -> Iterator[tuple[Key, Branch, Turn, Tick, Any]]:
		pass

	@abstractmethod
	def rulebooks_dump(
		self,
	) -> Iterator[
		tuple[RulebookName, Branch, Turn, Tick, tuple[list[RuleName], float]]
	]:
		pass

	@abstractmethod
	def rules_dump(self) -> Iterator[RuleName]:
		pass

	@abstractmethod
	def rule_triggers_dump(
		self,
	) -> Iterator[tuple[RuleName, Branch, Turn, Tick, list[TriggerFuncName]]]:
		pass

	@abstractmethod
	def rule_prereqs_dump(
		self,
	) -> Iterator[tuple[RuleName, Branch, Turn, Tick, list[PrereqFuncName]]]:
		pass

	@abstractmethod
	def rule_actions_dump(
		self,
	) -> Iterator[tuple[RuleName, Branch, Turn, Tick, list[ActionFuncName]]]:
		pass

	@abstractmethod
	def rule_neighborhood_dump(
		self,
	) -> Iterator[tuple[RuleName, Branch, Turn, Tick, RuleNeighborhood]]:
		pass

	@abstractmethod
	def node_rulebook_dump(
		self,
	) -> Iterator[tuple[CharName, NodeName, Branch, Turn, Tick, RulebookName]]:
		pass

	@abstractmethod
	def portal_rulebook_dump(
		self,
	) -> Iterator[
		tuple[CharName, NodeName, NodeName, Branch, Turn, Tick, RulebookName]
	]:
		pass

	@abstractmethod
	def character_rulebook_dump(
		self,
	) -> Iterator[tuple[CharName, Branch, Turn, Tick, RulebookName]]:
		pass

	@abstractmethod
	def unit_rulebook_dump(
		self,
	) -> Iterator[tuple[CharName, Branch, Turn, Tick, RulebookName]]:
		pass

	@abstractmethod
	def character_thing_rulebook_dump(
		self,
	) -> Iterator[tuple[CharName, Branch, Turn, Tick, RulebookName]]:
		pass

	@abstractmethod
	def character_place_rulebook_dump(
		self,
	) -> Iterator[tuple[CharName, Branch, Turn, Tick, RulebookName]]:
		pass

	@abstractmethod
	def character_portal_rulebook_dump(
		self,
	) -> Iterator[tuple[CharName, Branch, Turn, Tick, RulebookName]]:
		pass

	@abstractmethod
	def character_rules_handled_dump(
		self,
	) -> Iterator[tuple[CharName, RulebookName, RuleName, Branch, Turn, Tick]]:
		pass

	@abstractmethod
	def unit_rules_handled_dump(
		self,
	) -> Iterator[
		tuple[
			CharName,
			CharName,
			NodeName,
			RulebookName,
			RuleName,
			Branch,
			Turn,
			Tick,
		]
	]:
		pass

	@abstractmethod
	def character_thing_rules_handled_dump(
		self,
	) -> Iterator[
		tuple[CharName, NodeName, RulebookName, RuleName, Branch, Turn, Tick]
	]:
		pass

	@abstractmethod
	def character_place_rules_handled_dump(
		self,
	) -> Iterator[
		tuple[CharName, NodeName, RulebookName, RuleName, Branch, Turn, Tick]
	]:
		pass

	@abstractmethod
	def character_portal_rules_handled_dump(
		self,
	) -> Iterator[
		tuple[
			CharName,
			NodeName,
			NodeName,
			RulebookName,
			RuleName,
			Branch,
			Turn,
			Tick,
		]
	]:
		pass

	@abstractmethod
	def node_rules_handled_dump(
		self,
	) -> Iterator[
		tuple[CharName, NodeName, RulebookName, RuleName, Branch, Turn, Tick]
	]:
		pass

	@abstractmethod
	def portal_rules_handled_dump(
		self,
	) -> Iterator[
		tuple[
			CharName,
			NodeName,
			NodeName,
			RulebookName,
			RuleName,
			Branch,
			Turn,
			Tick,
		]
	]:
		pass

	@abstractmethod
	def things_dump(
		self,
	) -> Iterator[tuple[CharName, NodeName, Branch, Turn, Tick, NodeName]]:
		pass

	@abstractmethod
	def units_dump(
		self,
	) -> Iterator[
		tuple[CharName, CharName, NodeName, Branch, Turn, Tick, bool]
	]:
		pass

	@abstractmethod
	def universal_set(
		self, key: Key, branch: Branch, turn: Turn, tick: Tick, val: Any
	):
		pass

	@abstractmethod
	def universal_del(self, key: Key, branch: Branch, turn: Turn, tick: Tick):
		pass

	@abstractmethod
	def count_all_table(self, tbl: str) -> int:
		pass

	@abstractmethod
	def set_rule_triggers(
		self,
		rule: RuleName,
		branch: Branch,
		turn: Turn,
		tick: Tick,
		flist: list[TriggerFuncName],
	):
		pass

	@abstractmethod
	def set_rule_prereqs(
		self,
		rule: RuleName,
		branch: Branch,
		turn: Turn,
		tick: Tick,
		flist: list[PrereqFuncName],
	):
		pass

	@abstractmethod
	def set_rule_actions(
		self,
		rule: RuleName,
		branch: Branch,
		turn: Turn,
		tick: Tick,
		flist: list[ActionFuncName],
	):
		pass

	@abstractmethod
	def set_rule_neighborhood(
		self,
		rule: RuleName,
		branch: Branch,
		turn: Turn,
		tick: Tick,
		neighborhood: RuleNeighborhood,
	):
		pass

	@abstractmethod
	def set_rule_big(
		self,
		rule: RuleName,
		branch: Branch,
		turn: Turn,
		tick: Tick,
		big: RuleBig,
	) -> None:
		pass

	@abstractmethod
	def set_rule(
		self,
		rule: RuleName,
		branch: Branch,
		turn: Turn,
		tick: Tick,
		triggers: list[TriggerFuncName],
		prereqs: list[PrereqFuncName],
		actions: list[ActionFuncName],
		neighborhood: RuleNeighborhood,
		big: RuleBig,
	):
		pass

	@abstractmethod
	def set_rulebook(
		self,
		name: RulebookName,
		branch: Branch,
		turn: Turn,
		tick: Tick,
		rules: Optional[list[RuleName]] = None,
		prio: RulebookPriority = 0.0,
	):
		pass

	@abstractmethod
	def set_character_rulebook(
		self,
		char: CharName,
		branch: Branch,
		turn: Turn,
		tick: Tick,
		rb: RulebookName,
	):
		pass

	@abstractmethod
	def set_unit_rulebook(
		self,
		char: CharName,
		branch: Branch,
		turn: Turn,
		tick: Tick,
		rb: RulebookName,
	):
		pass

	@abstractmethod
	def set_character_thing_rulebook(
		self,
		char: CharName,
		branch: Branch,
		turn: Turn,
		tick: Tick,
		rb: RulebookName,
	):
		pass

	@abstractmethod
	def set_character_place_rulebook(
		self,
		char: CharName,
		branch: Branch,
		turn: Turn,
		tick: Tick,
		rb: RulebookName,
	):
		pass

	@abstractmethod
	def set_character_portal_rulebook(
		self,
		char: CharName,
		branch: Branch,
		turn: Turn,
		tick: Tick,
		rb: RulebookName,
	):
		pass

	@abstractmethod
	def rulebooks(self) -> Iterator[RulebookName]:
		pass

	@abstractmethod
	def set_node_rulebook(
		self,
		character: CharName,
		node: NodeName,
		branch: Branch,
		turn: Turn,
		tick: Tick,
		rulebook: RulebookName,
	):
		pass

	@abstractmethod
	def set_portal_rulebook(
		self,
		character: CharName,
		orig: NodeName,
		dest: NodeName,
		branch: Branch,
		turn: Turn,
		tick: Tick,
		rulebook: RulebookName,
	):
		pass

	@abstractmethod
	def handled_character_rule(
		self,
		character: CharName,
		rulebook: RulebookName,
		rule: RuleName,
		branch: Branch,
		turn: Turn,
		tick: Tick,
	):
		pass

	@abstractmethod
	def handled_unit_rule(
		self,
		character: CharName,
		rulebook: RulebookName,
		rule: RuleName,
		graph: CharName,
		unit: NodeName,
		branch: Branch,
		turn: Turn,
		tick: Tick,
	):
		pass

	@abstractmethod
	def handled_character_thing_rule(
		self,
		character: CharName,
		rulebook: RulebookName,
		rule: RuleName,
		thing: NodeName,
		branch: Branch,
		turn: Turn,
		tick: Tick,
	):
		pass

	@abstractmethod
	def handled_character_place_rule(
		self,
		character: CharName,
		rulebook: RulebookName,
		rule: RuleName,
		place: NodeName,
		branch: Branch,
		turn: Turn,
		tick: Tick,
	):
		pass

	@abstractmethod
	def handled_character_portal_rule(
		self,
		character: CharName,
		rulebook: RulebookName,
		rule: RuleName,
		orig: NodeName,
		dest: NodeName,
		branch: Branch,
		turn: Turn,
		tick: Tick,
	):
		pass

	@abstractmethod
	def handled_node_rule(
		self,
		character: CharName,
		node: NodeName,
		rulebook: RulebookName,
		rule: RuleName,
		branch: Branch,
		turn: Turn,
		tick: Tick,
	):
		pass

	@abstractmethod
	def handled_portal_rule(
		self,
		character: CharName,
		orig: NodeName,
		dest: NodeName,
		rulebook: RulebookName,
		rule: RuleName,
		branch: Branch,
		turn: Turn,
		tick: Tick,
	):
		pass

	@abstractmethod
	def set_thing_loc(
		self,
		character: CharName,
		thing: NodeName,
		branch: Branch,
		turn: Turn,
		tick: Tick,
		loc: NodeName,
	):
		pass

	@abstractmethod
	def unit_set(
		self,
		character: CharName,
		graph: CharName,
		node: NodeName,
		branch: Branch,
		turn: Turn,
		tick: Tick,
		is_unit: bool,
	):
		pass

	@abstractmethod
	def rulebook_set(
		self,
		rulebook: RulebookName,
		branch: Branch,
		turn: Turn,
		tick: Tick,
		rules: list[RuleName],
	):
		pass

	@abstractmethod
	def turns_completed_dump(self) -> Iterator[tuple[Branch, Turn]]:
		pass

	@abstractmethod
	def complete_turn(
		self, branch: Branch, turn: Turn, discard_rules: bool = False
	):
		pass

	@abstractmethod
	def set_rulebook_on_character(
		self,
		rbtyp: str,
		char: CharName,
		branch: Branch,
		turn: Turn,
		tick: Tick,
		rb: RulebookName,
	):
		pass

	def load_windows(self, windows: list[TimeWindow]) -> dict:
		def empty_char():
			return {
				"nodes": [],
				"edges": [],
				"graph_val": [],
				"node_val": [],
				"edge_val": [],
				"things": [],
				"character_rulebook": [],
				"unit_rulebook": [],
				"character_thing_rulebook": [],
				"character_place_rulebook": [],
				"character_portal_rulebook": [],
				"node_rulebook": [],
				"portal_rulebook": [],
			}

		self.debug(f"load_windows({windows})")

		ret = defaultdict(empty_char)
		self._load_windows_into(ret, windows)
		self.debug(f"finished loading windows {windows}")
		return ret


class NullQueryEngine(AbstractQueryEngine):
	"""Query engine that does nothing, connects to no database

	For tests, mainly. If you want to run Lisien in-memory,
	:class:`SQLAlchemyQueryEngine` is more appropriate, with
	``connect_str='sqlite:///:memory:'``

	"""

	@cached_property
	def globl(self) -> dict:
		return {
			"branch": "trunk",
			"turn": 0,
			"tick": 0,
			"language": "eng",
			"_lisien_schema_version": 0,
		}

	def get_keyframe_extensions(
		self, branch: Branch, turn: Turn, tick: Tick
	) -> tuple[UniversalKeyframe, RuleKeyframe, RulebookKeyframe]:
		return {}, {}, {}

	def keyframes_dump(self) -> Iterator[tuple[Branch, Turn, Tick]]:
		return iter(())

	def new_graph(
		self, graph: CharName, branch: Branch, turn: Turn, tick: Tick, typ: str
	) -> None:
		pass

	def get_all_keyframe_graphs(
		self, branch: Branch, turn: Turn, tick: Tick
	) -> Iterator[
		tuple[CharName, NodeKeyframe, EdgeKeyframe, GraphValKeyframe]
	]:
		return iter(())

	def graphs_insert(
		self, graph: CharName, branch: Branch, turn: Turn, tick: Tick, typ: str
	) -> None:
		pass

	def keyframes_graphs(
		self,
	) -> Iterator[tuple[CharName, Branch, Turn, Tick]]:
		return iter(())

	def keyframe_extension_insert(
		self,
		branch: Branch,
		turn: Turn,
		tick: Tick,
		universal: dict,
		rule: dict,
		rulebook: dict,
	) -> None:
		pass

	def keyframe_graph_insert(
		self,
		graph: CharName,
		branch: Branch,
		turn: Turn,
		tick: Tick,
		nodes: dict,
		edges: dict,
		graph_val: dict,
	) -> None:
		pass

	def keyframe_insert(self, branch: Branch, turn: Turn, tick: Tick) -> None:
		pass

	def have_branch(self, branch: Branch) -> bool:
		pass

	def all_branches(
		self,
	) -> Iterator[tuple[Branch, Branch, Turn, Tick, Turn, Tick]]:
		return iter(())

	def global_get(self, key: Key) -> Any:
		return self.globl[key]

	def global_items(self) -> Iterator[tuple[Key, Any]]:
		return iter(self.globl.items())

	def get_branch(self) -> Branch:
		return self.globl["branch"]

	def get_turn(self) -> Turn:
		return self.globl["turn"]

	def get_tick(self) -> Tick:
		return self.globl["tick"]

	def global_set(self, key: Key, value: Any):
		self.globl[key] = value

	def global_del(self, key: Key):
		del self.globl[key]

	def new_branch(
		self,
		branch: Branch,
		parent: Branch,
		parent_turn: Turn,
		parent_tick: Tick,
	):
		pass

	def update_branch(
		self,
		branch: Branch,
		parent: Branch,
		parent_turn: Turn,
		parent_tick: Tick,
		end_turn: Turn,
		end_tick: Tick,
	):
		pass

	def set_branch(
		self,
		branch: Branch,
		parent: Branch,
		parent_turn: Turn,
		parent_tick: Tick,
		end_turn: Turn,
		end_tick: Tick,
	):
		pass

	def new_turn(
		self,
		branch: Branch,
		turn: Turn,
		end_tick: Tick = 0,
		plan_end_tick: Tick = 0,
	):
		pass

	def update_turn(
		self, branch: Branch, turn: Turn, end_tick: Tick, plan_end_tick: Tick
	):
		pass

	def set_turn(
		self, branch: Branch, turn: Turn, end_tick: Tick, plan_end_tick: Tick
	):
		pass

	def turns_dump(self):
		return iter(())

	def graph_val_dump(self) -> Iterator[GraphValRowType]:
		return iter(())

	def load_graph_val(
		self,
		graph: CharName,
		branch: Branch,
		turn_from: Turn,
		tick_from: Tick,
		turn_to: Optional[Turn] = None,
		tick_to: Optional[Tick] = None,
	):
		pass

	def graph_val_set(
		self,
		graph: CharName,
		key: Key,
		branch: Branch,
		turn: Turn,
		tick: Tick,
		val: Any,
	):
		pass

	def graph_val_del_time(self, branch: Branch, turn: Turn, tick: Tick):
		pass

	def graphs_types(
		self,
		branch: Branch,
		turn_from: Turn,
		tick_from: Tick,
		turn_to: Optional[Turn] = None,
		tick_to: Optional[Tick] = None,
	) -> Iterator[tuple[Key, str, int, int, str]]:
		return iter(())

	def characters(self) -> Iterator[tuple[CharName, Branch, Turn, Tick, str]]:
		return iter(())

	def exist_node(
		self,
		graph: CharName,
		node: NodeName,
		branch: Branch,
		turn: Turn,
		tick: Tick,
		extant: bool,
	):
		pass

	def nodes_del_time(self, branch: Branch, turn: Turn, tick: Tick):
		pass

	def nodes_dump(self) -> Iterator[NodeRowType]:
		return iter(())

	def load_nodes(
		self,
		graph: CharName,
		branch: NodeName,
		turn_from: Turn,
		tick_from: Tick,
		turn_to: Turn = None,
		tick_to: Tick = None,
	):
		pass

	def node_val_dump(self) -> Iterator[NodeValRowType]:
		return iter(())

	def load_node_val(
		self,
		graph: CharName,
		branch: Branch,
		turn_from: Turn,
		tick_from: Tick,
		turn_to: Optional[Turn] = None,
		tick_to: Optional[Tick] = None,
	) -> Iterator[NodeValRowType]:
		return iter(())

	def node_val_set(
		self,
		graph: CharName,
		node: NodeName,
		key: Key,
		branch: Branch,
		turn: Turn,
		tick: Tick,
		value: Any,
	):
		pass

	def node_val_del_time(self, branch: Branch, turn: Turn, tick: Tick):
		pass

	def edges_dump(self) -> Iterator[EdgeRowType]:
		return iter(())

	def load_edges(
		self,
		graph: Key,
		branch: Branch,
		turn_from: Turn,
		tick_from: Tick,
		turn_to: Optional[Turn] = None,
		tick_to: Optional[Tick] = None,
	) -> Iterator[EdgeRowType]:
		return iter(())

	def exist_edge(
		self,
		graph: CharName,
		orig: NodeName,
		dest: NodeName,
		idx: int,
		branch: Branch,
		turn: Turn,
		tick: Tick,
		extant: bool,
	):
		pass

	def edges_del_time(self, branch: Branch, turn: Turn, tick: Tick):
		pass

	def edge_val_dump(self) -> Iterator[EdgeValRowType]:
		return iter(())

	def load_edge_val(
		self,
		graph: CharName,
		branch: Branch,
		turn_from: Turn,
		tick_from: Tick,
		turn_to: Optional[Turn] = None,
		tick_to: Optional[Tick] = None,
	) -> Iterator[EdgeValRowType]:
		return iter(())

	def edge_val_set(
		self,
		graph: CharName,
		orig: NodeName,
		dest: NodeName,
		idx: int,
		key: Key,
		branch: Branch,
		turn: Turn,
		tick: Tick,
		value: Any,
	):
		pass

	def edge_val_del_time(self, branch: Branch, turn: Turn, tick: Tick):
		pass

	def plans_dump(self) -> Iterator:
		return iter(())

	def plans_insert(
		self, plan_id: Plan, branch: Branch, turn: Turn, tick: Tick
	):
		pass

	def plans_insert_many(self, many: list[tuple[Plan, Branch, Turn, Tick]]):
		pass

	def plan_ticks_insert(self, plan_id: Plan, turn: Turn, tick: Tick):
		pass

	def plan_ticks_dump(self) -> Iterator:
		return iter(())

	def flush(self):
		pass

	def commit(self):
		pass

	def close(self):
		pass

	def initdb(self):
		pass

	def truncate_all(self):
		pass

	def universals_dump(self) -> Iterator[tuple[Key, Branch, Turn, Tick, Any]]:
		return iter(())

	def rulebooks_dump(
		self,
	) -> Iterator[
		tuple[RulebookName, Branch, Turn, Tick, tuple[list[RuleName], float]]
	]:
		return iter(())

	def rules_dump(self) -> Iterator[str]:
		return iter(())

	def rule_triggers_dump(
		self,
	) -> Iterator[tuple[RuleName, Branch, Turn, Tick, list[TriggerFuncName]]]:
		return iter(())

	def rule_prereqs_dump(
		self,
	) -> Iterator[tuple[RuleName, Branch, Turn, Tick, list[PrereqFuncName]]]:
		return iter(())

	def rule_actions_dump(
		self,
	) -> Iterator[tuple[RuleName, Branch, Turn, Tick, list[ActionFuncName]]]:
		return iter(())

	def rule_neighborhood_dump(
		self,
	) -> Iterator[tuple[RuleName, Branch, Turn, Tick, RuleNeighborhood]]:
		return iter(())

	def node_rulebook_dump(
		self,
	) -> Iterator[tuple[CharName, NodeName, Branch, Turn, Tick, RulebookName]]:
		return iter(())

	def portal_rulebook_dump(
		self,
	) -> Iterator[
		tuple[CharName, NodeName, NodeName, Branch, Turn, Tick, RulebookName]
	]:
		return iter(())

	def character_rulebook_dump(
		self,
	) -> Iterator[tuple[CharName, Branch, Turn, Tick, RulebookName]]:
		return iter(())

	def unit_rulebook_dump(
		self,
	) -> Iterator[tuple[CharName, Branch, Turn, Tick, RulebookName]]:
		return iter(())

	def character_thing_rulebook_dump(
		self,
	) -> Iterator[tuple[CharName, Branch, Turn, Tick, RulebookName]]:
		return iter(())

	def character_place_rulebook_dump(
		self,
	) -> Iterator[tuple[CharName, Branch, Turn, Tick, RulebookName]]:
		return iter(())

	def character_portal_rulebook_dump(
		self,
	) -> Iterator[tuple[CharName, Branch, Turn, Tick, RulebookName]]:
		return iter(())

	def character_rules_handled_dump(
		self,
	) -> Iterator[tuple[CharName, RulebookName, RuleName, Branch, Turn, Tick]]:
		return iter(())

	def unit_rules_handled_dump(
		self,
	) -> Iterator[
		tuple[
			CharName,
			CharName,
			NodeName,
			RulebookName,
			RuleName,
			Branch,
			Turn,
			Tick,
		]
	]:
		return iter(())

	def character_thing_rules_handled_dump(
		self,
	) -> Iterator[
		tuple[CharName, NodeName, RulebookName, RuleName, Branch, Turn, Tick]
	]:
		return iter(())

	def character_place_rules_handled_dump(
		self,
	) -> Iterator[
		tuple[CharName, NodeName, RulebookName, RuleName, Branch, Turn, Tick]
	]:
		return iter(())

	def character_portal_rules_handled_dump(
		self,
	) -> Iterator[
		tuple[
			CharName,
			NodeName,
			NodeName,
			RulebookName,
			RuleName,
			Branch,
			Turn,
			Tick,
		]
	]:
		return iter(())

	def node_rules_handled_dump(
		self,
	) -> Iterator[
		tuple[CharName, NodeName, RulebookName, RuleName, Branch, Turn, Tick]
	]:
		return iter(())

	def portal_rules_handled_dump(
		self,
	) -> Iterator[
		tuple[
			CharName,
			NodeName,
			NodeName,
			RulebookName,
			RuleName,
			Branch,
			Turn,
			Tick,
		]
	]:
		return iter(())

	def things_dump(
		self,
	) -> Iterator[tuple[CharName, NodeName, Branch, Turn, Tick, NodeName]]:
		return iter(())

	def units_dump(
		self,
	) -> Iterator[
		tuple[CharName, CharName, NodeName, Branch, Turn, Tick, bool]
	]:
		return iter(())

	def universal_set(
		self, key: Key, branch: Branch, turn: Turn, tick: Tick, val: Any
	):
		pass

	def universal_del(self, key: Key, branch: Branch, turn: Turn, tick: Tick):
		pass

	def count_all_table(self, tbl: str) -> int:
		pass

	def set_rule_triggers(
		self,
		rule: RuleName,
		branch: Branch,
		turn: Turn,
		tick: Tick,
		flist: list[TriggerFuncName],
	):
		pass

	def set_rule_prereqs(
		self,
		rule: RuleName,
		branch: Branch,
		turn: Turn,
		tick: Tick,
		flist: list[PrereqFuncName],
	):
		pass

	def set_rule_actions(
		self,
		rule: RuleName,
		branch: Branch,
		turn: Turn,
		tick: Tick,
		flist: list[ActionFuncName],
	):
		pass

	def set_rule_neighborhood(
		self,
		rule: RuleName,
		branch: Branch,
		turn: Turn,
		tick: Tick,
		neighborhood: RuleNeighborhood,
	):
		pass

	def set_rule_big(
		self,
		rule: RuleName,
		branch: Branch,
		turn: Turn,
		tick: Tick,
		big: RuleBig,
	) -> None:
		pass

	def set_rule(
		self,
		rule: RuleName,
		branch: Branch,
		turn: Turn,
		tick: Tick,
		triggers: list[TriggerFuncName],
		prereqs: list[PrereqFuncName],
		actions: list[ActionFuncName],
		neighborhood: RuleNeighborhood,
		big: bool,
	):
		pass

	def set_rulebook(
		self,
		name: RulebookName,
		branch: Branch,
		turn: Turn,
		tick: Tick,
		rules: Optional[list[RuleName]] = None,
		prio: RulebookPriority = 0.0,
	):
		pass

	def set_character_rulebook(
		self,
		char: CharName,
		branch: Branch,
		turn: Turn,
		tick: Tick,
		rb: RulebookName,
	):
		pass

	def set_unit_rulebook(
		self,
		char: CharName,
		branch: Branch,
		turn: Turn,
		tick: Tick,
		rb: RulebookName,
	):
		pass

	def set_character_thing_rulebook(
		self,
		char: CharName,
		branch: Branch,
		turn: Turn,
		tick: Tick,
		rb: RulebookName,
	):
		pass

	def set_character_place_rulebook(
		self,
		char: CharName,
		branch: Branch,
		turn: Turn,
		tick: Tick,
		rb: RulebookName,
	):
		pass

	def set_character_portal_rulebook(
		self,
		char: NodeName,
		branch: Branch,
		turn: Turn,
		tick: Tick,
		rb: RulebookName,
	):
		pass

	def rulebooks(self) -> Iterator[Key]:
		return iter(())

	def set_node_rulebook(
		self,
		character: CharName,
		node: NodeName,
		branch: Branch,
		turn: Turn,
		tick: Tick,
		rulebook: RulebookName,
	):
		pass

	def set_portal_rulebook(
		self,
		character: CharName,
		orig: NodeName,
		dest: NodeName,
		branch: Branch,
		turn: Turn,
		tick: Tick,
		rulebook: RulebookName,
	):
		pass

	def handled_character_rule(
		self,
		character: CharName,
		rulebook: RulebookName,
		rule: RuleName,
		branch: Branch,
		turn: Turn,
		tick: Tick,
	):
		pass

	def handled_unit_rule(
		self,
		character: CharName,
		rulebook: RulebookName,
		rule: RuleName,
		graph: CharName,
		unit: NodeName,
		branch: Branch,
		turn: Turn,
		tick: Tick,
	):
		pass

	def handled_character_thing_rule(
		self,
		character: CharName,
		rulebook: RulebookName,
		rule: RuleName,
		thing: NodeName,
		branch: Branch,
		turn: Turn,
		tick: Tick,
	):
		pass

	def handled_character_place_rule(
		self,
		character: CharName,
		rulebook: RulebookName,
		rule: RuleName,
		place: NodeName,
		branch: Branch,
		turn: Turn,
		tick: Tick,
	):
		pass

	def handled_character_portal_rule(
		self,
		character: CharName,
		rulebook: RulebookName,
		rule: RuleName,
		orig: NodeName,
		dest: NodeName,
		branch: Branch,
		turn: Turn,
		tick: Tick,
	):
		pass

	def handled_node_rule(
		self,
		character: CharName,
		node: NodeName,
		rulebook: RulebookName,
		rule: RuleName,
		branch: Branch,
		turn: Turn,
		tick: Tick,
	):
		pass

	def handled_portal_rule(
		self,
		character: CharName,
		orig: NodeName,
		dest: NodeName,
		rulebook: RulebookName,
		rule: RuleName,
		branch: Branch,
		turn: Turn,
		tick: Tick,
	):
		pass

	def set_thing_loc(
		self,
		character: CharName,
		thing: NodeName,
		branch: Branch,
		turn: Turn,
		tick: Tick,
		loc: NodeName,
	):
		pass

	def unit_set(
		self,
		character: CharName,
		graph: CharName,
		node: NodeName,
		branch: Branch,
		turn: Turn,
		tick: Tick,
		is_unit: bool,
	):
		pass

	def rulebook_set(
		self,
		rulebook: RulebookName,
		branch: Branch,
		turn: Turn,
		tick: Tick,
		rules: list[RuleName],
	):
		pass

	def turns_completed_dump(self) -> Iterator[tuple[Branch, Turn]]:
		return iter(())

	def complete_turn(
		self, branch: Branch, turn: Turn, discard_rules: bool = False
	):
		pass

	def set_rulebook_on_character(
		self,
		rbtyp: str,
		char: CharName,
		branch: Branch,
		turn: Turn,
		tick: Tick,
		rb: RulebookName,
	):
		pass

	def _put_window_tick_to_end(
		self, branch: Branch, turn_from: Turn, tick_from: Tick
	):
		pass

	def _put_window_tick_to_tick(
		self,
		branch: Branch,
		turn_from: Turn,
		tick_from: Tick,
		turn_to: Turn,
		tick_to: Tick,
	):
		pass

	def _load_windows_into(self, ret: dict, windows: list[TimeWindow]) -> None:
		pass

	def _increc(self):
		pass

	def _get_one_window(
		self,
		ret,
		branch: Branch,
		turn_from: Turn,
		tick_from: Tick,
		turn_to: Turn,
		tick_to: Tick,
	):
		pass

	def load_windows(self, windows: list[TimeWindow]) -> dict:
		return {}


class Batch(list):
	# Set ``silent = False`` if it hangs when called.
	# Better for performance if ``silent = True``.

	silent = True

	def __init__(
		self,
		qe: "AbstractQueryEngine",
		table: str,
		serialize_record: callable,
	):
		super().__init__()
		self._qe = qe
		self._table = table
		self._serialize_record = serialize_record
		self._argspec = inspect.getfullargspec(serialize_record)

	def __call__(self):
		if not self:
			return 0
		if self.silent:
			meth = self._qe.call_silent
		else:
			meth = self._qe.call
		meth(
			"insert",
			self._table,
			[
				dict(zip(self._argspec[0][1:], rec))
				for rec in starmap(self._serialize_record, super().__iter__())
			],
		)
		n = len(self)
		self.clear()
		return n

	def __iter__(self):
		return starmap(self._serialize_record, super().__iter__())

	def __getitem__(self, item):
		return self._serialize_record(*super().__getitem__(item))


def batch(table: str, serialize_record: callable = None):
	if serialize_record is None:
		return partial(batch, table)

	@cached_property
	def the_batch(self):
		return Batch(self, table, MethodType(serialize_record, self))

	return the_batch


class ParquetQueryEngine(AbstractQueryEngine):
	holder_cls = ParquetDBHolder

	def __init__(self, path, pack=None, unpack=None, logger=None):
		self._inq = Queue()
		self._outq = Queue()
		self._holder = self.holder_cls(path, self._inq, self._outq)
		self._records = 0
		self.keyframe_interval = None
		self.snap_keyframe = lambda: None
		self._new_keyframe_times = set()

		if pack is None:

			def pack(s: Any) -> bytes:
				return repr(s).encode()

		if unpack is None:
			from ast import literal_eval

			def unpack(b: bytes) -> Any:
				return literal_eval(b.decode())

		self.pack = pack
		self.unpack = unpack
		self._branches = {}
		self._btts = set()
		self._t = Thread(target=self._holder.run, daemon=True)
		self._t.start()
		self.initdb()
		self.globl = GlobalKeyValueStore(self)

	def call(self, method, *args, **kwargs):
		with self.mutex():
			self._inq.put((method, args, kwargs))
			ret = self._outq.get()
			if isinstance(ret, Exception):
				self._outq.task_done()
				raise ret
			self._outq.task_done()
			return ret

	def call_silent(self, method, *args, **kwargs):
		self._inq.put(("silent", method, args, kwargs))

	def global_keys(self):
		unpack = self.unpack
		for key in self.call("global_keys"):
			yield unpack(key)

	def keyframes_dump(self) -> Iterator[tuple[Branch, Turn, Tick]]:
		for d in self.call("dump", "keyframes"):
			yield d["branch"], d["turn"], d["tick"]

	def new_graph(
		self, graph: CharName, branch: Branch, turn: Turn, tick: Tick, typ: str
	) -> None:
		graph = self.pack(graph)
		self.call(
			"insert1",
			"graphs",
			{
				"graph": graph,
				"branch": branch,
				"turn": turn,
				"tick": tick,
				"type": typ,
			},
		)

	new_character = graphs_insert = new_graph

	def set_rulebook_on_character(
		self,
		rbtyp: str,
		char: CharName,
		branch: Branch,
		turn: Turn,
		tick: Tick,
		rb: RulebookName,
	):
		pack = self.pack
		self.call(
			"set_rulebook_on_character",
			rbtyp,
			pack(char),
			branch,
			turn,
			tick,
			pack(rb),
		)

	def get_keyframe_extensions(
		self, branch: Branch, turn: Turn, tick: Tick
	) -> tuple[UniversalKeyframe, RuleKeyframe, RulebookKeyframe]:
		unpack = self.unpack
		univ, rule, rulebook = self.call(
			"get_keyframe_extensions", branch, turn, tick
		)
		return unpack(univ), unpack(rule), unpack(rulebook)

	def keyframes_graphs(
		self,
	) -> Iterator[tuple[CharName, Branch, Turn, Tick]]:
		unpack = self.unpack
		for d in self.call("list_keyframes"):
			yield unpack(d["graph"]), d["branch"], d["turn"], d["tick"]

	def graphs_types(
		self,
		branch: Branch,
		turn_from: Turn,
		tick_from: Tick,
		turn_to: Optional[Turn] = None,
		tick_to: Optional[Tick] = None,
	) -> Iterator[tuple[CharName, Branch, Turn, Tick, str]]:
		unpack = self.unpack
		if turn_to is None:
			if tick_to is not None:
				raise TypeError("Need both or neither of turn_to, tick_to")
			data = self.call(
				"list_graphs_to_end", branch, turn_from, tick_from
			)
		else:
			if tick_to is None:
				raise TypeError("Need both or neither of turn_to, tick_to")
			data = self.call(
				"list_graphs_to_tick",
				branch,
				turn_from,
				tick_from,
				turn_to,
				tick_to,
			)
		for d in data:
			yield (
				unpack(d["graph"]),
				d["branch"],
				d["turn"],
				d["tick"],
				d["type"],
			)

	def have_branch(self, branch: Branch) -> bool:
		return self.call("have_branch", branch)

	def all_branches(
		self,
	) -> Iterator[tuple[Branch, Branch, Turn, Tick, Turn, Tick]]:
		for d in self.call("dump", "branches"):
			yield (
				d["branch"],
				d["parent"],
				d["parent_turn"],
				d["parent_tick"],
				d["end_turn"],
				d["end_tick"],
			)

	def global_get(self, key: Key) -> Any:
		try:
			return self.unpack(self.call("get_global", self.pack(key)))
		except KeyError:
			return None

	def global_set(self, key: Key, value: Any) -> None:
		pack = self.pack
		return self.call("set_global", pack(key), pack(value))

	def global_del(self, key: Key) -> None:
		return self.call("del_global", self.pack(key))

	def global_items(self) -> Iterator[tuple[Key, Any]]:
		unpack = self.unpack
		for d in self.call("dump", "global"):
			yield unpack(d["key"]), unpack(d["value"])

	def get_branch(self) -> Branch:
		v = self.unpack(self.call("get_global", b"\xa6branch"))
		if v is None:
			mainbranch = Branch(
				self.unpack(self.call("get_global", b"\xabmain_branch"))
			)
			if mainbranch is None:
				return Branch("trunk")
			return mainbranch
		return v

	def get_turn(self) -> Turn:
		v = self.unpack(self.call("get_global", b"\xa4turn"))
		if v is None:
			return Turn(0)
		return v

	def get_tick(self) -> Tick:
		v = self.unpack(self.call("get_global", b"\xa4tick"))
		if v is None:
			return Tick(0)
		return v

	def new_branch(
		self,
		branch: Branch,
		parent: Branch,
		parent_turn: Turn,
		parent_tick: Tick,
	):
		return self.call(
			"insert1",
			"branches",
			{
				"branch": branch,
				"parent": parent,
				"parent_turn": parent_turn,
				"parent_tick": parent_tick,
				"end_turn": parent_turn,
				"end_tick": parent_tick,
			},
		)

	def update_branch(
		self,
		branch: Branch,
		parent: Branch,
		parent_turn: Turn,
		parent_tick: Tick,
		end_turn: Turn,
		end_tick: Tick,
	):
		return self.call(
			"update_branch",
			branch,
			parent,
			parent_turn,
			parent_tick,
			end_turn,
			end_tick,
		)

	def set_branch(
		self,
		branch: Branch,
		parent: Branch,
		parent_turn: Turn,
		parent_tick: Tick,
		end_turn: Turn,
		end_tick: Tick,
	):
		return self.call(
			"set_branch",
			branch,
			parent,
			parent_turn,
			parent_tick,
			end_turn,
			end_tick,
		)

	def update_turn(
		self, branch: Branch, turn: Turn, end_tick: Tick, plan_end_tick: Tick
	):
		return self.call("update_turn", branch, turn, end_tick, plan_end_tick)

	def set_turn(
		self, branch: Branch, turn: Turn, end_tick: Tick, plan_end_tick: Tick
	):
		return self.call("set_turn", branch, turn, end_tick, plan_end_tick)

	def turns_dump(self) -> Iterator[tuple[Branch, Turn, Tick, Tick]]:
		for d in self.call("dump", "turns"):
			yield d["branch"], d["turn"], d["end_tick"], d["plan_end_tick"]

	@garbage
	def flush(self):
		with self.mutex():
			records = sum(
				(
					self._universals2set(),
					self._noderb2set(),
					self._portrb2set(),
					self._graphvals2set(),
					self._nodes2set(),
					self._nodevals2set(),
					self._edges2set(),
					self._edgevals2set(),
<<<<<<< HEAD
					self._planticks2set(),
=======
					self._plan_ticks(),
>>>>>>> 903f73c9
				)
			)
			if self._unitness:
				self.call_silent(
					"del_units_after",
					[
						(character, graph, node, branch, turn, tick)
						for (
							character,
							graph,
							node,
							branch,
							turn,
							tick,
							_,
						) in self._unitness
					],
				)
				records += self._unitness()
			if self._location:
				self.call_silent(
					"del_things_after",
					[
						(character, thing, branch, turn, tick)
						for (
							character,
							thing,
							branch,
							turn,
							tick,
							_,
						) in self._location
					],
				)
				records += self._location()
			self._char_rules_handled()
			self._unit_rules_handled()
			self._char_thing_rules_handled()
			self._char_place_rules_handled()
			self._char_portal_rules_handled()
			self._node_rules_handled()
			self._portal_rules_handled()
			override = self.kf_interval_override()
			if override is False or (
				self.keyframe_interval is not None
				and self._records + records > self.keyframe_interval
			):
				self.snap_keyframe()
			if self.keyframe_interval:
				self._records = (
					self._records + records
				) % self.keyframe_interval
			else:
				self._records += records
			if self._new_keyframe_times:
				self.call_silent(
					"insert",
					"keyframes",
					[
						{"branch": branch, "turn": turn, "tick": tick}
						for (
							branch,
							turn,
							tick,
						) in self._new_keyframe_times
					],
				)
				self._new_keyframe_times = set()
			if self._new_keyframes:
				kfs = {}
				for (
					graph,
					branch,
					turn,
					tick,
					nodes,
					edges,
					graph_val,
				) in self._new_keyframes:
					kfs[graph, branch, turn, tick] = (nodes, edges, graph_val)
				self.call_silent(
					"keyframes_graphs_delete",
					[
						{
							"graph": graph,
							"branch": branch,
							"turn": turn,
							"tick": tick,
						}
						for (graph, branch, turn, tick) in kfs
					],
				)
				self.call_silent(
					"insert",
					"keyframes_graphs",
					[
						{
							"graph": graph,
							"branch": branch,
							"turn": turn,
							"tick": tick,
							"nodes": nodes,
							"edges": edges,
							"graph_val": graph_val,
						}
						for (graph, branch, turn, tick), (
							nodes,
							edges,
							graph_val,
						) in kfs.items()
					],
				)
			self._new_keyframe_extensions()

			self._inq.put(("echo", "flushed"))
			insist((got := self._outq.get()) == "flushed", "Failed flush", got)

	def universals_dump(self) -> Iterator[tuple[Key, Branch, Turn, Tick, Any]]:
		unpack = self.unpack
		for d in self.call("dump", "universals"):
			yield (
				unpack(d["key"]),
				d["branch"],
				d["turn"],
				d["tick"],
				unpack(d["value"]),
			)

	def rulebooks_dump(
		self,
	) -> Iterator[
		tuple[RulebookName, Branch, Turn, Tick, tuple[list[RuleName], float]]
	]:
		unpack = self.unpack
		for d in self.call("dump", "rulebooks"):
			yield (
				unpack(d["rulebook"]),
				d["branch"],
				d["turn"],
				d["tick"],
				(unpack(d["rules"]), d["priority"]),
			)

	def rules_dump(self) -> Iterator[RuleName]:
		for d in self.call("dump", "rules"):
			yield d["rule"]

	def _rule_dump(self, typ):
		unpack = self.unpack
		for d in self.call("dump", "rule_" + typ):
			yield (
				d["rule"],
				d["branch"],
				d["turn"],
				d["tick"],
				unpack(d[typ]),
			)

	def rule_triggers_dump(
		self,
	) -> Iterator[tuple[RuleName, Branch, Turn, Tick, list[TriggerFuncName]]]:
		return self._rule_dump("triggers")

	def rule_prereqs_dump(
		self,
	) -> Iterator[tuple[RuleName, Branch, Turn, Tick, list[PrereqFuncName]]]:
		return self._rule_dump("prereqs")

	def rule_actions_dump(
		self,
	) -> Iterator[tuple[RuleName, Branch, Turn, Tick, list[ActionFuncName]]]:
		return self._rule_dump("actions")

	def rule_neighborhood_dump(
		self,
	) -> Iterator[tuple[RuleName, Branch, Turn, Tick, RuleNeighborhood]]:
		for d in self.call("dump", "rule_neighborhood"):
			yield (
				d["rule"],
				d["branch"],
				d["turn"],
				d["tick"],
				d["neighborhood"],
			)

	def node_rulebook_dump(
		self,
	) -> Iterator[tuple[CharName, NodeName, Branch, Turn, Tick, RulebookName]]:
		unpack = self.unpack
		for d in self.call("dump", "node_rulebook"):
			yield (
				unpack(d["character"]),
				unpack(d["node"]),
				d["branch"],
				d["turn"],
				d["tick"],
				unpack(d["rulebook"]),
			)

	def portal_rulebook_dump(
		self,
	) -> Iterator[
		tuple[CharName, NodeName, NodeName, Branch, Turn, Tick, RulebookName]
	]:
		unpack = self.unpack
		for d in self.call("dump", "portal_rulebook"):
			yield (
				unpack(d["character"]),
				unpack(d["orig"]),
				unpack(d["dest"]),
				d["branch"],
				d["turn"],
				d["tick"],
				unpack(d["rulebook"]),
			)

	def _character_rulebook_dump(self, typ):
		unpack = self.unpack
		for d in self.call("dump", f"{typ}_rulebook"):
			yield (
				unpack(d["character"]),
				d["branch"],
				d["turn"],
				d["tick"],
				unpack(d["rulebook"]),
			)

	def character_rulebook_dump(
		self,
	) -> Iterator[tuple[CharName, Branch, Turn, Tick, RulebookName]]:
		return self._character_rulebook_dump("character")

	def unit_rulebook_dump(
		self,
	) -> Iterator[tuple[CharName, Branch, Turn, Tick, RulebookName]]:
		return self._character_rulebook_dump("unit")

	def character_thing_rulebook_dump(
		self,
	) -> Iterator[tuple[CharName, Branch, Turn, Tick, RulebookName]]:
		return self._character_rulebook_dump("character_thing")

	def character_place_rulebook_dump(
		self,
	) -> Iterator[tuple[CharName, Branch, Turn, Tick, RulebookName]]:
		return self._character_rulebook_dump("character_place")

	def character_portal_rulebook_dump(
		self,
	) -> Iterator[tuple[CharName, Branch, Turn, Tick, RulebookName]]:
		return self._character_rulebook_dump("character_portal")

	def character_rules_handled_dump(
		self,
	) -> Iterator[tuple[CharName, RulebookName, RuleName, Branch, Turn, Tick]]:
		unpack = self.unpack
		for d in self.call("dump", "character_rules_handled"):
			yield (
				unpack(d["character"]),
				unpack(d["rulebook"]),
				d["rule"],
				d["branch"],
				d["turn"],
				d["tick"],
			)

	def unit_rules_handled_dump(
		self,
	) -> Iterator[
		tuple[
			CharName,
			CharName,
			NodeName,
			RulebookName,
			RuleName,
			Branch,
			Turn,
			Tick,
		]
	]:
		unpack = self.unpack
		for d in self.call("dump", "unit_rules_handled"):
			yield (
				unpack(d["character"]),
				unpack(d["graph"]),
				unpack(d["unit"]),
				unpack(d["rulebook"]),
				d["rule"],
				d["branch"],
				d["turn"],
				d["tick"],
			)

	def character_thing_rules_handled_dump(
		self,
	) -> Iterator[
		tuple[CharName, NodeName, RulebookName, RuleName, Branch, Turn, Tick]
	]:
		unpack = self.unpack
		for d in self.call("dump", "character_thing_rules_handled"):
			yield (
				unpack(d["character"]),
				unpack(d["thing"]),
				unpack(d["rulebook"]),
				d["rule"],
				d["branch"],
				d["turn"],
				d["tick"],
			)

	def character_place_rules_handled_dump(
		self,
	) -> Iterator[
		tuple[CharName, NodeName, RulebookName, RuleName, Branch, Turn, Tick]
	]:
		unpack = self.unpack
		for d in self.call("dump", "character_place_rules_handled"):
			yield (
				unpack(d["character"]),
				unpack(d["place"]),
				unpack(d["rulebook"]),
				d["rule"],
				d["branch"],
				d["turn"],
				d["tick"],
			)

	def character_portal_rules_handled_dump(
		self,
	) -> Iterator[
		tuple[
			CharName,
			NodeName,
			NodeName,
			RulebookName,
			RuleName,
			Branch,
			Turn,
			Tick,
		]
	]:
		unpack = self.unpack
		for d in self.call("dump", "character_portal_rules_handled"):
			yield (
				unpack(d["character"]),
				unpack(d["orig"]),
				unpack(d["dest"]),
				unpack(d["rulebook"]),
				d["rule"],
				d["branch"],
				d["turn"],
				d["tick"],
			)

	def node_rules_handled_dump(
		self,
	) -> Iterator[
		tuple[CharName, NodeName, RulebookName, RuleName, Branch, Turn, Tick]
	]:
		unpack = self.unpack
		for d in self.call("dump", "node_rules_handled"):
			yield (
				unpack(d["character"]),
				unpack(d["node"]),
				unpack(d["rulebook"]),
				d["rule"],
				d["branch"],
				d["turn"],
				d["tick"],
			)

	def portal_rules_handled_dump(
		self,
	) -> Iterator[
		tuple[
			CharName,
			NodeName,
			NodeName,
			RulebookName,
			RuleName,
			Branch,
			Turn,
			Tick,
		]
	]:
		unpack = self.unpack
		for d in self.call("dump", "portal_rules_handled"):
			yield (
				unpack(d["character"]),
				unpack(d["orig"]),
				unpack(d["dest"]),
				unpack(d["rulebook"]),
				d["rule"],
				d["branch"],
				d["turn"],
				d["tick"],
			)

	def things_dump(
		self,
	) -> Iterator[tuple[CharName, NodeName, Branch, Turn, Tick, NodeName]]:
		unpack = self.unpack
		for d in self.call("dump", "things"):
			yield (
				unpack(d["character"]),
				unpack(d["thing"]),
				d["branch"],
				d["turn"],
				d["tick"],
				unpack(d["location"]),
			)

	def units_dump(
		self,
	) -> Iterator[
		tuple[CharName, CharName, NodeName, Branch, Turn, Tick, bool]
	]:
		unpack = self.unpack
		for d in self.call("dump", "units"):
			yield (
				unpack(d["character_graph"]),
				unpack(d["unit_graph"]),
				unpack(d["unit_node"]),
				d["branch"],
				d["turn"],
				d["tick"],
				d["is_unit"],
			)

	@batch("plan_ticks")
	def _planticks2set(self, plan_id: int, turn: int, tick: int):
		return plan_id, turn, tick

	@batch("universals")
	def _universals2set(
		self, key: Key, branch: str, turn: int, tick: int, val: Any
	):
		pack = self.pack
		return pack(key), branch, turn, tick, pack(val)

	def universal_set(
		self, key: Key, branch: Branch, turn: Turn, tick: Tick, val: Any
	):
		self._universals2set.append((key, branch, turn, tick, val))

	def universal_del(self, key: Key, branch: Branch, turn: Turn, tick: Tick):
		self.universal_set(key, branch, turn, tick, None)

	def count_all_table(self, tbl: str) -> int:
		return self.call("rowcount", tbl)

	def set_rule_triggers(
		self,
		rule: RuleName,
		branch: Branch,
		turn: Turn,
		tick: Tick,
		flist: list[TriggerFuncName],
	):
		self.call(
			"insert1",
			"rule_triggers",
			{
				"rule": rule,
				"branch": branch,
				"turn": turn,
				"tick": tick,
				"triggers": self.pack(flist),
			},
		)

	def set_rule_prereqs(
		self,
		rule: RuleName,
		branch: Branch,
		turn: Turn,
		tick: Tick,
		flist: list[PrereqFuncName],
	):
		self.call(
			"insert1",
			"rule_prereqs",
			{
				"rule": rule,
				"branch": branch,
				"turn": turn,
				"tick": tick,
				"prereqs": self.pack(flist),
			},
		)

	def set_rule_actions(
		self,
		rule: RuleName,
		branch: Branch,
		turn: Turn,
		tick: Tick,
		flist: list[ActionFuncName],
	):
		self.call(
			"insert1",
			"rule_actions",
			{
				"rule": rule,
				"branch": branch,
				"turn": turn,
				"tick": tick,
				"actions": self.pack(flist),
			},
		)

	def set_rule_neighborhood(
		self,
		rule: RuleName,
		branch: Branch,
		turn: Turn,
		tick: Tick,
		neighborhood: RuleNeighborhood,
	):
		self.call(
			"insert1",
			"rule_neighborhood",
			{
				"rule": rule,
				"branch": branch,
				"turn": turn,
				"tick": tick,
				"neighborhood": self.pack(neighborhood),
			},
		)

	def set_rule_big(
		self,
		rule: RuleName,
		branch: Branch,
		turn: Turn,
		tick: Tick,
		big: RuleBig,
	) -> None:
		self.call(
			"insert1",
			"rule_big",
			{
				"rule": rule,
				"branch": branch,
				"turn": turn,
				"tick": tick,
				"big": big,
			},
		)

	def set_rule(
		self,
		rule: RuleName,
		branch: Branch,
		turn: Turn,
		tick: Tick,
		triggers: list[TriggerFuncName],
		prereqs: list[PrereqFuncName],
		actions: list[ActionFuncName],
		neighborhood: RuleNeighborhood,
		big: RuleBig,
	):
		with self.mutex():
			self._inq.put(("silent", "insert1", ["rules", {"rule": rule}]))
			self._inq.put(
				(
					"silent",
					"insert1",
					[
						"rule_triggers",
						{
							"rule": rule,
							"branch": branch,
							"turn": turn,
							"tick": tick,
							"triggers": self.pack(triggers),
						},
					],
				)
			)
			self._inq.put(
				(
					"silent",
					"insert1",
					[
						"rule_prereqs",
						{
							"rule": rule,
							"branch": branch,
							"turn": turn,
							"tick": tick,
							"prereqs": self.pack(prereqs),
						},
					],
				)
			)
			self._inq.put(
				(
					"silent",
					"insert1",
					[
						"rule_actions",
						{
							"rule": rule,
							"branch": branch,
							"turn": turn,
							"tick": tick,
							"actions": self.pack(actions),
						},
					],
				)
			)
			self._inq.put(
				(
					"silent",
					"insert1",
					[
						"rule_neighborhood",
						{
							"rule": rule,
							"branch": branch,
							"turn": turn,
							"tick": tick,
							"neighborhood": neighborhood,
						},
					],
				)
			)
			self._inq.put(
				(
					"silent",
					"insert1",
					[
						"rule_big",
						{
							"rule": rule,
							"branch": branch,
							"turn": turn,
							"tick": tick,
							"big": big,
						},
					],
				)
			)
			self._inq.put(("echo", "rule set"))
			insist(
				(got := self._outq.get()) == "rule set",
				"Failed to set rule",
				got,
			)

	def set_rulebook(
		self,
		name: RulebookName,
		branch: Branch,
		turn: Turn,
		tick: Tick,
		rules: Optional[list[RuleName]] = None,
		prio: RulebookPriority = 0.0,
	):
		pack = self.pack
		self.call(
			"insert1",
			"rulebooks",
			{
				"rulebook": pack(name),
				"branch": branch,
				"turn": turn,
				"tick": tick,
				"rules": pack(rules),
				"priority": prio,
			},
		)

	def _set_character_something_rulebook(
		self,
		tab: str,
		char: CharName,
		branch: Branch,
		turn: Turn,
		tick: Tick,
		rb: RulebookName,
	):
		pack = self.pack
		self.call(
			"insert1",
			tab,
			{
				"character": pack(char),
				"branch": branch,
				"turn": turn,
				"tick": tick,
				"rulebook": pack(rb),
			},
		)

	def set_character_rulebook(
		self,
		char: CharName,
		branch: Branch,
		turn: Turn,
		tick: Tick,
		rb: RulebookName,
	):
		self._set_character_something_rulebook(
			"character_rulebook", char, branch, turn, tick, rb
		)

	def set_unit_rulebook(
		self,
		char: CharName,
		branch: Branch,
		turn: Turn,
		tick: Tick,
		rb: RulebookName,
	):
		self._set_character_something_rulebook(
			"unit_rulebook", char, branch, turn, tick, rb
		)

	def set_character_thing_rulebook(
		self,
		char: CharName,
		branch: Branch,
		turn: Turn,
		tick: Tick,
		rb: RulebookName,
	):
		self._set_character_something_rulebook(
			"character_thing_rulebook", char, branch, turn, tick, rb
		)

	def set_character_place_rulebook(
		self,
		char: CharName,
		branch: Branch,
		turn: Turn,
		tick: Tick,
		rb: RulebookName,
	):
		self._set_character_something_rulebook(
			"character_place_rulebook", char, branch, turn, tick, rb
		)

	def set_character_portal_rulebook(
		self,
		char: CharName,
		branch: Branch,
		turn: Turn,
		tick: Tick,
		rb: RulebookName,
	):
		self._set_character_something_rulebook(
			"character_portal_rulebook", char, branch, turn, tick, rb
		)

	def rulebooks(self) -> Iterator[RulebookName]:
		return map(self.pack, self.call("rulebooks"))

	@batch("node_rulebook")
	def _noderb2set(
		self,
		character: CharName,
		node: NodeName,
		branch: Branch,
		turn: Turn,
		tick: Tick,
		rulebook: RulebookName,
	):
		pack = self.pack
		return pack(character), pack(node), branch, turn, tick, pack(rulebook)

	def set_node_rulebook(
		self,
		character: CharName,
		node: NodeName,
		branch: Branch,
		turn: Turn,
		tick: Tick,
		rulebook: RulebookName,
	):
		self._noderb2set.append(
			(character, node, branch, turn, tick, rulebook)
		)

	@batch("portal_rulebook")
	def _portrb2set(
		self,
		character: CharName,
		orig: NodeName,
		dest: NodeName,
		branch: Branch,
		turn: Turn,
		tick: Tick,
		rulebook: RulebookName,
	):
		pack = self.pack
		return (
			pack(character),
			pack(orig),
			pack(dest),
			branch,
			turn,
			tick,
			pack(rulebook),
		)

	def set_portal_rulebook(
		self,
		character: CharName,
		orig: NodeName,
		dest: NodeName,
		branch: Branch,
		turn: Turn,
		tick: Tick,
		rulebook: RulebookName,
	):
		self._portrb2set.append(
			(character, orig, dest, branch, turn, tick, rulebook)
		)

	@batch("character_rules_handled")
	def _char_rules_handled(
		self,
		character: CharName,
		rulebook: RulebookName,
		rule: RuleName,
		branch: Branch,
		turn: Turn,
		tick: Tick,
	):
		pack = self.pack
		return pack(character), pack(rulebook), rule, branch, turn, tick

	def handled_character_rule(
		self,
		character: CharName,
		rulebook: RulebookName,
		rule: RuleName,
		branch: Branch,
		turn: Turn,
		tick: Tick,
	):
		self._char_rules_handled.append(
			(character, rulebook, rule, branch, turn, tick)
		)

	@batch("unit_rules_handled")
	def _unit_rules_handled(
		self,
		character: CharName,
		graph: CharName,
		unit: NodeName,
		rulebook: RulebookName,
		rule: RuleName,
		branch: Branch,
		turn: Turn,
		tick: Tick,
	):
		pack = self.pack
		return (
			pack(character),
			pack(graph),
			pack(unit),
			pack(rulebook),
			rule,
			branch,
			turn,
			tick,
		)

	def handled_unit_rule(
		self,
		character: CharName,
		rulebook: RulebookName,
		rule: RuleName,
		graph: CharName,
		unit: NodeName,
		branch: Branch,
		turn: Turn,
		tick: Tick,
	):
		self._unit_rules_handled.append(
			(
				character,
				graph,
				unit,
				rulebook,
				rule,
				branch,
				turn,
				tick,
			)
		)

	@batch("character_thing_rules_handled")
	def _char_thing_rules_handled(
		self,
		character: CharName,
		thing: NodeName,
		rulebook: RulebookName,
		rule: RuleName,
		branch: Branch,
		turn: Turn,
		tick: Tick,
	):
		pack = self.pack
		return (
			pack(character),
			pack(thing),
			pack(rulebook),
			rule,
			branch,
			turn,
			tick,
		)

	def handled_character_thing_rule(
		self,
		character: CharName,
		rulebook: RulebookName,
		rule: RuleName,
		thing: NodeName,
		branch: Branch,
		turn: Turn,
		tick: Tick,
	):
		self._char_thing_rules_handled.append(
			(
				character,
				thing,
				rulebook,
				rule,
				branch,
				turn,
				tick,
			)
		)

	@batch("character_place_rules_handled")
	def _char_place_rules_handled(
		self,
		character: CharName,
		place: NodeName,
		rulebook: RulebookName,
		rule: RuleName,
		branch: Branch,
		turn: Turn,
		tick: Tick,
	):
		pack = self.pack
		return (
			pack(character),
			pack(place),
			pack(rulebook),
			rule,
			branch,
			turn,
			tick,
		)

	def handled_character_place_rule(
		self,
		character: CharName,
		rulebook: RulebookName,
		rule: RuleName,
		place: NodeName,
		branch: Branch,
		turn: Turn,
		tick: Tick,
	):
		self._char_place_rules_handled.append(
			(
				character,
				place,
				rulebook,
				rule,
				branch,
				turn,
				tick,
			)
		)

	@batch("character_portal_rules_handled")
	def _char_portal_rules_handled(
		self,
		character: CharName,
		rulebook: RulebookName,
		rule: RuleName,
		orig: NodeName,
		dest: NodeName,
		branch: Branch,
		turn: Turn,
		tick: Tick,
	):
		pack = self.pack
		return (
			pack(character),
			pack(orig),
			pack(dest),
			pack(rulebook),
			rule,
			branch,
			turn,
			tick,
		)

	def handled_character_portal_rule(
		self,
		character: CharName,
		rulebook: RulebookName,
		rule: RuleName,
		orig: NodeName,
		dest: NodeName,
		branch: Branch,
		turn: Turn,
		tick: Tick,
	):
		self._char_portal_rules_handled.append(
			(character, orig, dest, rulebook, rule, branch, turn, tick)
		)

	@batch("node_rules_handled")
	def _node_rules_handled(
		self,
		character: CharName,
		node: NodeName,
		rulebook: RulebookName,
		rule: RuleName,
		branch: Branch,
		turn: Turn,
		tick: Tick,
	):
		pack = self.pack
		return (
			pack(character),
			pack(node),
			pack(rulebook),
			rule,
			branch,
			turn,
			tick,
		)

	def handled_node_rule(
		self,
		character: CharName,
		node: NodeName,
		rulebook: RulebookName,
		rule: RuleName,
		branch: Branch,
		turn: Turn,
		tick: Tick,
	):
		self._node_rules_handled.append(
			(character, node, rulebook, rule, branch, turn, tick)
		)

	@batch("portal_rules_handled")
	def _portal_rules_handled(
		self,
		character: CharName,
		orig: NodeName,
		dest: NodeName,
		rulebook: RulebookName,
		rule: RuleName,
		branch: Branch,
		turn: Turn,
		tick: Tick,
	):
		pack = self.pack
		return (
			pack(character),
			pack(orig),
			pack(dest),
			pack(rulebook),
			rule,
			branch,
			turn,
			tick,
		)

	def handled_portal_rule(
		self,
		character: CharName,
		orig: NodeName,
		dest: NodeName,
		rulebook: RulebookName,
		rule: RuleName,
		branch: Branch,
		turn: Turn,
		tick: Tick,
	):
		self._portal_rules_handled.append(
			(character, orig, dest, rulebook, rule, branch, turn, tick)
		)

	@batch("things")
	def _location(
		self,
		character: CharName,
		thing: NodeName,
		branch: Branch,
		turn: Turn,
		tick: Tick,
		location: NodeName,
	):
		pack = self.pack
		return (
			pack(character),
			pack(thing),
			branch,
			turn,
			tick,
			pack(location),
		)

	def set_thing_loc(
		self,
		character: CharName,
		thing: NodeName,
		branch: Branch,
		turn: Turn,
		tick: Tick,
		loc: NodeName,
	):
		self._location.append((character, thing, branch, turn, tick, loc))

	@batch("units")
	def _unitness(
		self,
		character: CharName,
		graph: CharName,
		node: NodeName,
		branch: Branch,
		turn: Turn,
		tick: Tick,
		is_unit: bool,
	):
		pack = self.pack
		return (
			pack(character),
			pack(graph),
			pack(node),
			branch,
			turn,
			tick,
			is_unit,
		)

	def unit_set(
		self,
		character: CharName,
		graph: CharName,
		node: NodeName,
		branch: Branch,
		turn: Turn,
		tick: Tick,
		is_unit: bool,
	):
		self._unitness.append(
			(character, graph, node, branch, turn, tick, is_unit)
		)

	def rulebook_set(
		self,
		rulebook: RulebookName,
		branch: Branch,
		turn: Turn,
		tick: Tick,
		rules: list[RuleName],
	):
		pack = self.pack
		self.call(
			"insert1",
			"rulebooks",
			dict(
				rulebook=pack(rulebook),
				branch=branch,
				turn=turn,
				tick=tick,
				rules=pack(rules),
			),
		)

	def turns_completed_dump(self) -> Iterator[tuple[Branch, Turn]]:
		for d in self.call("dump", "turns_completed"):
			yield d["branch"], d["turn"]

	def complete_turn(
		self, branch: Branch, turn: Turn, discard_rules: bool = False
	):
		self.call("insert1", "turns_completed", dict(branch=branch, turn=turn))
		if discard_rules:
			self._char_rules_handled.clear()
			self._unit_rules_handled.clear()
			self._char_thing_rules_handled.clear()
			self._char_place_rules_handled.clear()
			self._char_portal_rules_handled.clear()
			self._node_rules_handled.clear()
			self._portal_rules_handled.clear()

	def new_turn(
		self,
		branch: Branch,
		turn: Turn,
		end_tick: Tick = 0,
		plan_end_tick: Tick = 0,
	):
		self.call(
			"insert1",
			"turns",
			dict(
				branch=branch,
				turn=turn,
				end_tick=end_tick,
				plan_end_tick=plan_end_tick,
			),
		)

	def graph_val_dump(self) -> Iterator[GraphValRowType]:
		unpack = self.unpack
		for d in self.call("dump", "graph_val"):
			yield (
				unpack(d["character"]),
				unpack(d["key"]),
				d["branch"],
				d["turn"],
				d["tick"],
				unpack(d["value"]),
			)

	def load_graph_val(
		self,
		graph: CharName,
		branch: Branch,
		turn_from: Turn,
		tick_from: Tick,
		turn_to: Optional[Turn] = None,
		tick_to: Optional[Tick] = None,
	):
		if (turn_to is None) ^ (tick_to is None):
			raise ValueError("I need both or neither of turn_to and tick_to")
		self._graphvals2set()
		pack = self.pack
		unpack = self.unpack
		if turn_to is None:
			it = self.call(
				"load_graph_val_tick_to_end",
				pack(graph),
				branch,
				turn_from,
				tick_from,
			)
		else:
			it = self.call(
				"load_graph_val_tick_to_tick",
				pack(graph),
				branch,
				turn_from,
				tick_from,
				turn_to,
				tick_to,
			)
		for key, turn, tick, value in it:
			yield graph, unpack(key), branch, turn, tick, unpack(value)

	@batch("graph_val")
	def _graphvals2set(
		self,
		graph: CharName,
		key: Key,
		branch: Branch,
		turn: Turn,
		tick: Tick,
		val: Any,
	):
		pack = self.pack
		return pack(graph), pack(key), branch, turn, tick, pack(val)

	def graph_val_set(
		self,
		graph: CharName,
		key: Key,
		branch: Branch,
		turn: Turn,
		tick: Tick,
		val: Any,
	):
		self._graphvals2set.append((graph, key, branch, turn, tick, val))

	def graph_val_del_time(self, branch: Branch, turn: Turn, tick: Tick):
		self.call("graph_val_del_time", branch, turn, tick)

	def characters(self) -> Iterator[tuple[CharName, Branch, Turn, Tick, str]]:
		unpack = self.unpack
		for d in self.call("dump", "graphs"):
			yield (
				unpack(d["graph"]),
				d["branch"],
				d["turn"],
				d["tick"],
				d["type"],
			)

	@batch("nodes")
	def _nodes2set(
		self,
		graph: CharName,
		node: NodeName,
		branch: Branch,
		turn: Turn,
		tick: Tick,
		extant: bool,
	):
		pack = self.pack
		return pack(graph), pack(node), branch, turn, tick, extant

	def exist_node(
		self,
		graph: CharName,
		node: NodeName,
		branch: Branch,
		turn: Turn,
		tick: Tick,
		extant: bool,
	):
		self._nodes2set.append((graph, node, branch, turn, tick, extant))

	def nodes_del_time(self, branch: Branch, turn: Turn, tick: Tick):
		self.call("nodes_del_time", branch, turn, tick)

	def nodes_dump(self) -> Iterator[NodeRowType]:
		unpack = self.unpack
		for d in self.call("dump", "nodes"):
			yield (
				unpack(d["graph"]),
				unpack(d["node"]),
				d["branch"],
				d["turn"],
				d["tick"],
				d["extant"],
			)

	def load_nodes(
		self,
		graph: CharName,
		branch: Branch,
		turn_from: Turn,
		tick_from: Tick,
		turn_to: Optional[Turn] = None,
		tick_to: Optional[Tick] = None,
	):
		if (turn_to is None) ^ (tick_to is None):
			raise TypeError("I need both or neither of turn_to and tick_to")
		self._nodes2set()
		pack = self.pack
		unpack = self.unpack
		if turn_to is None:
			it = self.call(
				"load_nodes_tick_to_end",
				pack(graph),
				branch,
				turn_from,
				tick_from,
			)
		else:
			it = self.call(
				"load_nodes_tick_to_tick",
				pack(graph),
				branch,
				turn_from,
				tick_from,
				turn_to,
				tick_to,
			)
		for node, turn, tick, extant in it:
			yield graph, unpack(node), branch, turn, tick, extant

	def node_val_dump(self) -> Iterator[NodeValRowType]:
		unpack = self.unpack
		for d in self.call("dump", "node_val"):
			yield (
				unpack(d["graph"]),
				unpack(d["node"]),
				unpack(d["key"]),
				d["branch"],
				d["turn"],
				d["tick"],
				unpack(d["value"]),
			)

	def load_node_val(
		self,
		graph: CharName,
		branch: Branch,
		turn_from: Turn,
		tick_from: Tick,
		turn_to: Optional[Turn] = None,
		tick_to: Optional[Tick] = None,
	) -> Iterator[NodeValRowType]:
		if (turn_to is None) ^ (tick_to is None):
			raise TypeError("I need both or neither of turn_to and tick_to")
		self._nodevals2set()
		pack = self.pack
		unpack = self.unpack
		if turn_to is None:
			it = self.call(
				"load_node_val_tick_to_end",
				pack(graph),
				branch,
				turn_from,
				tick_from,
			)
		else:
			it = self.call(
				"load_node_val_tick_to_tick",
				pack(graph),
				branch,
				turn_from,
				tick_from,
				turn_to,
				tick_to,
			)
		for node, key, turn, tick, value in it:
			yield (
				graph,
				unpack(node),
				unpack(key),
				branch,
				turn,
				tick,
				unpack(value),
			)

	@batch("node_val")
	def _nodevals2set(
		self,
		graph: CharName,
		node: NodeName,
		key: Key,
		branch: Branch,
		turn: Turn,
		tick: Tick,
		value: Any,
	):
		pack = self.pack
		return (
			pack(graph),
			pack(node),
			pack(key),
			branch,
			turn,
			tick,
			pack(value),
		)

	def node_val_set(
		self,
		graph: CharName,
		node: NodeName,
		key: Key,
		branch: Branch,
		turn: Turn,
		tick: Tick,
		value: Any,
	):
		self._nodevals2set.append(
			(graph, node, key, branch, turn, tick, value)
		)
		self._increc()

	def node_val_del_time(self, branch: Branch, turn: Turn, tick: Tick):
		self.call("node_val_del_time", branch, turn, tick)

	def edges_dump(self) -> Iterator[EdgeRowType]:
		unpack = self.unpack
		for d in self.call("dump", "edges"):
			yield (
				unpack(d["graph"]),
				unpack(d["orig"]),
				unpack(d["dest"]),
				d["idx"],
				d["branch"],
				d["turn"],
				d["tick"],
				d["extant"],
			)

	def load_edges(
		self,
		graph: CharName,
		branch: Branch,
		turn_from: Turn,
		tick_from: Tick,
		turn_to: Optional[Turn] = None,
		tick_to: Optional[Tick] = None,
	) -> Iterator[EdgeRowType]:
		if (turn_to is None) ^ (tick_to is None):
			raise ValueError("I need both or neither of turn_to and tick_to")
		self._edges2set()
		pack = self.pack
		unpack = self.unpack
		if turn_to is None:
			it = self.call(
				"load_edges_tick_to_end",
				pack(graph),
				branch,
				turn_from,
				tick_from,
			)
		else:
			it = self.call(
				"load_edges_tick_to_tick",
				pack(graph),
				branch,
				turn_from,
				tick_from,
				turn_to,
				tick_to,
			)
		for orig, dest, idx, turn, tick, extant in it:
			yield (
				graph,
				unpack(orig),
				unpack(dest),
				idx,
				branch,
				turn,
				tick,
				extant,
			)

	@batch("edges")
	def _edges2set(
		self,
		graph: CharName,
		orig: NodeName,
		dest: NodeName,
		idx: int,
		branch: Branch,
		turn: Branch,
		tick: Branch,
		extant: bool,
	):
		pack = self.pack
		return (
			pack(graph),
			pack(orig),
			pack(dest),
			idx,
			branch,
			turn,
			tick,
			bool(extant),
		)

	def exist_edge(
		self,
		graph: CharName,
		orig: NodeName,
		dest: NodeName,
		idx: int,
		branch: Branch,
		turn: Turn,
		tick: Tick,
		extant: bool,
	):
		self._edges2set.append(
			(graph, orig, dest, idx, branch, turn, tick, extant)
		)

	def edges_del_time(self, branch: Branch, turn: Turn, tick: Tick):
		self.call("edges_del_time", branch, turn, tick)

	def edge_val_dump(self) -> Iterator[EdgeValRowType]:
		unpack = self.unpack
		for d in self.call("dump", "edge_val"):
			yield (
				unpack(d["character"]),
				unpack(d["orig"]),
				unpack(d["dest"]),
				d["idx"],
				d["branch"],
				d["turn"],
				d["tick"],
				unpack(d["value"]),
			)

	def load_edge_val(
		self,
		graph: CharName,
		branch: Branch,
		turn_from: Turn,
		tick_from: Tick,
		turn_to: Optional[Turn] = None,
		tick_to: Optional[Tick] = None,
	) -> Iterator[EdgeValRowType]:
		if (turn_to is None) ^ (tick_to is None):
			raise TypeError("I need both or neither of turn_to and tick_to")
		self._edgevals2set()
		pack = self.pack
		unpack = self.unpack
		if turn_to is None:
			it = self.call(
				"load_edge_val_tick_to_end",
				pack(graph),
				branch,
				turn_from,
				tick_from,
			)
		else:
			it = self.call(
				"load_edge_val_tick_to_tick",
				pack(graph),
				branch,
				turn_from,
				tick_from,
				turn_to,
				tick_to,
			)
		for orig, dest, idx, key, turn, tick, value in it:
			yield (
				graph,
				unpack(orig),
				unpack(dest),
				idx,
				unpack(key),
				branch,
				turn,
				tick,
				unpack(value),
			)

	@batch("edge_val")
	def _edgevals2set(
		self,
		graph: CharName,
		orig: NodeName,
		dest: NodeName,
		idx: int,
		key: Key,
		branch: Branch,
		turn: Turn,
		tick: Tick,
		value: Any,
	):
		pack = self.pack
		return (
			pack(graph),
			pack(orig),
			pack(dest),
			idx,
			pack(key),
			branch,
			turn,
			tick,
			pack(value),
		)

	def edge_val_set(
		self,
		graph: CharName,
		orig: NodeName,
		dest: NodeName,
		idx: int,
		key: Key,
		branch: Branch,
		turn: Turn,
		tick: Tick,
		value: Any,
	):
		self._edgevals2set.append(
			(graph, orig, dest, idx, key, branch, turn, tick, value)
		)

	def edge_val_del_time(self, branch: Branch, turn: Turn, tick: Tick):
		self.call("edge_val_del_time", branch, turn, tick)

	def plans_dump(self) -> Iterator[tuple[Plan, Branch, Turn, Tick]]:
		for d in self.call("dump", "plans"):
			yield d["plan_id"], d["branch"], d["turn"], d["tick"]

	def plans_insert(
		self, plan_id: Plan, branch: Branch, turn: Turn, tick: Tick
	):
		self.call(
			"insert1",
			"plans",
			dict(plan_id=plan_id, branch=branch, turn=turn, tick=tick),
		)

	def plans_insert_many(self, many: list[tuple[Plan, Branch, Turn, Tick]]):
		self.call(
			"insert",
			"plans",
			[
				dict(zip(("plan_id", "branch", "turn", "tick"), plan))
				for plan in many
			],
		)

<<<<<<< HEAD
	def plan_ticks_insert(self, plan_id: Plan, turn: Turn, tick: Tick):
		self._planticks2set.append((plan_id, turn, tick))
=======
	@batch("plan_ticks")
	def _plan_ticks(self, plan_id: int, turn: int, tick: int):
		return (plan_id, turn, tick)
>>>>>>> 903f73c9

	def plan_ticks_insert(self, plan_id: Plan, turn: Turn, tick: Tick):
		self._plan_ticks.append((plan_id, turn, tick))

	def plan_ticks_dump(self) -> Iterator[tuple[Plan, Turn, Tick]]:
		for d in self.call("dump", "plan_ticks"):
			yield d["plan_id"], d["turn"], d["tick"]

	@batch("keyframes_graphs")
	def _new_keyframes(
		self,
		graph: CharName,
		branch: Branch,
		turn: Turn,
		tick: Tick,
		nodes: NodeKeyframe,
		edges: EdgeKeyframe,
		graph_val: GraphValKeyframe,
	):
		pack = self.pack
		return (
			pack(graph),
			branch,
			turn,
			tick,
			pack(nodes),
			pack(edges),
			pack(graph_val),
		)

	def keyframe_graph_insert(
		self,
		graph: CharName,
		branch: Branch,
		turn: Turn,
		tick: Tick,
		nodes: NodeKeyframe,
		edges: EdgeKeyframe,
		graph_val: GraphValKeyframe,
	) -> None:
		self._new_keyframes.append(
			(graph, branch, turn, tick, nodes, edges, graph_val)
		)
		self._new_keyframe_times.add((branch, turn, tick))

	def keyframe_insert(self, branch: Branch, turn: Turn, tick: Tick) -> None:
		self._new_keyframe_times.add((branch, turn, tick))

	@batch("keyframe_extensions")
	def _new_keyframe_extensions(
		self,
		branch: Branch,
		turn: Turn,
		tick: Tick,
		universal: UniversalKeyframe,
		rule: RuleKeyframe,
		rulebook: RulebookKeyframe,
	):
		pack = self.pack
		return branch, turn, tick, pack(universal), pack(rule), pack(rulebook)

	def keyframe_extension_insert(
		self,
		branch: Branch,
		turn: Turn,
		tick: Tick,
		universal: UniversalKeyframe,
		rule: RuleKeyframe,
		rulebook: RulebookKeyframe,
	) -> None:
		self._new_keyframe_extensions.append(
			(branch, turn, tick, universal, rule, rulebook)
		)
		self._new_keyframe_times.add((branch, turn, tick))

	def get_all_keyframe_graphs(
		self, branch: Branch, turn: Turn, tick: Tick
	) -> Iterator[
		tuple[CharName, NodeKeyframe, EdgeKeyframe, GraphValKeyframe]
	]:
		unpack = self.unpack
		for graph, nodes, edges, graph_val in self.call(
			"all_keyframe_graphs", branch, turn, tick
		):
			yield (
				unpack(graph),
				unpack(nodes),
				unpack(edges),
				unpack(graph_val),
			)

	def truncate_all(self):
		self.call("truncate_all")

	def close(self):
		self._inq.put("close")
		self._holder.existence_lock.acquire()
		self._holder.existence_lock.release()
		self._t.join()

	def commit(self):
		self.flush()
		self.call("commit")

	def initdb(self):
		self.call("initdb")


class SQLAlchemyConnectionHolder(ConnectionHolder):
	def __init__(
		self, dbstring, connect_args, inq, outq, fn, tables, gather=None
	):
		self.lock = Lock()
		self.existence_lock = Lock()
		self.existence_lock.acquire()
		self._dbstring = dbstring
		self._connect_args = connect_args
		self._fn = fn
		self.inq = inq
		self.outq = outq
		self.tables = tables
		if gather is not None:
			self.gather = gather

	def commit(self):
		self.transaction.commit()
		self.transaction = self.connection.begin()

	def init_table(self, tbl):
		return self.call_one("create_{}".format(tbl))

	def call_one(self, k, *largs, **kwargs):
		statement = self.sql[k].compile(dialect=self.engine.dialect)
		if hasattr(statement, "positiontup"):
			kwargs.update(dict(zip(statement.positiontup, largs)))
			repositioned = [kwargs[param] for param in statement.positiontup]
			self.logger.debug(f"{statement}  |  {repositioned}")
			return self.connection.execute(statement, kwargs)
		elif largs:
			raise TypeError("{} is a DDL query, I think".format(k))
		return self.connection.execute(self.sql[k], kwargs)

	def call_many(self, k, largs):
		statement = self.sql[k].compile(dialect=self.engine.dialect)
		return self.connection.execute(
			statement,
			[dict(zip(statement.positiontup, larg)) for larg in largs],
		)

	def gather(self, meta):
		return gather_sql(meta)

	def run(self):
		dbstring = self._dbstring
		connect_args = self._connect_args
		if hasattr(self, "gather"):
			gather_sql = self.gather
		else:
			from .alchemy import gather_sql
		self.logger.debug("about to connect " + dbstring)
		self.engine = create_engine(dbstring, connect_args=connect_args)
		self.meta = MetaData()
		self.sql = gather_sql(self.meta)
		self.connection = self.engine.connect()
		self.transaction = self.connection.begin()
		self.logger.debug("transaction started")
		while True:
			inst = self.inq.get()
			if inst == "shutdown":
				self.transaction.close()
				self.connection.close()
				self.engine.dispose()
				self.existence_lock.release()
				self.inq.task_done()
				return
			if inst == "commit":
				self.commit()
				self.inq.task_done()
				continue
			if inst == "initdb":
				self.outq.put(self.initdb())
				self.inq.task_done()
				continue
			silent = False
			if inst[0] == "silent":
				inst = inst[1:]
				silent = True
			self.logger.debug(inst[:2])
			if inst[0] == "echo":
				self.outq.put(inst[1])
				self.inq.task_done()
				continue
			elif inst[0] == "one":
				try:
					res = self.call_one(inst[1], *inst[2], **inst[3])
					if not silent:
						if hasattr(res, "returns_rows"):
							if res.returns_rows:
								o = list(res)
							else:
								o = None
						else:
							o = list(res)
				except Exception as ex:
					print(ex)
					if silent:
						print(f"while silenced: {ex}")
						sys.exit(repr(ex))
					o = ex
				if not silent:
					self.outq.put(o)
				self.inq.task_done()
			elif inst[0] != "many":
				raise ValueError(f"Invalid instruction: {inst[0]}")
			else:
				try:
					res = self.call_many(inst[1], inst[2])
					if not silent:
						if hasattr(res, "returns_rows"):
							if res.returns_rows:
								o = list(res)
							else:
								o = None
						else:
							rez = list(res.fetchall())
							o = rez or None
				except Exception as ex:
					if silent:
						msg = "got exception while silenced: " + repr(ex)
						print(msg)
						sys.exit(msg)
					o = ex
				if not silent:
					self.outq.put(o)
				self.inq.task_done()

	def initdb(self):
		"""Set up the database schema, both for allegedb and the special
		extensions for lisien

		"""
		for table in (
			"branches",
			"turns",
			"graphs",
			"graph_val",
			"nodes",
			"node_val",
			"edges",
			"edge_val",
			"plans",
			"plan_ticks",
			"keyframes",
			"keyframes_graphs",
			"global",
			"universals",
			"rules",
			"rulebooks",
			"things",
			"character_rulebook",
			"unit_rulebook",
			"character_thing_rulebook",
			"character_place_rulebook",
			"character_portal_rulebook",
			"node_rulebook",
			"portal_rulebook",
			"units",
			"character_rules_handled",
			"unit_rules_handled",
			"character_thing_rules_handled",
			"character_place_rules_handled",
			"character_portal_rules_handled",
			"node_rules_handled",
			"portal_rules_handled",
			"rule_triggers",
			"rule_prereqs",
			"rule_actions",
			"rule_neighborhood",
			"rule_big",
			"turns_completed",
			"keyframe_extensions",
		):
			try:
				self.init_table(table)
			except OperationalError:
				pass
			except Exception as ex:
				return ex
		schemaver_b = b"\xb6_lisien_schema_version"
		ver = self.call_one("global_get", schemaver_b).fetchone()
		if ver is None:
			self.call_one("global_insert", schemaver_b, b"\x00")
		elif ver[0] != b"\x00":
			return ValueError(
				f"Unsupported database schema version: {ver}", ver
			)


class SQLAlchemyQueryEngine(AbstractQueryEngine):
	IntegrityError = IntegrityError
	OperationalError = OperationalError
	holder_cls = SQLAlchemyConnectionHolder
	tables = (
		"global",
		"branches",
		"turns",
		"graphs",
		"keyframes",
		"keyframe_extensions",
		"graph_val",
		"nodes",
		"node_val",
		"edges",
		"edge_val",
		"plans",
		"plan_ticks",
		"universals",
		"rules",
		"rulebooks",
		"rule_triggers",
		"rule_prereqs",
		"rule_actions",
		"character_rulebook",
		"unit_rulebook",
		"character_thing_rulebook",
		"character_place_rulebook",
		"character_portal_rulebook",
		"character_thing_rules_handled",
		"character_place_rules_handled",
		"character_portal_rules_handled",
		"node_rulebook",
		"portal_rulebook",
		"rule_neighborhood",
		"rule_big",
		"node_rules_handled",
		"portal_rules_handled",
		"things",
		"units",
		"character_rules_handled",
		"unit_rules_handled",
		"turns_completed",
	)
	kf_interval_override: callable

	def __init__(self, dbstring, connect_args, pack=None, unpack=None):
		dbstring = dbstring or "sqlite:///:memory:"
		self._inq = Queue()
		self._outq = Queue()
		self._holder = self.holder_cls(
			dbstring,
			connect_args,
			self._inq,
			self._outq,
			self.tables,
			gather_sql,
		)

		if pack is None:

			def pack(s: Any) -> bytes:
				return repr(s).encode()

		if unpack is None:
			from ast import literal_eval

			def unpack(b: bytes) -> Any:
				return literal_eval(b.decode())

		self.pack = pack
		self.unpack = unpack
		self._branches = {}
		self._nodevals2set = []
		self._edgevals2set = []
		self._graphvals2set = []
		self._nodes2set = []
		self._edges2set = []
		self._new_keyframes = []
		self._new_keyframe_times = set()
		self._btts = set()
		self._records = 0
		self.keyframe_interval = None
		self.snap_keyframe = lambda: None
		self._new_keyframe_extensions = []
		self._char_rules_handled = []
		self._unit_rules_handled = []
		self._char_thing_rules_handled = []
		self._char_place_rules_handled = []
		self._char_portal_rules_handled = []
		self._node_rules_handled = []
		self._portal_rules_handled = []
		self._unitness = []
		self._location = []
		self._t = Thread(target=self._holder.run, daemon=True)
		self._t.start()
		self.initdb()

	def call_one(self, string, *args, **kwargs):
		with self.mutex():
			self._inq.put(("one", string, args, kwargs))
			ret = self._outq.get()
			self._outq.task_done()
		if isinstance(ret, Exception):
			raise ret
		return ret

	def call_many(self, string, args):
		with self.mutex():
			self._inq.put(("many", string, args))
			ret = self._outq.get()
			self._outq.task_done()
		if isinstance(ret, Exception):
			raise ret
		return ret

	def execute(self, stmt):
		if not isinstance(stmt, Select):
			raise TypeError("Only select statements should be executed")
		self.flush()
		with self.mutex():
			self._inq.put(stmt)
			return self._outq.get()

	def keyframes_dump(self) -> Iterator[tuple[Branch, Turn, Tick]]:
		return self.call_one("keyframes_dump")

	def new_graph(
		self, graph: CharName, branch: Branch, turn: Turn, tick: Tick, typ: str
	) -> None:
		"""Declare a new graph by this name of this type."""
		graph = self.pack(graph)
		return self.call_one("graphs_insert", graph, branch, turn, tick, typ)

	def keyframe_graph_insert(
		self,
		graph: CharName,
		branch: Branch,
		turn: Turn,
		tick: Tick,
		nodes: NodeKeyframe,
		edges: EdgeKeyframe,
		graph_val: GraphValKeyframe,
	) -> None:
		self._new_keyframes.append(
			(graph, branch, turn, tick, nodes, edges, graph_val)
		)
		self._new_keyframe_times.add((branch, turn, tick))

	def keyframe_insert(self, branch: Branch, turn: Turn, tick: Tick) -> None:
		self._new_keyframe_times.add((branch, turn, tick))

	def keyframes_graphs(
		self,
	) -> Iterator[tuple[CharName, Branch, Turn, Tick]]:
		unpack = self.unpack
		for graph, branch, turn, tick in self.call_one(
			"keyframes_graphs_list"
		):
			yield unpack(graph), branch, turn, tick

	def get_all_keyframe_graphs(
		self, branch: Branch, turn: Turn, tick: Tick
	) -> Iterator[
		tuple[CharName, NodeKeyframe, EdgeKeyframe, GraphValKeyframe]
	]:
		unpack = self.unpack
		for graph, nodes, edges, graph_val in self.call_one(
			"all_graphs_in_keyframe", branch, turn, tick
		):
			yield (
				unpack(graph),
				unpack(nodes),
				unpack(edges),
				unpack(graph_val),
			)

	def have_branch(self, branch):
		"""Return whether the branch thus named exists in the database."""
		return bool(self.call_one("ctbranch", branch)[0][0])

	def all_branches(
		self,
	) -> Iterator[tuple[Branch, Branch, Turn, Tick, Turn, Tick]]:
		"""Return all the branch data in tuples of (branch, parent,
		start_turn, start_tick, end_turn, end_tick).

		"""
		return self.call_one("branches_dump")

	def global_get(self, key: Key) -> Any:
		"""Return the value for the given key in the ``globals`` table."""
		key = self.pack(key)
		r = self.call_one("global_get", key)[0]
		if r is None:
			raise KeyError("Not set")
		return self.unpack(r[0])

	def global_items(self) -> Iterator[tuple[Key, Any]]:
		"""Iterate over (key, value) pairs in the ``globals`` table."""
		unpack = self.unpack
		dumped = self.call_one("global_dump")
		for k, v in dumped:
			yield (unpack(k), unpack(v))

	def get_branch(self) -> Branch:
		v = self.call_one("global_get", self.pack("branch"))[0]
		if v is None:
			return self.globl["main_branch"]
		return self.unpack(v[0])

	def get_turn(self) -> Turn:
		v = self.call_one("global_get", self.pack("turn"))[0]
		if v is None:
			return 0
		return self.unpack(v[0])

	def get_tick(self) -> Tick:
		v = self.call_one("global_get", self.pack("tick"))[0]
		if v is None:
			return 0
		return self.unpack(v[0])

	def global_set(self, key: Key, value: Any) -> None:
		"""Set ``key`` to ``value`` globally (not at any particular branch or
		revision)

		"""
		(key, value) = map(self.pack, (key, value))
		try:
			return self.call_one("global_insert", key, value)
		except IntegrityError:
			try:
				return self.call_one("global_update", value, key)
			except IntegrityError:
				self.commit()
				return self.call_one("global_update", value, key)

	def global_del(self, key: Key) -> None:
		"""Delete the global record for the key."""
		key = self.pack(key)
		return self.call_one("global_del", key)

	def new_branch(
		self,
		branch: Branch,
		parent: Branch,
		parent_turn: Turn,
		parent_tick: Tick,
	):
		"""Declare that the ``branch`` is descended from ``parent`` at
		``parent_turn``, ``parent_tick``

		"""
		return self.call_one(
			"branches_insert",
			branch,
			parent,
			parent_turn,
			parent_tick,
			parent_turn,
			parent_tick,
		)

	def update_branch(
		self,
		branch: Branch,
		parent: Branch,
		parent_turn: Turn,
		parent_tick: Tick,
		end_turn: Turn,
		end_tick: Tick,
	):
		return self.call_one(
			"update_branches",
			parent,
			parent_turn,
			parent_tick,
			end_turn,
			end_tick,
			branch,
		)

	def set_branch(
		self, branch, parent, parent_turn, parent_tick, end_turn, end_tick
	):
		try:
			self.call_one(
				"branches_insert",
				branch,
				parent,
				parent_turn,
				parent_tick,
				end_turn,
				end_tick,
			)
		except IntegrityError:
			try:
				self.update_branch(
					branch,
					parent,
					parent_turn,
					parent_tick,
					end_turn,
					end_tick,
				)
			except IntegrityError:
				self.commit()
				self.update_branch(
					branch,
					parent,
					parent_turn,
					parent_tick,
					end_turn,
					end_tick,
				)

	def new_turn(self, branch, turn, end_tick=0, plan_end_tick=0):
		return self.call_one(
			"turns_insert", branch, turn, end_tick, plan_end_tick
		)

	def update_turn(self, branch, turn, end_tick, plan_end_tick):
		return self.call_one(
			"update_turns", end_tick, plan_end_tick, branch, turn
		)

	def set_turn(self, branch, turn, end_tick, plan_end_tick):
		try:
			return self.call_one(
				"turns_insert", branch, turn, end_tick, plan_end_tick
			)
		except IntegrityError:
			return self.call_one(
				"update_turns", end_tick, plan_end_tick, branch, turn
			)

	def turns_dump(self):
		return self.call_one("turns_dump")

	def graph_val_dump(self) -> Iterator[GraphValRowType]:
		"""Yield the entire contents of the graph_val table."""
		self._flush_graph_val()
		unpack = self.unpack
		for graph, key, branch, turn, tick, value in self.call_one(
			"graph_val_dump"
		):
			yield (
				unpack(graph),
				unpack(key),
				branch,
				turn,
				tick,
				unpack(value),
			)

	def load_graph_val(
		self, graph, branch, turn_from, tick_from, turn_to=None, tick_to=None
	) -> Iterator[GraphValRowType]:
		if (turn_to is None) ^ (tick_to is None):
			raise ValueError("I need both or neither of turn_to and tick_to")
		self._flush_graph_val()
		pack = self.pack
		unpack = self.unpack
		if turn_to is None:
			it = self.call_one(
				"load_graph_val_tick_to_end",
				pack(graph),
				branch,
				turn_from,
				turn_from,
				tick_from,
			)
		else:
			it = self.call_one(
				"load_graph_val_tick_to_tick",
				pack(graph),
				branch,
				turn_from,
				turn_from,
				tick_from,
				turn_to,
				turn_to,
				tick_to,
			)
		for key, turn, tick, value in it:
			yield graph, unpack(key), branch, turn, tick, unpack(value)

	def _flush_graph_val(self):
		"""Send all new and changed graph values to the database."""
		if not self._graphvals2set:
			return
		pack = self.pack
		self.call_many(
			"graph_val_insert",
			(
				(pack(graph), pack(key), branch, turn, tick, pack(value))
				for (
					graph,
					key,
					branch,
					turn,
					tick,
					value,
				) in self._graphvals2set
			),
		)
		self._graphvals2set = []

	def graph_val_set(self, graph, key, branch, turn, tick, value):
		if (branch, turn, tick) in self._btts:
			raise TimeError
		self._btts.add((branch, turn, tick))
		self._graphvals2set.append((graph, key, branch, turn, tick, value))
		self._increc()

	def graph_val_del_time(self, branch, turn, tick):
		self._flush_graph_val()
		self.call_one("graph_val_del_time", branch, turn, tick)
		self._btts.discard((branch, turn, tick))

	def graphs_types(
		self,
		branch,
		turn_from,
		tick_from,
		turn_to=None,
		tick_to=None,
	):
		unpack = self.unpack
		if turn_to is None:
			if tick_to is not None:
				raise ValueError("Need both or neither of turn_to and tick_to")
			for graph, turn, tick, typ in self.call_one(
				"graphs_after", branch, turn_from, turn_from, tick_from
			):
				yield unpack(graph), branch, turn, tick, typ
			return
		else:
			if tick_to is None:
				raise ValueError("Need both or neither of turn_to and tick_to")
		for graph, turn, tick, typ in self.call_one(
			"graphs_between",
			branch,
			turn_from,
			turn_from,
			tick_from,
			turn_to,
			turn_to,
			tick_to,
		):
			yield unpack(graph), branch, turn, tick, typ

	def characters(self):
		unpack = self.unpack
		for graph, branch, turn, tick, typ in self.call_one("graphs_dump"):
			yield unpack(graph), branch, turn, tick, typ

	def graphs_insert(
		self, graph: Key, branch: str, turn: int, tick: int, typ: str
	) -> None:
		self.call_one(
			"graphs_insert", self.pack(graph), branch, turn, tick, typ
		)

	def _flush_nodes(self):
		if not self._nodes2set:
			return
		pack = self.pack
		self.call_many(
			"nodes_insert",
			(
				(pack(graph), pack(node), branch, turn, tick, bool(extant))
				for (
					graph,
					node,
					branch,
					turn,
					tick,
					extant,
				) in self._nodes2set
			),
		)
		self._nodes2set = []

	def exist_node(self, graph, node, branch, turn, tick, extant):
		"""Declare that the node exists or doesn't.

		Inserts a new record or updates an old one, as needed.

		"""
		if (branch, turn, tick) in self._btts:
			raise TimeError
		self._btts.add((branch, turn, tick))
		self._nodes2set.append((graph, node, branch, turn, tick, extant))
		self._increc()

	def nodes_del_time(self, branch, turn, tick):
		self._flush_nodes()
		self.call_one("nodes_del_time", branch, turn, tick)
		self._btts.discard((branch, turn, tick))

	def nodes_dump(self) -> Iterator[NodeRowType]:
		"""Dump the entire contents of the nodes table."""
		self._flush_nodes()
		unpack = self.unpack
		for graph, node, branch, turn, tick, extant in self.call_one(
			"nodes_dump"
		):
			yield (
				unpack(graph),
				unpack(node),
				branch,
				turn,
				tick,
				bool(extant),
			)

	def _iter_nodes(
		self, graph, branch, turn_from, tick_from, turn_to=None, tick_to=None
	) -> Iterator[NodeRowType]:
		if (turn_to is None) ^ (tick_to is None):
			raise TypeError("I need both or neither of turn_to and tick_to")
		self._flush_nodes()
		pack = self.pack
		unpack = self.unpack
		if turn_to is None:
			it = self.call_one(
				"load_nodes_tick_to_end",
				pack(graph),
				branch,
				turn_from,
				turn_from,
				tick_from,
			)
		else:
			it = self.call_one(
				"load_nodes_tick_to_tick",
				pack(graph),
				branch,
				turn_from,
				turn_from,
				tick_from,
				turn_to,
				turn_to,
				tick_to,
			)
		for node, turn, tick, extant in it:
			yield graph, unpack(node), branch, turn, tick, extant

	def load_nodes(
		self, graph, branch, turn_from, tick_from, turn_to=None, tick_to=None
	) -> list[NodeRowType]:
		return list(
			self._iter_nodes(
				graph, branch, turn_from, tick_from, turn_to, tick_to
			)
		)

	def node_val_dump(self) -> Iterator[NodeValRowType]:
		"""Yield the entire contents of the node_val table."""
		self._flush_node_val()
		unpack = self.unpack
		for graph, node, key, branch, turn, tick, value in self.call_one(
			"node_val_dump"
		):
			yield (
				unpack(graph),
				unpack(node),
				unpack(key),
				branch,
				turn,
				tick,
				unpack(value),
			)

	def _iter_node_val(
		self, graph, branch, turn_from, tick_from, turn_to=None, tick_to=None
	) -> Iterator[NodeValRowType]:
		if (turn_to is None) ^ (tick_to is None):
			raise TypeError("I need both or neither of turn_to and tick_to")
		self._flush_node_val()
		pack = self.pack
		unpack = self.unpack
		if turn_to is None:
			it = self.call_one(
				"load_node_val_tick_to_end",
				pack(graph),
				branch,
				turn_from,
				turn_from,
				tick_from,
			)
		else:
			it = self.call_one(
				"load_node_val_tick_to_tick",
				pack(graph),
				branch,
				turn_from,
				turn_from,
				tick_from,
				turn_to,
				turn_to,
				tick_to,
			)
		for node, key, turn, tick, value in it:
			yield (
				graph,
				unpack(node),
				unpack(key),
				branch,
				turn,
				tick,
				unpack(value),
			)

	def load_node_val(
		self, graph, branch, turn_from, tick_from, turn_to=None, tick_to=None
	):
		return list(
			self._iter_node_val(
				graph, branch, turn_from, tick_from, turn_to, tick_to
			)
		)

	def _flush_node_val(self):
		if not self._nodevals2set:
			return
		pack = self.pack
		self.call_many(
			"node_val_insert",
			(
				(
					pack(graph),
					pack(node),
					pack(key),
					branch,
					turn,
					tick,
					pack(value),
				)
				for (
					graph,
					node,
					key,
					branch,
					turn,
					tick,
					value,
				) in self._nodevals2set
			),
		)
		self._nodevals2set = []

	def node_val_set(self, graph, node, key, branch, turn, tick, value):
		"""Set a key-value pair on a node at a specific branch and revision"""
		if (branch, turn, tick) in self._btts:
			raise TimeError
		self._btts.add((branch, turn, tick))
		self._nodevals2set.append(
			(graph, node, key, branch, turn, tick, value)
		)

	def node_val_del_time(self, branch, turn, tick):
		self._flush_node_val()
		self.call_one("node_val_del_time", branch, turn, tick)
		self._btts.discard((branch, turn, tick))

	def edges_dump(self) -> Iterator[EdgeRowType]:
		"""Dump the entire contents of the edges table."""
		self._flush_edges()
		unpack = self.unpack
		for (
			graph,
			orig,
			dest,
			idx,
			branch,
			turn,
			tick,
			extant,
		) in self.call_one("edges_dump"):
			yield (
				unpack(graph),
				unpack(orig),
				unpack(dest),
				idx,
				branch,
				turn,
				tick,
				bool(extant),
			)

	def iter_edges(
		self, graph, branch, turn_from, tick_from, turn_to=None, tick_to=None
	) -> Iterator[EdgeRowType]:
		if (turn_to is None) ^ (tick_to is None):
			raise ValueError("I need both or neither of turn_to and tick_to")
		self._flush_edge_val()
		pack = self.pack
		unpack = self.unpack
		if turn_to is None:
			it = self.call_one(
				"load_edges_tick_to_end",
				pack(graph),
				branch,
				turn_from,
				turn_from,
				tick_from,
			)
		else:
			it = self.call_one(
				"load_edges_tick_to_tick",
				pack(graph),
				branch,
				turn_from,
				turn_from,
				tick_from,
				turn_to,
				turn_to,
				tick_to,
			)
		for orig, dest, idx, turn, tick, extant in it:
			yield (
				graph,
				unpack(orig),
				unpack(dest),
				idx,
				branch,
				turn,
				tick,
				extant,
			)

	def load_edges(
		self, graph, branch, turn_from, tick_from, turn_to=None, tick_to=None
	) -> list[EdgeRowType]:
		return list(
			self.iter_edges(
				graph, branch, turn_from, tick_from, turn_to, tick_to
			)
		)

	def _pack_edge2set(self, tup):
		graph, orig, dest, idx, branch, turn, tick, extant = tup
		pack = self.pack
		return (
			pack(graph),
			pack(orig),
			pack(dest),
			idx,
			branch,
			turn,
			tick,
			extant,
		)

	def _flush_edges(self):
		start = monotonic()
		if not self._edges2set:
			return
		self.call_many(
			"edges_insert", map(self._pack_edge2set, self._edges2set)
		)
		self._edges2set = []

	def exist_edge(self, graph, orig, dest, idx, branch, turn, tick, extant):
		"""Declare whether or not this edge exists."""
		if (branch, turn, tick) in self._btts:
			raise TimeError
		self._btts.add((branch, turn, tick))
		self._edges2set.append(
			(graph, orig, dest, idx, branch, turn, tick, extant)
		)
		self._increc()

	def edges_del_time(self, branch, turn, tick):
		self._flush_edges()
		self.call_one("edges_del_time", branch, turn, tick)
		self._btts.discard((branch, turn, tick))

	def edge_val_dump(self) -> Iterator[EdgeValRowType]:
		"""Yield the entire contents of the edge_val table."""
		self._flush_edge_val()
		unpack = self.unpack
		for (
			graph,
			orig,
			dest,
			idx,
			key,
			branch,
			turn,
			tick,
			value,
		) in self.call_one("edge_val_dump"):
			yield (
				unpack(graph),
				unpack(orig),
				unpack(dest),
				idx,
				unpack(key),
				branch,
				turn,
				tick,
				unpack(value),
			)

	def _iter_edge_val(
		self, graph, branch, turn_from, tick_from, turn_to=None, tick_to=None
	) -> Iterator[EdgeValRowType]:
		if (turn_to is None) ^ (tick_to is None):
			raise TypeError("I need both or neither of turn_to and tick_to")
		self._flush_edge_val()
		pack = self.pack
		unpack = self.unpack
		if turn_to is None:
			it = self.call_one(
				"load_edge_val_tick_to_end",
				pack(graph),
				branch,
				turn_from,
				turn_from,
				tick_from,
			)
		else:
			it = self.call_one(
				"load_edge_val_tick_to_tick",
				pack(graph),
				branch,
				turn_from,
				turn_from,
				tick_from,
				turn_to,
				turn_to,
				tick_to,
			)
		for orig, dest, idx, key, turn, tick, value in it:
			yield (
				graph,
				unpack(orig),
				unpack(dest),
				idx,
				unpack(key),
				branch,
				turn,
				tick,
				unpack(value),
			)

	def load_edge_val(
		self, graph, branch, turn_from, tick_from, turn_to=None, tick_to=None
	):
		return list(
			self._iter_edge_val(
				graph, branch, turn_from, tick_from, turn_to, tick_to
			)
		)

	def _pack_edgeval2set(self, tup):
		graph, orig, dest, idx, key, branch, turn, tick, value = tup
		pack = self.pack
		return (
			pack(graph),
			pack(orig),
			pack(dest),
			idx,
			pack(key),
			branch,
			turn,
			tick,
			pack(value),
		)

	def _flush_edge_val(self):
		if not self._edgevals2set:
			return
		self.call_many(
			"edge_val_insert", map(self._pack_edgeval2set, self._edgevals2set)
		)
		self._edgevals2set = []

	def edge_val_set(
		self, graph, orig, dest, idx, key, branch, turn, tick, value
	):
		"""Set this key of this edge to this value."""
		if (branch, turn, tick) in self._btts:
			raise TimeError
		self._btts.add((branch, turn, tick))
		self._edgevals2set.append(
			(graph, orig, dest, idx, key, branch, turn, tick, value)
		)
		self._increc()

	def edge_val_del_time(self, branch, turn, tick):
		self._flush_edge_val()
		self.call_one("edge_val_del_time", branch, turn, tick)
		self._btts.discard((branch, turn, tick))

	def plans_dump(self):
		return self.call_one("plans_dump")

	def plans_insert(self, plan_id, branch, turn, tick):
		return self.call_one("plans_insert", plan_id, branch, turn, tick)

	def plans_insert_many(self, many):
		return self.call_many("plans_insert", many)

	def plan_ticks_insert(self, plan_id, turn, tick):
		return self.call_one("plan_ticks_insert", plan_id, turn, tick)

	def plan_ticks_dump(self):
		return self.call_one("plan_ticks_dump")

	def flush(self):
		"""Put all pending changes into the SQL transaction."""
		with self.mutex():
			self._inq.put(("echo", "ready"))
			readied = self._outq.get()
			insist(readied == "ready", "Not ready to flush", readied)
			self._flush()
			self._inq.put(("echo", "flushed"))
			flushed = self._outq.get()
			insist(flushed == "flushed", "Failed flush", flushed)

	def _flush(self):
		pack = self.pack
		put = self._inq.put
		if self._nodes2set:
			put(
				(
					"silent",
					"many",
					"nodes_insert",
					[
						(
							pack(graph),
							pack(node),
							branch,
							turn,
							tick,
							bool(extant),
						)
						for (
							graph,
							node,
							branch,
							turn,
							tick,
							extant,
						) in self._nodes2set
					],
				)
			)
			self._nodes2set = []
		if self._edges2set:
			put(
				(
					"silent",
					"many",
					"edges_insert",
					list(map(self._pack_edge2set, self._edges2set)),
				)
			)
			self._edges2set = []
		if self._graphvals2set:
			put(
				(
					"silent",
					"many",
					"graph_val_insert",
					[
						(
							pack(graph),
							pack(key),
							branch,
							turn,
							tick,
							pack(value),
						)
						for (
							graph,
							key,
							branch,
							turn,
							tick,
							value,
						) in self._graphvals2set
					],
				)
			)
			self._graphvals2set = []
		if self._nodevals2set:
			put(
				(
					"silent",
					"many",
					"node_val_insert",
					[
						(
							pack(graph),
							pack(node),
							pack(key),
							branch,
							turn,
							tick,
							pack(value),
						)
						for (
							graph,
							node,
							key,
							branch,
							turn,
							tick,
							value,
						) in self._nodevals2set
					],
				)
			)
			self._nodevals2set = []
		if self._edgevals2set:
			put(
				(
					"silent",
					"many",
					"edge_val_insert",
					list(map(self._pack_edgeval2set, self._edgevals2set)),
				)
			)
			self._edgevals2set = []
		if self._new_keyframe_times:
			put(
				(
					"silent",
					"many",
					"keyframes_insert",
					list(self._new_keyframe_times),
				)
			)
			self._new_keyframe_times = set()
		if self._new_keyframe_extensions:
			put(
				(
					"silent",
					"many",
					"keyframe_extensions_insert",
					self._new_keyframe_extensions,
				)
			)
			self._new_keyframe_extensions = []
		if self._new_keyframes:
			# use only the most recent version of any given keyframe
			kfs = {}
			for (
				graph,
				branch,
				turn,
				tick,
				nodes,
				edges,
				graph_val,
			) in self._new_keyframes:
				kfs[graph, branch, turn, tick] = (nodes, edges, graph_val)
			put(
				(
					"silent",
					"many",
					"delete_keyframe_graph",
					[
						(pack(graph), branch, turn, tick)
						for (graph, branch, turn, tick) in kfs
					],
				)
			)
			put(
				(
					"silent",
					"many",
					"keyframes_graphs_insert",
					[
						(
							pack(graph),
							branch,
							turn,
							tick,
							pack(nodes),
							pack(edges),
							pack(graph_val),
						)
						for (graph, branch, turn, tick), (
							nodes,
							edges,
							graph_val,
						) in kfs.items()
					],
				)
			)
			self._new_keyframes = []

			put = self._inq.put

			if self._unitness:
				put(
					(
						"silent",
						"many",
						"del_units_after",
						[
							(character, graph, node, branch, turn, turn, tick)
							for (
								character,
								graph,
								node,
								branch,
								turn,
								tick,
								_,
							) in self._unitness
						],
					)
				)
				put(("silent", "many", "units_insert", self._unitness))
				self._unitness = []
			if self._location:
				put(
					(
						"silent",
						"many",
						"del_things_after",
						[
							(character, thing, branch, turn, turn, tick)
							for (
								character,
								thing,
								branch,
								turn,
								tick,
								_,
							) in self._location
						],
					)
				)
				put(("silent", "many", "things_insert", self._location))
				self._location = []
			if self._char_rules_handled:
				put(
					(
						"silent",
						"many",
						"character_rules_handled_insert",
						self._char_rules_handled,
					)
				)
				self._char_rules_handled = []
			if self._char_thing_rules_handled:
				put(
					(
						"silent",
						"many",
						"character_thing_rules_handled_insert",
						self._char_thing_rules_handled,
					)
				)
				self._char_thing_rules_handled = []

			if self._char_place_rules_handled:
				put(
					(
						"silent",
						"many",
						"character_place_rules_handled_insert",
						self._char_place_rules_handled,
					)
				)
				self._char_place_rules_handled = []

			if self._char_portal_rules_handled:
				put(
					(
						"silent",
						"many",
						"character_portal_rules_handled_insert",
						self._char_portal_rules_handled,
					)
				)
				self._char_portal_rules_handled = []
			if self._unit_rules_handled:
				put(
					(
						"silent",
						"many",
						"unit_rules_handled_insert",
						self._unit_rules_handled,
					)
				)
				self._unit_rules_handled = []
			if self._node_rules_handled:
				put(
					(
						"silent",
						"many",
						"node_rules_handled_insert",
						self._node_rules_handled,
					)
				)
				self._node_rules_handled = []
			if self._portal_rules_handled:
				put(
					(
						"silent",
						"many",
						"portal_rules_handled_insert",
						self._portal_rules_handled,
					)
				)
				self._portal_rules_handled = []

	def commit(self):
		"""Commit the transaction"""
		self._inq.put("commit")
		insist(
			(got := self.echo("committed")) == "committed",
			"Failed commit",
			got,
		)

	def close(self):
		"""Commit the transaction, then close the connection"""
		self._inq.put("shutdown")
		self._holder.existence_lock.acquire()
		self._holder.existence_lock.release()
		self._t.join()

	def initdb(self):
		with self.mutex():
			self._inq.put("initdb")
			ret = self._outq.get()
			self._outq.task_done()
			if isinstance(ret, Exception):
				raise ret
		self.globl = GlobalKeyValueStore(self)
		if "main_branch" not in self.globl:
			self.global_set("main_branch", "trunk")
			self.globl._cache["main_branch"] = "trunk"
		if "branch" not in self.globl:
			self.global_set("branch", "trunk")
			self.globl._cache["branch"] = "trunk"
		if "turn" not in self.globl:
			self.global_set("turn", 0)
			self.globl._cache["turn"] = 0
		if "tick" not in self.globl:
			self.global_set("tick", 0)
			self.globl._cache["tick"] = 0

	def truncate_all(self):
		"""Delete all data from every table"""
		for table in self.tables:
			try:
				self.call_one("truncate_" + table)
			except OperationalError:
				pass  # table wasn't created yet
		self.commit()

	def keyframe_extension_insert(
		self,
		branch,
		turn,
		tick,
		universal,
		rules,
		rulebooks,
	):
		pack = self.pack
		self._new_keyframe_extensions.append(
			(
				branch,
				turn,
				tick,
				pack(universal),
				pack(rules),
				pack(rulebooks),
			)
		)
		self._new_keyframe_times.add((branch, turn, tick))

	def get_keyframe_extensions(self, branch: str, turn: int, tick: int):
		self.flush()
		unpack = self.unpack
		exts = self.call_one("get_keyframe_extensions", branch, turn, tick)
		if not exts:
			raise KeyframeError("No keyframe", branch, turn, tick)
		assert len(exts) == 1, f"Incoherent keyframe {branch, turn, tick}"
		universal, rule, rulebook = exts[0]
		print(f"universal={universal}", file=sys.stderr)
		print(f"rule={rule}", file=sys.stderr)
		print(f"rulebook={rulebook}", file=sys.stderr)
		return (
			unpack(universal),
			unpack(rule),
			unpack(rulebook),
		)

	def universals_dump(self):
		unpack = self.unpack
		for key, branch, turn, tick, value in self.call_one("universals_dump"):
			yield unpack(key), branch, turn, tick, unpack(value)

	def rulebooks_dump(self):
		unpack = self.unpack
		for rulebook, branch, turn, tick, rules, prio in self.call_one(
			"rulebooks_dump"
		):
			yield unpack(rulebook), branch, turn, tick, (unpack(rules), prio)

	def _rule_dump(self, typ):
		unpack = self.unpack
		for rule, branch, turn, tick, lst in self.call_one(
			"rule_{}_dump".format(typ)
		):
			yield rule, branch, turn, tick, unpack(lst)

	def rule_triggers_dump(self):
		return self._rule_dump("triggers")

	def rule_prereqs_dump(self):
		return self._rule_dump("prereqs")

	def rule_actions_dump(self):
		return self._rule_dump("actions")

	def rule_neighborhood_dump(self):
		return self._rule_dump("neighborhood")

	def node_rulebook_dump(self):
		unpack = self.unpack
		for character, node, branch, turn, tick, rulebook in self.call_one(
			"node_rulebook_dump"
		):
			yield (
				unpack(character),
				unpack(node),
				branch,
				turn,
				tick,
				unpack(rulebook),
			)

	def portal_rulebook_dump(self):
		unpack = self.unpack
		for (
			character,
			orig,
			dest,
			branch,
			turn,
			tick,
			rulebook,
		) in self.call_one("portal_rulebook_dump"):
			yield (
				unpack(character),
				unpack(orig),
				unpack(dest),
				branch,
				turn,
				tick,
				unpack(rulebook),
			)

	def _charactery_rulebook_dump(self, qry):
		unpack = self.unpack
		for character, branch, turn, tick, rulebook in self.call_one(
			qry + "_rulebook_dump"
		):
			yield unpack(character), branch, turn, tick, unpack(rulebook)

	character_rulebook_dump = partialmethod(
		_charactery_rulebook_dump, "character"
	)
	unit_rulebook_dump = partialmethod(_charactery_rulebook_dump, "unit")
	character_thing_rulebook_dump = partialmethod(
		_charactery_rulebook_dump, "character_thing"
	)
	character_place_rulebook_dump = partialmethod(
		_charactery_rulebook_dump, "character_place"
	)
	character_portal_rulebook_dump = partialmethod(
		_charactery_rulebook_dump, "character_portal"
	)

	def character_rules_handled_dump(self):
		unpack = self.unpack
		for character, rulebook, rule, branch, turn, tick in self.call_one(
			"character_rules_handled_dump"
		):
			yield unpack(character), unpack(rulebook), rule, branch, turn, tick

	def character_rules_changes_dump(self):
		unpack = self.unpack
		for (
			character,
			rulebook,
			rule,
			branch,
			turn,
			tick,
			handled_branch,
			handled_turn,
		) in self.call_one("character_rules_changes_dump"):
			yield (
				unpack(character),
				unpack(rulebook),
				rule,
				branch,
				turn,
				tick,
				handled_branch,
				handled_turn,
			)

	def unit_rules_handled_dump(self):
		unpack = self.unpack
		for (
			character,
			graph,
			unit,
			rulebook,
			rule,
			branch,
			turn,
			tick,
		) in self.call_one("unit_rules_handled_dump"):
			yield (
				unpack(character),
				unpack(graph),
				unpack(unit),
				unpack(rulebook),
				rule,
				branch,
				turn,
				tick,
			)

	def unit_rules_changes_dump(self):
		jl = self.unpack
		for (
			character,
			rulebook,
			rule,
			graph,
			unit,
			branch,
			turn,
			tick,
			handled_branch,
			handled_turn,
		) in self.call_one("unit_rules_changes_dump"):
			yield (
				jl(character),
				jl(rulebook),
				rule,
				jl(graph),
				jl(unit),
				branch,
				turn,
				tick,
				handled_branch,
				handled_turn,
			)

	def character_thing_rules_handled_dump(self):
		unpack = self.unpack
		for (
			character,
			thing,
			rulebook,
			rule,
			branch,
			turn,
			tick,
		) in self.call_one("character_thing_rules_handled_dump"):
			yield (
				unpack(character),
				unpack(thing),
				unpack(rulebook),
				rule,
				branch,
				turn,
				tick,
			)

	def character_place_rules_handled_dump(self):
		unpack = self.unpack
		for (
			character,
			place,
			rulebook,
			rule,
			branch,
			turn,
			tick,
		) in self.call_one("character_place_rules_handled_dump"):
			yield (
				unpack(character),
				unpack(place),
				unpack(rulebook),
				rule,
				branch,
				turn,
				tick,
			)

	def character_portal_rules_handled_dump(self):
		unpack = self.unpack
		for (
			character,
			rulebook,
			rule,
			orig,
			dest,
			branch,
			turn,
			tick,
		) in self.call_one("character_portal_rules_handled_dump"):
			yield (
				unpack(character),
				unpack(rulebook),
				unpack(orig),
				unpack(dest),
				rule,
				branch,
				turn,
				tick,
			)

	def node_rules_handled_dump(self):
		for (
			character,
			node,
			rulebook,
			rule,
			branch,
			turn,
			tick,
		) in self.call_one("node_rules_handled_dump"):
			yield (
				self.unpack(character),
				self.unpack(node),
				self.unpack(rulebook),
				rule,
				branch,
				turn,
				tick,
			)

	def portal_rules_handled_dump(self):
		unpack = self.unpack
		for (
			character,
			orig,
			dest,
			rulebook,
			rule,
			branch,
			turn,
			tick,
		) in self.call_one("portal_rules_handled_dump"):
			yield (
				unpack(character),
				unpack(orig),
				unpack(dest),
				unpack(rulebook),
				rule,
				branch,
				turn,
				tick,
			)

	def things_dump(self):
		unpack = self.unpack
		for character, thing, branch, turn, tick, location in self.call_one(
			"things_dump"
		):
			yield (
				unpack(character),
				unpack(thing),
				branch,
				turn,
				tick,
				unpack(location),
			)

	def units_dump(
		self,
	) -> Iterator[
		tuple[CharName, CharName, NodeName, Branch, Turn, Tick, bool]
	]:
		unpack = self.unpack
		for (
			character_graph,
			unit_graph,
			unit_node,
			branch,
			turn,
			tick,
			is_av,
		) in self.call_one("units_dump"):
			yield (
				unpack(character_graph),
				unpack(unit_graph),
				unpack(unit_node),
				branch,
				turn,
				tick,
				is_av,
			)

	def universal_set(
		self, key: Key, branch: Branch, turn: Turn, tick: Tick, val: Any
	):
		key, val = map(self.pack, (key, val))
		self.call_one("universals_insert", key, branch, turn, tick, val)
		self._increc()

	def universal_del(self, key: Key, branch: Branch, turn: Turn, tick: Tick):
		key = self.pack(key)
		self.call_one("universals_insert", key, branch, turn, tick, NONE)
		self._increc()

	def count_all_table(self, tbl):
		return self.call_one("{}_count".format(tbl)).fetchone()[0]

	def rules_dump(self):
		for (name,) in self.call_one("rules_dump"):
			yield name

	def _set_rule_something(self, what, rule, branch, turn, tick, flist):
		flist = self.pack(flist)
		self.call_one(
			"rule_{}_insert".format(what), rule, branch, turn, tick, flist
		)
		self._increc()

	set_rule_triggers = partialmethod(_set_rule_something, "triggers")
	set_rule_prereqs = partialmethod(_set_rule_something, "prereqs")
	set_rule_actions = partialmethod(_set_rule_something, "actions")
	set_rule_neighborhood = partialmethod(_set_rule_something, "neighborhood")

	def set_rule_big(
		self,
		rule: RuleName,
		branch: Branch,
		turn: Turn,
		tick: Tick,
		big: RuleBig,
	) -> None:
		self.call_one("rule_big_insert", rule, branch, turn, tick, big)
		self._increc()

	def set_rule(
		self,
		rule,
		branch,
		turn,
		tick,
		triggers=None,
		prereqs=None,
		actions=None,
		neighborhood=None,
		big=False,
	):
		try:
			self.call_one("rules_insert", rule)
			self._increc()
		except IntegrityError:
			pass
		self.set_rule_triggers(rule, branch, turn, tick, triggers or [])
		self.set_rule_prereqs(rule, branch, turn, tick, prereqs or [])
		self.set_rule_actions(rule, branch, turn, tick, actions or [])
		self.set_rule_neighborhood(rule, branch, turn, tick, neighborhood)
		self.set_rule_big(rule, branch, turn, tick, big)

	def set_rulebook(self, name, branch, turn, tick, rules=None, prio=0.0):
		name, rules = map(self.pack, (name, rules or []))
		self.call_one(
			"rulebooks_insert", name, branch, turn, tick, rules, float(prio)
		)
		self._increc()

	def set_rulebook_on_character(self, rbtyp, char, branch, turn, tick, rb):
		char, rb = map(self.pack, (char, rb))
		self.call_one(rbtyp + "_insert", char, branch, turn, tick, rb)
		self._increc()

	set_character_rulebook = partialmethod(
		set_rulebook_on_character, "character_rulebook"
	)
	set_unit_rulebook = partialmethod(
		set_rulebook_on_character, "unit_rulebook"
	)
	set_character_thing_rulebook = partialmethod(
		set_rulebook_on_character, "character_thing_rulebook"
	)
	set_character_place_rulebook = partialmethod(
		set_rulebook_on_character, "character_place_rulebook"
	)
	set_character_portal_rulebook = partialmethod(
		set_rulebook_on_character, "character_portal_rulebook"
	)

	def rulebooks(self):
		for book in self.call_one("rulebooks"):
			yield self.unpack(book)

	def set_node_rulebook(self, character, node, branch, turn, tick, rulebook):
		(character, node, rulebook) = map(
			self.pack, (character, node, rulebook)
		)
		self.call_one(
			"node_rulebook_insert",
			character,
			node,
			branch,
			turn,
			tick,
			rulebook,
		)
		self._increc()

	def set_portal_rulebook(
		self, character, orig, dest, branch, turn, tick, rulebook
	):
		(character, orig, dest, rulebook) = map(
			self.pack, (character, orig, dest, rulebook)
		)
		self.call_one(
			"portal_rulebook_insert",
			character,
			orig,
			dest,
			branch,
			turn,
			tick,
			rulebook,
		)
		self._increc()

	def handled_character_rule(
		self, character, rulebook, rule, branch, turn, tick
	):
		(character, rulebook) = map(self.pack, (character, rulebook))
		self._char_rules_handled.append(
			(character, rulebook, rule, branch, turn, tick)
		)

	def _flush_char_rules_handled(self):
		if not self._char_rules_handled:
			return
		self.call_many(
			"character_rules_handled_insert", self._char_rules_handled
		)
		self._char_rules_handled = []

	def handled_unit_rule(
		self, character, rulebook, rule, graph, unit, branch, turn, tick
	):
		character, graph, unit, rulebook = map(
			self.pack, (character, graph, unit, rulebook)
		)
		self._unit_rules_handled.append(
			(character, graph, unit, rulebook, rule, branch, turn, tick)
		)

	def _flush_unit_rules_handled(self):
		if not self._unit_rules_handled:
			return
		self.call_many("unit_rules_handled_insert", self._unit_rules_handled)
		self._unit_rules_handled = []

	def handled_character_thing_rule(
		self, character, rulebook, rule, thing, branch, turn, tick
	):
		character, thing, rulebook = map(
			self.pack, (character, thing, rulebook)
		)
		self._char_thing_rules_handled.append(
			(character, thing, rulebook, rule, branch, turn, tick)
		)

	def _flush_char_thing_rules_handled(self):
		if not self._char_thing_rules_handled:
			return
		self.call_many(
			"character_thing_rules_handled_insert",
			self._char_thing_rules_handled,
		)
		self._char_thing_rules_handled = []

	def handled_character_place_rule(
		self, character, rulebook, rule, place, branch, turn, tick
	):
		character, rulebook, place = map(
			self.pack, (character, rulebook, place)
		)
		self._char_place_rules_handled.append(
			(character, place, rulebook, rule, branch, turn, tick)
		)

	def _flush_char_place_rules_handled(self):
		if not self._char_place_rules_handled:
			return
		self.call_many(
			"character_place_rules_handled_insert",
			self._char_place_rules_handled,
		)
		self._char_place_rules_handled = []

	def handled_character_portal_rule(
		self, character, rulebook, rule, orig, dest, branch, turn, tick
	):
		character, rulebook, orig, dest = map(
			self.pack, (character, rulebook, orig, dest)
		)
		self._char_portal_rules_handled.append(
			(character, orig, dest, rulebook, rule, branch, turn, tick)
		)

	def _flush_char_portal_rules_handled(self):
		if not self._char_portal_rules_handled:
			return
		self.call_many(
			"character_portal_rules_handled_insert",
			self._char_portal_rules_handled,
		)
		self._char_portal_rules_handled = []

	def handled_node_rule(
		self, character, node, rulebook, rule, branch, turn, tick
	):
		(character, node, rulebook) = map(
			self.pack, (character, node, rulebook)
		)
		self._node_rules_handled.append(
			(character, node, rulebook, rule, branch, turn, tick)
		)

	def _flush_node_rules_handled(self):
		if not self._node_rules_handled:
			return
		self.call_many("node_rules_handled_insert", self._node_rules_handled)
		self._node_rules_handled = []

	def handled_portal_rule(
		self, character, orig, dest, rulebook, rule, branch, turn, tick
	):
		(character, orig, dest, rulebook) = map(
			self.pack, (character, orig, dest, rulebook)
		)
		self._portal_rules_handled.append(
			(character, orig, dest, rulebook, rule, branch, turn, tick)
		)

	def _flush_portal_rules_handled(self):
		if not self._portal_rules_handled:
			return
		self.call_many(
			"portal_rules_handled_insert", self._portal_rules_handled
		)
		self._portal_rules_handled = []

	def set_thing_loc(self, character, thing, branch, turn, tick, loc):
		(character, thing) = map(self.pack, (character, thing))
		loc = self.pack(loc)
		self._location.append((character, thing, branch, turn, tick, loc))
		self._increc()

	def unit_set(self, character, graph, node, branch, turn, tick, is_unit):
		(character, graph, node) = map(self.pack, (character, graph, node))
		self._unitness.append(
			(character, graph, node, branch, turn, tick, is_unit)
		)
		self._increc()

	def rulebook_set(self, rulebook, branch, turn, tick, rules):
		# what if the rulebook has other values set afterward? wipe them out, right?
		# should that happen in the query engine or elsewhere?
		rulebook, rules = map(self.pack, (rulebook, rules))
		try:
			self.call_one(
				"rulebooks_insert", rulebook, branch, turn, tick, rules
			)
			self._increc()
		except IntegrityError:
			try:
				self.call_one(
					"rulebooks_update", rules, rulebook, branch, turn, tick
				)
			except IntegrityError:
				self.commit()
				self.call_one(
					"rulebooks_update", rules, rulebook, branch, turn, tick
				)

	def turns_completed_dump(self):
		return self.call_one("turns_completed_dump")

	def complete_turn(self, branch, turn, discard_rules=False):
		try:
			self.call_one("turns_completed_insert", branch, turn)
		except IntegrityError:
			try:
				self.call_one("turns_completed_update", turn, branch)
			except IntegrityError:
				self.commit()
				self.call_one("turns_completed_update", turn, branch)
		self._increc()
		if discard_rules:
			self._char_rules_handled = []
			self._unit_rules_handled = []
			self._char_thing_rules_handled = []
			self._char_place_rules_handled = []
			self._char_portal_rules_handled = []
			self._node_rules_handled = []
			self._portal_rules_handled = []<|MERGE_RESOLUTION|>--- conflicted
+++ resolved
@@ -3591,8 +3591,6 @@
 		):
 			self.snap_keyframe()
 			self._kf_interval_overridden = False
-<<<<<<< HEAD
-=======
 
 	_infixes2load = [
 		"nodes",
@@ -3616,7 +3614,6 @@
 		"rule_neighborhoods",
 		"rule_big",
 	]
->>>>>>> 903f73c9
 
 	def _get_one_window(
 		self,
@@ -6140,11 +6137,7 @@
 					self._nodevals2set(),
 					self._edges2set(),
 					self._edgevals2set(),
-<<<<<<< HEAD
 					self._planticks2set(),
-=======
-					self._plan_ticks(),
->>>>>>> 903f73c9
 				)
 			)
 			if self._unitness:
@@ -7848,17 +7841,8 @@
 			],
 		)
 
-<<<<<<< HEAD
 	def plan_ticks_insert(self, plan_id: Plan, turn: Turn, tick: Tick):
 		self._planticks2set.append((plan_id, turn, tick))
-=======
-	@batch("plan_ticks")
-	def _plan_ticks(self, plan_id: int, turn: int, tick: int):
-		return (plan_id, turn, tick)
->>>>>>> 903f73c9
-
-	def plan_ticks_insert(self, plan_id: Plan, turn: Turn, tick: Tick):
-		self._plan_ticks.append((plan_id, turn, tick))
 
 	def plan_ticks_dump(self) -> Iterator[tuple[Plan, Turn, Tick]]:
 		for d in self.call("dump", "plan_ticks"):
