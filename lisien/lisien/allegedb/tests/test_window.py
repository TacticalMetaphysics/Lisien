--- conflicted
+++ resolved
@@ -3,11 +3,7 @@
 import pytest
 
 from .. import ORM
-<<<<<<< HEAD
-from ..window import WindowDict, HistoricKeyError
-=======
 from ..window import HistoricKeyError, WindowDict
->>>>>>> 9e98ccf8
 
 testvs = ["a", 99, ["spam", "eggs", "ham"], {"foo": "bar", 0: 1, "💧": "🔑"}]
 testdata = []
