from util import SaveableMetaclass


"""Things that should have character sheets."""


__metaclass__ = SaveableMetaclass


class Character:
    """An incorporeal object connecting corporeal ones together across
dimensions, indicating that they represent one thing and have that
thing's attributes.

Every item in LiSE's world model must be part of a Character, though
it may be the only member of that Character. Where items can only have
generic attributes appropriate to the dimension they occupy,
Characters have all the attributes of the items that make them up, and
possibly many more. There are no particular restrictions on what
manner of attribute a Character can have, so long as it is not used by
the physics of any dimension.

Characters may contain EventDecks. These may represent skills the
character has, in which case every EventCard in the EventDeck
represents something can happen upon using the skill, regardless of
what it's used on or where. "Success" and "failure" are appropriate
EventCards in this case, though there may be finer distinctions to be
made between various kinds of success and failure with a given skill.

However, the EventCards that go in a Character's EventDeck to
represent a skill should never represent anything particular to any
use-case of the skill. Those EventCards should instead be in the
EventDeck of those other Characters--perhaps people, perhaps places,
perhaps tools--that the skill may be used on, with, or for. All of
those Characters' relevant EventDecks will be used in constructing a
new one, called the OutcomeDeck, and the outcome of the event will be
drawn from that.

Otherwise, Characters can be treated much like three-dimensional
dictionaries, wherein you may look up the Character's attributes. The
key is composed of the dimension an item of this character is in, the
item's name, and the name of the attribute.

"""
    tables = [
        ("character_item_link",
<<<<<<< HEAD
         {"character": "text",
          "dimension": "text",
          "item": "text"},
         tuple(),
=======
         {"character": "text not null",
          "dimension": "text not null",
          "item": "text not null"},
         ("character", "dimension", "item"),
>>>>>>> 554b5379
         {"dimension, item": ("item", "dimension, name")},
         []),
        ("character_skill_link",
         {"character": "text not null",
          "skill": "text not null",
          "effect_deck": "text not null"},
         ("character", "skill"),
         {"effect_deck": ("effect_deck", "name")},
         []),
        ("attribution",
         {"character": "text not null",
          "attribute": "text not null",
          "value": "text not null"},
         ("character", "attribute"),
         {},
         [])]

    def __init__(self, name, db=None):
        self.name = name
        if db is not None:
            db.characterdict[self.name] = self

    def get_tabdict(self):
        items = [
            {"character": self.name,
             "dimension": it.dimension.name,
             "item": it.name}
            for it in iter(self.itemset)]
        skills = [
            {"character": self.name,
             "skill": sk.name,
             "effect_deck": sk.effect_deck.name}
            for sk in iter(self.skillset)]
        attributions = [
            {"character": self.name,
             "attribute": item[0],
             "value": item[1]}
            for item in self.attributiondict.iteritems()]
        return {
            "character_item_link": items,
            "character_skill_link": skills,
            "attribution": attributions}

    def unravel(self, db):
        # Assumes that everything it relies on has been pre-unraveled
<<<<<<< HEAD
        self.itemdict = db.characteritemdict[self.name]
        self.skilldict = db.skilldict[self.name]
        self.attributiondict = db.attributiondict[self.name]
        for item in self.itemdict.iteritems():
            (dimname, it) = item
            self.character_item_link.add((self.name, dimname, it.name))
        for item in self.skilldict.iteritems():
            (skill, ed) = item
            self.character_skill_link.add((self.name, skill, ed.name))
        for item in self.attributiondict.iteritems():
            (trib, val) = item
            self.attribution.add((self.name, trib, val))

    def tabdict(self):
        items = [
            {"character": self.name,
             "dimension": tup[1],
             "item": tup[2]}
            for tup in iter(self.character_item_link)]
        skills = [
            {"character": self.name,
             "skill": tup[1],
             "effect_deck": tup[2]}
            for tup in iter(self.character_skill_link)]
        atts = [
            {"character": self.name,
             "attribute": tup[1],
             "value": tup[2]}
            for tup in iter(self.attribution)]
        return {
            "character_item_link": items,
            "character_skill_link": skills,
            "attribution": atts}
=======
        self.itemset = db.characteritemdict[self.name]
        self.skillset = db.skilldict[self.name]
        self.attributiondict = db.attributiondict[self.name]
>>>>>>> 554b5379
<|MERGE_RESOLUTION|>--- conflicted
+++ resolved
@@ -44,17 +44,10 @@
 """
     tables = [
         ("character_item_link",
-<<<<<<< HEAD
-         {"character": "text",
-          "dimension": "text",
-          "item": "text"},
-         tuple(),
-=======
          {"character": "text not null",
           "dimension": "text not null",
           "item": "text not null"},
          ("character", "dimension", "item"),
->>>>>>> 554b5379
          {"dimension, item": ("item", "dimension, name")},
          []),
         ("character_skill_link",
@@ -100,42 +93,6 @@
 
     def unravel(self, db):
         # Assumes that everything it relies on has been pre-unraveled
-<<<<<<< HEAD
-        self.itemdict = db.characteritemdict[self.name]
-        self.skilldict = db.skilldict[self.name]
-        self.attributiondict = db.attributiondict[self.name]
-        for item in self.itemdict.iteritems():
-            (dimname, it) = item
-            self.character_item_link.add((self.name, dimname, it.name))
-        for item in self.skilldict.iteritems():
-            (skill, ed) = item
-            self.character_skill_link.add((self.name, skill, ed.name))
-        for item in self.attributiondict.iteritems():
-            (trib, val) = item
-            self.attribution.add((self.name, trib, val))
-
-    def tabdict(self):
-        items = [
-            {"character": self.name,
-             "dimension": tup[1],
-             "item": tup[2]}
-            for tup in iter(self.character_item_link)]
-        skills = [
-            {"character": self.name,
-             "skill": tup[1],
-             "effect_deck": tup[2]}
-            for tup in iter(self.character_skill_link)]
-        atts = [
-            {"character": self.name,
-             "attribute": tup[1],
-             "value": tup[2]}
-            for tup in iter(self.attribution)]
-        return {
-            "character_item_link": items,
-            "character_skill_link": skills,
-            "attribution": atts}
-=======
         self.itemset = db.characteritemdict[self.name]
         self.skillset = db.skilldict[self.name]
-        self.attributiondict = db.attributiondict[self.name]
->>>>>>> 554b5379
+        self.attributiondict = db.attributiondict[self.name]