--- conflicted
+++ resolved
@@ -1,10 +1,6 @@
 # This file is part of LiSE, a framework for life simulation games.
 # Copyright (c) 2013 Zachary Spector,  zacharyspector@gmail.com
-<<<<<<< HEAD
-from util import SaveableMetaclass, SkeletonIterator
-=======
 from util import SaveableMetaclass
->>>>>>> 5f70ce2b
 from logging import getLogger
 
 
@@ -34,11 +30,7 @@
         self.dest = destination
         self.destination = destination
         self.indefinite_existence = {}
-<<<<<<< HEAD
-        for rd in SkeletonIterator(self.existence):
-=======
         for rd in self.existence.iterrows():
->>>>>>> 5f70ce2b
             if rd["tick_to"] is None:
                 self.indefinite_existence[rd["branch"]] = rd["tick_from"]
         # now make the edge
@@ -75,15 +67,7 @@
         return True
 
     def new_branch(self, parent, branch, tick):
-<<<<<<< HEAD
-        while len(self.existence) <= branch:
-            self.existence.append([])
-        while len(self.existence[branch]) <= tick:
-            self.existence[branch].append([])
-        for rd in SkeletonIterator(self.existence):
-=======
         for rd in self.existence.iterrows():
->>>>>>> 5f70ce2b
             if rd["tick_to"] is None or rd["tick_to"] >= tick:
                 rd2 = dict(rd)
                 rd2["branch"] = branch
