--- conflicted
+++ resolved
@@ -1,13 +1,6 @@
 # This file is part of LiSE, a framework for life simulation games.
 # Copyright (c) 2013 Zachary Spector,  zacharyspector@gmail.com
-<<<<<<< HEAD
-from util import (
-    SaveableMetaclass,
-    SkeletonIterator,
-    ViewportOrderedGroup)
-=======
 from util import SaveableMetaclass
->>>>>>> 5f70ce2b
 from pawn import Pawn, PawnWidget
 from spot import Spot, SpotWidget
 from arrow import Arrow, ArrowWidget
@@ -45,11 +38,8 @@
     atrdic = {
         "wallpaper": lambda self: self.closet.get_img(
             self._rowdict["wallpaper"]),
-<<<<<<< HEAD
-=======
         "width": lambda self: self.wallpaper.tex.width,
         "height": lambda self: self.wallpaper.tex.height,
->>>>>>> 5f70ce2b
         "places": lambda self: iter(self.dimension.places),
         "portals": lambda self: iter(self.dimension.portals),
         "things": lambda self: iter(self.dimension.things),
@@ -68,30 +58,12 @@
         self.spotdict = {}
         self.arrowdict = {}
         self.viewports = []
-<<<<<<< HEAD
-        self._rowdict = self.closet.skeleton["board"][str(self.dimension)][int(self)]
-=======
         self._rowdict = self.closet.skeleton[
             "board"][str(self.dimension)][int(self)]
->>>>>>> 5f70ce2b
         while len(self.dimension.boards) <= self.idx:
             self.dimension.boards.append(None)
         self.dimension.boards[self.idx] = self
         if "spot_coords" in self.closet.skeleton:
-<<<<<<< HEAD
-            for rd in SkeletonIterator(
-                    self.closet.skeleton[
-                        "spot_coords"][str(self.dimension)][int(self)]):
-                self.add_spot(rd)
-        if "pawn_img" in self.closet.skeleton:
-            for rd in SkeletonIterator(
-                    self.closet.skeleton[
-                        "pawn_img"][str(self.dimension)][int(self)]):
-                self.add_pawn(rd)
-        for portal in self.dimension.portals:
-            self.make_arrow(portal)
-
-=======
             for rd in self.closet.skeleton[
                     "spot_coords"][str(self.dimension)][
                     int(self)].iterrows():
@@ -103,7 +75,6 @@
                 self.add_pawn(rd)
         for portal in self.dimension.portals:
             self.make_arrow(portal)
->>>>>>> 5f70ce2b
 
     def __getattr__(self, attrn):
         return self.atrdic[attrn](self)
@@ -155,12 +126,8 @@
 
     def make_spot(self, place):
         place = self.closet.get_place(str(self.dimension), str(place))
-<<<<<<< HEAD
-        self.spotdict[str(place)] = Spot(self.closet, self.dimension, self, place)
-=======
         self.spotdict[str(place)] = Spot(
             self.closet, self.dimension, self, place)
->>>>>>> 5f70ce2b
 
     def make_arrow(self, orig_or_port, dest=None):
         if dest is None:
@@ -229,12 +196,9 @@
         "pawns": lambda self: self.pawndict.itervalues()}
 
     def __init__(self, closet, window, dimension, board, idx):
-<<<<<<< HEAD
-=======
         self.moved = True
         self.bgsprite = None
         self.bgregion = None
->>>>>>> 5f70ce2b
         self.closet = closet
         self.window = window
         self.dimension = dimension
@@ -242,17 +206,10 @@
         self.idx = idx
         self._rowdict = self.closet.skeleton[
             "board_viewport"][
-<<<<<<< HEAD
-                str(self.window)][
-                    str(self.dimension)][
-                        int(self.board)][
-                            int(self)]
-=======
             str(self.window)][
             str(self.dimension)][
             int(self.board)][
             int(self)]
->>>>>>> 5f70ce2b
         self.pawndict = {}
         self.spotdict = {}
         self.arrowdict = {}
@@ -260,18 +217,7 @@
             self.board.viewports.append(None)
         self.board.viewports[self.idx] = self
         self.batch = self.window.batch
-<<<<<<< HEAD
-        self.biggroup = ViewportOrderedGroup(
-            self.window.viewport_order, self.window.boardgroup,
-            self)
         self.window.viewport_order += 1
-        self.bggroup = OrderedGroup(0, self.biggroup)
-        self.arrowgroup = OrderedGroup(1, self.biggroup)
-        self.spotgroup = OrderedGroup(2, self.biggroup)
-        self.pawngroup = OrderedGroup(3, self.biggroup)
-=======
-        self.window.viewport_order += 1
->>>>>>> 5f70ce2b
         for (k, v) in self.board.pawndict.iteritems():
             self.pawndict[k] = PawnWidget(self, v)
         for (k, v) in self.board.spotdict.iteritems():
@@ -352,24 +298,6 @@
             self.view_bot = self.board.height - self.height
 
     def draw(self):
-<<<<<<< HEAD
-        offx = self.offset_x
-        offy = self.offset_y
-        try:
-
-            if offx != self.old_offset_x:
-                self.bgsprite.x = offx
-                self.old_offset_x = offx
-            if offy != self.old_offset_y:
-                self.bgsprite.y = self.offset_y
-                self.old_offset_y = offy
-        except:
-            self.bgsprite = Sprite(
-                self.wallpaper.tex,
-                offx, offy,
-                batch=self.batch,
-                group=self.bggroup)
-=======
         if self.moved:
             self.bgregion = self.wallpaper.tex.get_region(
                 self.view_left, self.view_bot,
@@ -380,7 +308,6 @@
                 batch=self.batch,
                 group=self.window.board_bg_group)
             self.moved = False
->>>>>>> 5f70ce2b
         for spot in self.spots:
             spot.draw()
         for pawn in self.pawns:
