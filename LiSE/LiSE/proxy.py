# This file is part of LiSE, a framework for life simulation games.
# Copyright (c) Zachary Spector, public@zacharyspector.com
#
# This program is free software: you can redistribute it and/or modify
# it under the terms of the GNU Affero General Public License as published by
# the Free Software Foundation, either version 3 of the License, or
# (at your option) any later version.
#
# This program is distributed in the hope that it will be useful,
# but WITHOUT ANY WARRANTY; without even the implied warranty of
# MERCHANTABILITY or FITNESS FOR A PARTICULAR PURPOSE.  See the
# GNU Affero General Public License for more details.
#
# You should have received a copy of the GNU Affero General Public License
# along with this program.  If not, see <https://www.gnu.org/licenses/>.
"""Proxy objects to access LiSE entities from another process.

Each proxy class is meant to emulate the equivalent LiSE class,
and any change you make to a proxy will be made in the corresponding
entity in the LiSE core.

"""
import sys
import logging
from abc import abstractmethod
from random import Random
from collections.abc import (
    Mapping,
    MutableMapping,
    MutableSequence
)
from functools import partial
from threading import Thread, Lock
from multiprocessing import Process, Pipe, Queue, ProcessError
from concurrent.futures import ThreadPoolExecutor
from queue import Empty

from blinker import Signal

<<<<<<< HEAD
from allegedb.cache import (
    HistoryError, PickyDefaultDict, StructuredDefaultDict
)
from allegedb.wrap import DictWrapper, ListWrapper, SetWrapper, UnwrappingDict
=======
from .allegedb import HistoryError
from .allegedb.cache import PickyDefaultDict, StructuredDefaultDict
from .allegedb.wrap import DictWrapper, ListWrapper, SetWrapper, UnwrappingDict
>>>>>>> 86f17add
from .engine import AbstractEngine
from .character import Facade, AbstractCharacter
from .reify import reify
from .util import getatt
from .handle import EngineHandle
from .xcollections import AbstractLanguageDescriptor
from .node import NodeContent, UserMapping, UserDescriptor
from .place import Place
from .thing import Thing
from .portal import Portal


class CachingProxy(MutableMapping, Signal):
    """Abstract class for proxies to LiSE entities or mappings thereof"""
    def __init__(self):
        super().__init__()
        self.exists = True

    def __bool__(self):
        return bool(self.exists)

    def __iter__(self):
        yield from self._cache

    def __len__(self):
        return len(self._cache)

    def __contains__(self, k):
        return k in self._cache

    def __getitem__(self, k):
        if k not in self:
            raise KeyError("No such key: {}".format(k))
        return self._cache_get_munge(k, self._cache[k])

    def __setitem__(self, k, v):
        self._set_item(k, v)
        self._cache[k] = self._cache_set_munge(k, v)
        self.send(self, key=k, value=v)

    def __delitem__(self, k):
        if k not in self:
            raise KeyError("No such key: {}".format(k))
        self._del_item(k)
        del self._cache[k]
        self.send(self, key=k, value=None)

    def _apply_delta(self, delta):
        for (k, v) in delta.items():
            if v is None:
                if k in self._cache:
                    del self._cache[k]
                    self.send(self, key=k, value=None)
            elif k not in self._cache or self._cache[k] != v:
                self._cache[k] = v
                self.send(self, key=k, value=v)

    def _cache_get_munge(self, k, v):
        return v

    def _cache_set_munge(self, k, v):
        return v

    @abstractmethod
    def _set_item(self, k, v):
        raise NotImplementedError("Abstract method")

    @abstractmethod
    def _del_item(self, k):
        raise NotImplementedError("Abstract method")


class CachingEntityProxy(CachingProxy):
    """Abstract class for proxy objects representing LiSE entities"""
    def _cache_get_munge(self, k, v):
        if isinstance(v, dict):
            return DictWrapper(
                lambda: self._cache[k], partial(self._set_item, k), self, k)
        elif isinstance(v, list):
            return ListWrapper(
                lambda: self._cache[k], partial(self._set_item, k), self, k)
        elif isinstance(v, set):
            return SetWrapper(
                lambda: self._cache[k], partial(self._set_item, k), self, k)
        return v

    def __repr__(self):
        return "<{}({}) {} at {}>".format(
            self.__class__.__name__, self._cache, self.name, id(self)
        )


class RulebookProxyDescriptor(object):
    """Descriptor that makes the corresponding RuleBookProxy if needed"""
    def __get__(self, inst, cls):
        if inst is None:
            return self
        try:
            proxy = inst._get_rulebook_proxy()
        except KeyError:
            proxy = RuleBookProxy(
                inst.engine, inst._get_default_rulebook_name())
            inst._set_rulebook_proxy(proxy)
        return proxy

    def __set__(self, inst, val):
        if hasattr(val, 'name'):
            if not isinstance(val, RuleBookProxy):
                raise TypeError
            rb = val
            val = val.name
        elif val in inst.engine._rulebooks_cache:
            rb = inst.engine._rulebooks_cache[val]
        else:
            rb = RuleBookProxy(inst.engine, val)
        inst._set_rulebook(val)
        inst._set_rulebook_proxy(rb)
        inst.send(inst, rulebook=rb)


class ProxyUserMapping(UserMapping):
    """A mapping to the ``CharacterProxy``s that have this node as an avatar"""
    def _user_names(self):
        for user, avatars in self.node.engine._avatar_characters_cache[
                self.node._charname].items():
            if self.node.name in avatars:
                yield user


class ProxyUserDescriptor(UserDescriptor):
    usermapping = ProxyUserMapping


class NodeProxy(CachingEntityProxy):
    rulebook = RulebookProxyDescriptor()

    @property
    def users(self):
        return ProxyUserMapping(self)
    @property
    def character(self):
        return self.engine.character[self._charname]

    @property
    def _cache(self):
        return self.engine._node_stat_cache[self._charname][self.name]

    def _get_default_rulebook_name(self):
        return self._charname, self.name

    def _get_rulebook_proxy(self):
        return self.engine._char_node_rulebooks_cache[
            self._charname][self.name]

    def _set_rulebook_proxy(self, rb):
        self.engine._char_node_rulebooks_cache[self._charname][self.name] = rb

    def _set_rulebook(self, rb):
        self.engine.handle(
            'set_node_rulebook',
            char=self._charname, node=self.name, rulebook=rb, block=False,
            branching=True
        )

    user = ProxyUserDescriptor()

    def __init__(self, character, nodename):
        self.engine = character.engine
        self._charname = character.name
        self.name = nodename
        super().__init__()

    def __iter__(self):
        yield from super().__iter__()
        yield 'character'
        yield 'name'

    def __eq__(self, other):
        return (
            isinstance(other, NodeProxy) and
            self._charname == other._charname and
            self.name == other.name
        )

    def __contains__(self, k):
        if k in ('character', 'name'):
            return True
        return super().__contains__(k)

    def __getitem__(self, k):
        if k == 'character':
            return self._charname
        elif k == 'name':
            return self.name
        return super().__getitem__(k)

    def _get_state(self):
        return self.engine.handle(
            command='node_stat_copy',
            char=self._charname,
            node=self.name
        )

    def _set_item(self, k, v):
        if k == 'name':
            raise KeyError("Nodes can't be renamed")
        self.engine.handle(
            command='set_node_stat',
            char=self._charname,
            node=self.name,
            k=k, v=v,
            block=False,
            branching=True
        )

    def _del_item(self, k):
        if k == 'name':
            raise KeyError("Nodes need names")
        self.engine.handle(
            command='del_node_stat',
            char=self._charname,
            node=self.name,
            k=k,
            block=False,
            branching=True
        )

    def delete(self):
        self.engine.del_node(self._charname, self.name)

    @property
    def content(self):
        return NodeContent(self)

    def contents(self):
        return self.content.values()


class PlaceProxy(NodeProxy):
    def __repr__(self):
        return "<proxy to {}.place[{}] at {}>".format(
            self._charname,
            repr(self.name),
            id(self)
        )


Place.register(PlaceProxy)


class ThingProxy(NodeProxy):
    @property
    def location(self):
        return self.engine.character[self._charname].node[self._location]

    @location.setter
    def location(self, v):
        if isinstance(v, NodeProxy):
            if v.character != self.character:
                raise ValueError(
                    "Things can only be located in their character. "
                    "Maybe you want an avatar?"
                )
            locn = v.name
        elif v in self.character.node:
            locn = v
        else:
            raise TypeError("Location must be a node or the name of one")
        self._set_location(locn)

    def __init__(
            self, character, name, location=None, **kwargs
    ):
        if location is None and getattr(
                character.engine, '_initialized', True):
            raise ValueError("Thing must have location")
        super().__init__(character, name)
        self._location = location
        self._cache.update(kwargs)

    def __iter__(self):
        yield from super().__iter__()
        yield 'location'

    def __getitem__(self, k):
        if k == 'location':
            return self._location
        return super().__getitem__(k)

    def _apply_delta(self, delta):
        for (k, v) in delta.items():
            if v is None:
                if k in self._cache:
                    del self._cache[k]
                    self.send(self, key=k, value=None)
            elif k == 'location':
                self._location = v
                self.send(self, key=k, value=v)
            elif k not in self._cache or self._cache[k] != v:
                self._cache[k] = v
                self.send(self, key=k, value=v)

    def _set_location(self, v):
        self._location = v
        self.engine.handle(
            command='set_thing_location',
            char=self.character.name,
            thing=self.name,
            loc=v,
            block=False,
            branching=True
        )
        self.send(self, key='location', value=v)

    def __setitem__(self, k, v):
        if k == 'location':
            self._set_location(v)
        else:
            super().__setitem__(k, v)

    def __repr__(self):
        return "<proxy to {}.thing[{}]@{} at {}>".format(
            self._charname,
            self.name,
            self._location,
            id(self)
        )

    def follow_path(self, path, weight=None):
        self.engine.handle(
            command='thing_follow_path',
            char=self._charname,
            thing=self.name,
            path=path,
            weight=weight,
            block=False
        )

    def go_to_place(self, place, weight=None):
        if hasattr(place, 'name'):
            place = place.name
        self.engine.handle(
            command='thing_go_to_place',
            char=self._charname,
            thing=self.name,
            place=place,
            weight=weight,
            block=False
        )

    def travel_to(self, dest, weight=None, graph=None):
        if hasattr(dest, 'name'):
            dest = dest.name
        if hasattr(graph, 'name'):
            graph = graph.name
        return self.engine.handle(
            command='thing_travel_to',
            char=self._charname,
            thing=self.name,
            dest=dest,
            weight=weight,
            graph=graph
        )

    def travel_to_by(self, dest, arrival_tick, weight=None, graph=None):
        if hasattr(dest, 'name'):
            dest = dest.name
        if hasattr(graph, 'name'):
            graph = graph.name
        self.engine.handle(
            command='thing_travel_to_by',
            char=self._charname,
            thing=self.name,
            dest=dest,
            arrival_tick=arrival_tick,
            weight=weight,
            graph=graph,
            block=False
        )


Thing.register(ThingProxy)


class PortalProxy(CachingEntityProxy):
    rulebook = RulebookProxyDescriptor()

    def _get_default_rulebook_name(self):
        return self._charname, self._origin, self._destination

    def _get_rulebook_proxy(self):
        return self.engine._char_port_rulebooks_cache[
            self._charname][self._origin][self._destination]

    def _set_rulebook_proxy(self, rb):
        self.engine._char_port_rulebooks_cache[self._charname][
            self._origin][self._destination] = rb

    def _set_rulebook(self, rb):
        self.engine.handle(
            command='set_portal_rulebook',
            char=self._charname,
            orig=self._origin,
            dest=self._destination,
            rulebook=rb,
            block=False
        )

    def _get_rulebook_name(self):
        return self.engine.handle(
            command='get_portal_rulebook',
            char=self._charname,
            orig=self._origin,
            dest=self._destination
        )

    @property
    def _cache(self):
        return self.engine._portal_stat_cache[self._charname][
            self._origin][self._destination]

    @property
    def character(self):
        return self.engine.character[self._charname]

    @property
    def origin(self):
        return self.character.node[self._origin]

    @property
    def destination(self):
        return self.character.node[self._destination]

    def _set_item(self, k, v):
        self.engine.handle(
            command='set_portal_stat',
            char=self._charname,
            orig=self._origin,
            dest=self._destination,
            k=k, v=v,
            block=False,
            branching=True
        )

    def _del_item(self, k):
        self.engine_handle(
            command='del_portal_stat',
            char=self._charname,
            orig=self._origin,
            dest=self._destination,
            k=k,
            block=False,
            branching=True
        )

    def __init__(self, character, origname, destname):
        self.engine = character.engine
        self._charname = character.name
        self._origin = origname
        self._destination = destname
        super().__init__()

    def __eq__(self, other):
        return (
            hasattr(other, 'character') and
            hasattr(other, 'origin') and
            hasattr(other, 'destination') and
            self.character == other.character and
            self.origin == other.origin and
            self.destination == other.destination
        )

    def __repr__(self):
        return "<proxy to {}.portal[{}][{}] at {}>".format(
            self._charname,
            repr(self._origin),
            repr(self._destination),
            id(self)
        )

    def __getitem__(self, k):
        if k == 'origin':
            return self._origin
        elif k == 'destination':
            return self._destination
        elif k == 'character':
            return self._charname
        return super().__getitem__(k)

    def delete(self):
        self.engine.del_portal(self._charname, self._origin, self._destination)


Portal.register(PortalProxy)


class NodeMapProxy(MutableMapping, Signal):
    rulebook = RulebookProxyDescriptor()

    def _get_default_rulebook_name(self):
        return self._charname, 'character_node'

    def _get_rulebook_proxy(self):
        return self.engine._character_rulebooks_cache[self._charname]['node']

    def _set_rulebook_proxy(self, rb):
        self.engine._character_rulebooks_cache[self._charname]['node'] = rb

    def _set_rulebook(self, rb):
        self.engine.handle(
            'set_character_node_rulebook',
            char=self._charname,
            rulebook=rb,
            block=False,
            branching=True
        )

    @property
    def character(self):
        return self.engine.character[self._charname]

    def __init__(self, engine_proxy, charname):
        super().__init__()
        self.engine = engine_proxy
        self._charname = charname

    def __iter__(self):
        yield from self.character.thing
        yield from self.character.place

    def __len__(self):
        return len(self.character.thing) + len(self.character.place)

    def __getitem__(self, k):
        if k in self.character.thing:
            return self.character.thing[k]
        else:
            return self.character.place[k]

    def __setitem__(self, k, v):
        self.character.place[k] = v

    def __delitem__(self, k):
        if k in self.character.thing:
            del self.character.thing[k]
        else:
            del self.character.place[k]

    def patch(self, patch):
        """Change a bunch of node stats at once.

        This works similarly to ``update``, but only accepts a dict-like
        argument, and it recurses one level.

        The patch is sent to the LiSE core all at once, so this is faster than
        using ``update``, too.

        :param patch: a dictionary. Keys are node names, values are other dicts
        describing updates to the nodes, where a value of None means delete the
        stat. Other values overwrite.

        """
        self.engine.handle(
            'update_nodes',
            char=self.character.name,
            patch=patch,
            block=False
        )
        for node, stats in patch.items():
            nodeproxycache = self[node]._cache
            for k, v in stats.items():
                if v is None:
                    del nodeproxycache[k]
                else:
                    nodeproxycache[k] = v


class ThingMapProxy(CachingProxy):
    rulebook = RulebookProxyDescriptor()

    def _get_default_rulebook_name(self):
        return self.name, 'character_thing'

    def _get_rulebook_proxy(self):
        return self.engine._character_rulebooks_cache[self.name]['thing']

    def _set_rulebook_proxy(self, rb):
        self.engine._character_rulebooks_cache[self.name]['thing'] = rb

    def _set_rulebook(self, rb):
        self.engine.handle(
            'set_character_thing_rulebook',
            char=self.name,
            rulebook=rb,
            block=False,
            branching=True
        )

    @property
    def character(self):
        return self.engine.character[self.name]

    @property
    def _cache(self):
        return self.engine._things_cache[self.name]

    def __init__(self, engine_proxy, charname):
        self.engine = engine_proxy
        self.name = charname
        super().__init__()

    def __eq__(self, other):
        return self is other

    def _cache_set_munge(self, k, v):
        return ThingProxy(
            self, *self.engine.handle(
                'get_thing_special_stats', char=self.name, thing=k
            )
        )

    def _set_item(self, k, v):
        self.engine.handle(
            command='set_thing',
            char=self.name,
            thing=k,
            statdict=v,
            block=False,
            branching=True
        )
        self._cache[k] = ThingProxy(
            self.engine, self.name, v.pop('location')
        )
        self.engine._node_stat_cache[self.name][k] = v

    def _del_item(self, k):
        self.engine.handle(
            command='del_node',
            char=self.name,
            node=k,
            block=False,
            branching=True
        )
        del self._cache[k]
        del self.engine._node_stat_cache[self.name][k]


class PlaceMapProxy(CachingProxy):
    rulebook = RulebookProxyDescriptor()

    def _get_default_rulebook_name(self):
        return self.name, 'character_place'

    def _get_rulebook_proxy(self):
        return self.engine._character_rulebooks_cache[self.name]['place']

    def _set_rulebook_proxy(self, rb):
        self.engine._character_rulebooks_cache[self.name]['place'] = rb

    def _set_rulebook(self, rb):
        self.engine.handle(
            'set_character_place_rulebook',
            char=self.name, rulebook=rb,
            block=False, branching=True
        )

    @property
    def character(self):
        return self.engine.character[self.name]

    @property
    def _cache(self):
        return self.engine._character_places_cache[self.name]

    def __init__(self, engine_proxy, character):
        self.engine = engine_proxy
        self.name = character
        super().__init__()

    def __eq__(self, other):
        return self is other

    def _cache_set_munge(self, k, v):
        return PlaceProxy(self, k)

    def _set_item(self, k, v):
        self.engine.handle(
            command='set_place',
            char=self.name,
            place=k, statdict=v,
            block=False,
            branching=True
        )
        self.engine._node_stat_cache[self.name][k] = v

    def _del_item(self, k):
        self.engine.handle(
            command='del_node',
            char=self.name,
            node=k,
            block=False,
            branching=True
        )
        del self.engine._node_stat_cache[self.name][k]


class SuccessorsProxy(CachingProxy):
    @property
    def _cache(self):
        return self.engine._character_portals_cache.successors[
            self._charname][self._orig]

    def __init__(self, engine_proxy, charname, origname):
        self.engine = engine_proxy
        self._charname = charname
        self._orig = origname
        super().__init__()

    def __eq__(self, other):
        return (
            isinstance(other, SuccessorsProxy) and
            self.engine is other.engine and
            self._charname == other._charname and
            self._orig == other._orig
        )

    def _get_state(self):
        return {
            node: self._cache[node] if node in self._cache else
            PortalProxy(self.engine, self._charname, self._orig, node)
            for node in self.engine.handle(
                command='node_successors',
                char=self._charname,
                node=self._orig
            )
        }

    def _apply_delta(self, delta):
        raise NotImplementedError(
            "Apply the delta on CharSuccessorsMappingProxy"
        )

    def _cache_set_munge(self, k, v):
        if isinstance(v, PortalProxy):
            assert v._origin == self._orig
            assert v._destination == k
            return v
        return PortalProxy(self, self._orig, k)

    def _set_item(self, dest, value):
        self.engine.handle(
            command='set_portal',
            char=self._charname,
            orig=self._orig,
            dest=dest,
            statdict=value,
            block=False,
            branching=True
        )

    def _del_item(self, dest):
        self.engine.del_portal(self._charname, self._orig, dest)


class CharSuccessorsMappingProxy(CachingProxy):
    rulebook = RulebookProxyDescriptor()

    def _get_default_rulebook_anme(self):
        return self.name, 'character_portal'

    def _get_rulebook_proxy(self):
        return self.engine._character_rulebooks_cache[self.name]['portal']

    def _set_rulebook_proxy(self, rb):
        self.engine._character_rulebooks_cache[self.name]['portal'] = rb

    def _set_rulebook(self, rb):
        self.engine.handle(
            'set_character_portal_rulebook',
            char=self.character.name, rulebook=rb, block=False, branching=True
        )

    @property
    def character(self):
        return self.engine.character[self.name]

    @property
    def _cache(self):
        return self.engine._character_portals_cache.successors[self.name]

    def __init__(self, engine_proxy, charname):
        self.engine = engine_proxy
        self.name = charname
        super().__init__()

    def __eq__(self, other):
        return (
            isinstance(other, CharSuccessorsMappingProxy) and
            other.engine is self.engine and
            other.name == self.name
        )

    def _cache_set_munge(self, k, v):
        return {
            vk: PortalProxy(self, vk, vv)
            for (vk, vv) in v.items()
        }

    def __getitem__(self, k):
        return SuccessorsProxy(
            self.engine,
            self.name,
            k
        )

    def _apply_delta(self, delta):
        for o, ds in delta.items():
            for d, ex in ds.items():
                if ex:
                    if d not in self._cache[o]:
                        self._cache[o][d] = PortalProxy(
                            self.character,
                            o, d
                        )
                else:
                    if o in self._cache and d in self._cache[o]:
                        del self._cache[o][d]
                        if len(self._cache[o]) == 0:
                            del self._cache[o]

    def _set_item(self, orig, val):
        self.engine.handle(
            command='character_set_node_successors',
            character=self.name,
            node=orig,
            val=val,
            block=False,
            branching=True
        )

    def _del_item(self, orig):
        for dest in self[orig]:
            self.engine.del_portal(self.name, orig, dest)


class PredecessorsProxy(MutableMapping):
    @property
    def character(self):
        return self.engine.character[self._charname]

    def __init__(self, engine_proxy, charname, destname):
        self.engine = engine_proxy
        self._charname = charname
        self.name = destname

    def __iter__(self):
        return iter(self.engine._character_portals_cache.predecessors[
            self._charname][self.name])

    def __len__(self):
        return len(self.engine._character_portals_cache.predecessors[
            self._charname][self.name])

    def __contains__(self, k):
        return k in self.engine._character_portals_cache.predecessors[
            self._charname][self.name]

    def __getitem__(self, k):
        return self.engine._character_portals_cache.predecessors[
            self._charname][self.name][k]

    def __setitem__(self, k, v):
        self.engine._place_stat_cache[self._charname][k] = v
        self.engine._character_portals_cache.store(
            self._charname,
            self.name,
            k,
            PortalProxy(self.engine, self._charname, k, self.name)
        )
        self.engine.handle(
            command='set_place',
            char=self._charname,
            place=k,
            statdict=v,
            block=False,
            branching=True
        )
        self.engine.handle(
            'set_portal',
            (self._charname, k, self.name),
            block=False, branching=True
        )

    def __delitem__(self, k):
        self.engine.del_portal(self._charname, k, self.name)


class CharPredecessorsMappingProxy(MutableMapping):
    def __init__(self, engine_proxy, charname):
        self.engine = engine_proxy
        self.name = charname
        self._cache = {}

    def __contains__(self, k):
        return k in self.engine._character_portals_cache.predecessors[
            self.name]

    def __iter__(self):
        return iter(
            self.engine._character_portals_cache.predecessors[self.name])

    def __len__(self):
        return len(
            self.engine._character_portals_cache.predecessors[self.name])

    def __getitem__(self, k):
        if k not in self._cache:
            self._cache[k] = PredecessorsProxy(self.engine, self.name, k)
        return self._cache[k]

    def __setitem__(self, k, v):
        for pred, proxy in v.items():
            self.engine._character_portals_cache.store(
                self.name,
                pred,
                k,
                proxy
            )
        self.engine.handle(
            command='character_set_node_predecessors',
            char=self.name,
            node=k,
            preds=v,
            block=False,
            branching=True
        )

    def __delitem__(self, k):
        for v in list(self[k]):
            self.engine.del_portal(self.name, v, k)
        if k in self._cache:
            del self._cache[k]


class CharStatProxy(CachingEntityProxy):
    @property
    def _cache(self):
        return self.engine._char_stat_cache[self.name]

    def __init__(self, engine_proxy, character):
        self.engine = engine_proxy
        self.name = character
        super().__init__()

    def __eq__(self, other):
        return (
            isinstance(other, CharStatProxy) and
            self.engine is other.engine and
            self.name == other.name
        )

    def _get(self, k=None):
        if k is None:
            return self
        return self._cache[k]

    def _get_state(self):
        return self.engine.handle(
            command='character_stat_copy',
            char=self.name
        )

    def _set_item(self, k, v):
        self.engine.handle(
            command='set_character_stat',
            char=self.name,
            k=k, v=v,
            block=False,
            branching=True
        )

    def _del_item(self, k):
        self.engine.handle(
            command='del_character_stat',
            char=self.name,
            k=k,
            block=False,
            branching=True
        )


class RuleProxy(Signal):
    @staticmethod
    def _nominate(v):
        ret = []
        for whatever in v:
            if hasattr(whatever, 'name'):
                ret.append(whatever.name)
            else:
                assert isinstance(whatever, str)
                ret.append(whatever)
        return ret

    @property
    def _cache(self):
        return self.engine._rules_cache.setdefault(self.name, {})

    @property
    def triggers(self):
        return self._cache.setdefault('triggers', [])

    @triggers.setter
    def triggers(self, v):
        self._cache['triggers'] = v
        self.engine.handle(
            'set_rule_triggers', rule=self.name,
            triggers=self._nominate(v), block=False)
        self.send(self, triggers=v)

    @property
    def prereqs(self):
        return self._cache.setdefault('prereqs', [])

    @prereqs.setter
    def prereqs(self, v):
        self._cache['prereqs'] = v
        self.engine.handle(
            'set_rule_prereqs', rule=self.name,
            prereqs=self._nominate(v), block=False)
        self.send(self, prereqs=v)

    @property
    def actions(self):
        return self._cache.setdefault('actions', [])

    @actions.setter
    def actions(self, v):
        self._cache['actions'] = v
        self.engine.handle(
            'set_rule_actions', rule=self.name,
            actions=self._nominate(v), block=False)
        self.send(self, actions=v)

    def __init__(self, engine, rulename):
        super().__init__()
        self.engine = engine
        self.name = self._name = rulename

    def __eq__(self, other):
        return (
            hasattr(other, 'name') and
            self.name == other.name
        )


class RuleBookProxy(MutableSequence, Signal):
    @property
    def _cache(self):
        return self.engine._rulebooks_cache.setdefault(self.name, [])

    def __init__(self, engine, bookname):
        super().__init__()
        self.engine = engine
        self.name = bookname
        self._proxy_cache = engine._rule_obj_cache

    def __iter__(self):
        for k in self._cache:
            if k not in self._proxy_cache:
                self._proxy_cache[k] = RuleProxy(self.engine, k)
            yield self._proxy_cache[k]

    def __len__(self):
        return len(self._cache)

    def __getitem__(self, i):
        k = self._cache[i]
        if k not in self._proxy_cache:
            self._proxy_cache[k] = RuleProxy(self.engine, k)
        return self._proxy_cache[k]

    def __setitem__(self, i, v):
        if isinstance(v, RuleProxy):
            v = v._name
        self._cache[i] = v
        self.engine.handle(
            command='set_rulebook_rule',
            rulebook=self.name,
            i=i,
            rule=v,
            block=False,
            branching=True
        )
        self.send(self, i=i, val=v)

    def __delitem__(self, i):
        del self._cache[i]
        self.engine.handle(
            command='del_rulebook_rule',
            rulebook=self.name,
            i=i,
            block=False,
            branching=True
        )
        self.send(self, i=i, val=None)

    def insert(self, i, v):
        if isinstance(v, RuleProxy):
            v = v._name
        self._cache.insert(i, v)
        self.engine.handle(
            command='ins_rulebook_rule',
            rulebook=self.name,
            i=i,
            rule=v,
            block=False,
            branching=True
        )
        for j in range(i, len(self)):
            self.send(self, i=j, val=self[j])


class AvatarMapProxy(Mapping):
    rulebook = RulebookProxyDescriptor()
    engine = getatt('character.engine')

    def _get_default_rulebook_name(self):
        return self.character.name, 'avatar'

    def _get_rulebook_proxy(self):
        return self.engine._character_rulebooks_cache[
            self.character.name]['avatar']

    def _set_rulebook_proxy(self, rb):
        self.engine._character_rulebooks_cache[
            self.character.name]['avatar'] = rb

    def _set_rulebook(self, rb):
        self.engine.handle(
            'set_avatar_rulebook',
            char=self.character.name, rulebook=rb, block=False, branching=True
        )

    def __init__(self, character):
        self.character = character

    def __iter__(self):
        yield from self.character.engine._character_avatars_cache[
            self.character.name]

    def __len__(self):
        return len(self.character.engine._character_avatars_cache[
            self.character.name])

    def __contains__(self, k):
        return k in self.character.engine._character_avatars_cache[
            self.character.name]

    def __getitem__(self, k):
        if k not in self:
            raise KeyError("{} has no avatar in {}".format(
                self.character.name, k
            ))
        return self.GraphAvatarsProxy(
            self.character, self.character.engine.character[k]
        )

    def __getattr__(self, attr):
        vals = self.values()
        if not vals:
            raise AttributeError(
                "No attribute {}, and no graph to delegate to".format(attr)
            )
        elif len(vals) > 1:
            raise AttributeError(
                "No attribute {}, and more than one graph".format(attr)
            )
        else:
            return getattr(next(iter(vals)), attr)

    class GraphAvatarsProxy(Mapping):
        def __init__(self, character, graph):
            self.character = character
            self.graph = graph

        def __iter__(self):
            yield from self.character.engine._character_avatars_cache[
                self.character.name][self.graph.name]

        def __len__(self):
            return len(self.character.engine._character_avatars_cache[
                self.character.name][self.graph.name])

        def __contains__(self, k):
            cache = self.character.engine._character_avatars_cache[
                self.character.name]
            return self.graph.name in cache and k in cache[self.graph.name]

        def __getitem__(self, k):
            if k not in self:
                raise KeyError("{} has no avatar {} in graph {}".format(
                    self.character.name, k, self.graph.name
                ))
            return self.graph.node[k]

        def __getattr__(self, attr):
            vals = self.values()
            if not vals:
                raise AttributeError(
                    "No attribute {}, "
                    "and no avatar to delegate to".format(attr)
                )
            elif len(vals) > 1:
                raise AttributeError(
                    "No attribute {}, and more than one avatar"
                )
            else:
                return getattr(next(iter(vals)), attr)


class CharacterProxy(AbstractCharacter):
    rulebook = RulebookProxyDescriptor()
    adj_cls = CharSuccessorsMappingProxy
    pred_cls = CharPredecessorsMappingProxy

    def copy_from(self, g):
        # can't handle multigraphs
        self.engine.handle('character_copy_from', char=self.name, nodes=g._node, adj=g._adj, block=False, branching=True)
        for node, nodeval in g.nodes.items():
            if node not in self.node:
                    if nodeval and 'location' in nodeval:
                        self.thing._cache[node] = prox = ThingProxy(
                            self, node, nodeval['location']
                        )
                        self.thing.send(self.thing, key=node, value=prox)
                    else:
                        self.place._cache[node] = prox = PlaceProxy(
                            self, node
                        )
                        self.place.send(self.place, key=node, value=prox)
                    self.node.send(self.node, key=node, value=prox)
        for orig in g.adj:
            for dest, edge in g.adj[orig].items():
                if orig in self.portal and dest in self.portal[orig]:
                    self.portal[orig][dest]._apply_delta(edge)
                else:
                    self.portal._cache[orig][dest] = PortalProxy(
                        self, orig, dest
                    )
                    self.engine._portal_stat_cache[
                        self.name][orig][dest] = edge

    def thing2place(self, name):
        # TODO
        raise NotImplementedError("TODO")

    def _get_default_rulebook_name(self):
        return self.name, 'character'

    def _get_rulebook_proxy(self):
        return self.engine._character_rulebooks_cache[self.name]['character']

    def _set_rulebook_proxy(self, rb):
        self.engine._character_rulebooks_cache[self.name]['character'] = rb

    def _set_rulebook(self, rb):
        self.engine.handle(
            'set_character_rulebook',
            char=self.name, rulebook=rb, block=False, branching=True
        )

    @reify
    def avatar(self):
        return AvatarMapProxy(self)

    @staticmethod
    def PortalSuccessorsMapping(self):
        return CharSuccessorsMappingProxy(self.engine, self.name)

    @staticmethod
    def PortalPredecessorsMapping(self):
        return CharPredecessorsMappingProxy(self.engine, self.name)

    @staticmethod
    def ThingMapping(self):
        return ThingMapProxy(self.engine, self.name)

    @staticmethod
    def PlaceMapping(self):
        return PlaceMapProxy(self.engine, self.name)

    @staticmethod
    def ThingPlaceMapping(self):
        return NodeMapProxy(self.engine, self.name)

    def __init__(self, engine_proxy, charname):
        self.db = engine_proxy
        self.name = charname
        self.graph = CharStatProxy(self.engine, self.name)

    def __bool__(self):
        return True

    def __eq__(self, other):
        if hasattr(other, 'engine'):
            oe = other.engine
        else:
            return False
        return (
            self.engine is oe and
            hasattr(other, 'name') and
            self.name == other.name
        )

    def _apply_delta(self, delta):
        delta = delta.copy()
        for node, ex in delta.pop('nodes', {}).items():
            if ex:
                if node not in self.node:
                    nodeval = delta.get('node_val', {}).get(node, None)
                    if nodeval and 'location' in nodeval:
                        self.thing._cache[node] = prox = ThingProxy(
                            self, node, nodeval['location']
                        )
                        self.thing.send(self.thing, key=node, value=prox)
                    else:
                        self.place._cache[node] = prox = PlaceProxy(
                            self, node
                        )
                        self.place.send(self.place, key=node, value=prox)
                    self.node.send(self.node, key=node, value=prox)
            else:
                if node in self.place._cache:
                    del self.place._cache[node]
                    self.place.send(self.place, key=node, value=None)
                elif node in self.thing._cache:
                    del self.thing._cache[node]
                    self.thing.send(self.thing, key=node, value=None)
                else:
                    self.engine.warning(
                        "Diff deleted {} but it was never created here"
                            .format(node))
                self.node.send(self.node, key=node, value=None)
        self.portal._apply_delta(delta.pop('edges', {}))
        for (node, nodedelta) in delta.pop('node_val', {}).items():
            if node not in self.node or node not in \
                    self.engine._node_stat_cache[self.name]:
                self.engine._node_stat_cache[self.name][node] = nodedelta
            else:
                self.node[node]._apply_delta(nodedelta)
        for (orig, destdelta) in delta.pop('edge_val', {}).items():
            for (dest, portdelta) in destdelta.items():
                if orig in self.portal and dest in self.portal[orig]:
                    self.portal[orig][dest]._apply_delta(portdelta)
                else:
                    self.engine._portal_stat_cache[
                        self.name][orig][dest] = portdelta
        if delta.pop('character_rulebook',
                     self.rulebook.name) != self.rulebook.name:
            self._set_rulebook_proxy(
                self.engine._rulebooks_cache[delta.pop('character_rulebook')])
        if delta.pop('avatar_rulebook',
                     self.avatar.rulebook.name) != self.avatar.rulebook.name:
            self.avatar._set_rulebook_proxy(
                self.engine._rulebooks_cache[delta.pop('avatar_rulebook')])
        if delta.pop('character_thing_rulebook',
                     self.thing.rulebook.name) != self.thing.rulebook.name:
            self.thing._set_rulebook_proxy(
                self.engine._rulebooks_cache[
                    delta.pop('character_thing_rulebook')])
        if delta.pop('character_place_rulebook',
                     self.place.rulebook.name) != self.place.rulebook.name:
            self.place._set_rulebook_proxy(
                self.engine._rulebooks_cache[
                    delta.pop('character_place_rulebook')])
        if delta.pop('character_portal_rulebook',
                     self.portal.rulebook.name) != self.portal.rulebook.name:
            self.portal._set_rulebook_proxy(
                self.engine._rulebooks_cache[
                    delta.pop('character_portal_rulebook')])
        for noden, rb in delta.pop('node_rulebooks', {}).items():
            node = self.node[noden]
            if node.rulebook.name != rb:
                node._set_rulebook_proxy(self.engine._rulebooks_cache[rb])
        portrb = delta.pop('portal_rulebooks', {})
        for orign in portrb:
            for destn, rb in portrb[orign].items():
                port = self.portal[orign][destn]
                if port.rulebook.name != rb:
                    port._set_rulebook_proxy(self.engine._rulebooks_cache[rb])
        self.stat._apply_delta(delta)

    def add_place(self, name, **kwargs):
        self.engine.handle(
            command='set_place',
            char=self.name,
            place=name,
            statdict=kwargs,
            block=False,
            branching=True
        )
        self.place._cache[name] = PlaceProxy(
            self, name
        )
        self.engine._node_stat_cache[self.name][name] = kwargs

    def add_places_from(self, seq):
        self.engine.handle(
            command='add_places_from',
            char=self.name,
            seq=list(seq),
            block=False,
            branching=True
        )
        placecache = self.place._cache
        nodestatcache = self.engine._node_stat_cache[self.name]
        for pln in seq:
            if isinstance(pln, tuple):
                placecache[pln[0]] = PlaceProxy(
                    self, *pln
                )
                if len(pln) > 1:
                    nodestatcache[pln[0]] = pln[1]
            else:
                placecache[pln] = PlaceProxy(
                    self, pln
                )

    def add_nodes_from(self, seq):
        self.add_places_from(seq)

    def add_thing(self, name, location, **kwargs):
        self.engine.handle(
            command='add_thing',
            char=self.name,
            thing=name,
            loc=location,
            statdict=kwargs,
            block=False,
            branching=True
        )
        self.thing._cache[name] = ThingProxy(
            self, name, location, **kwargs
        )

    def add_things_from(self, seq):
        self.engine.handle(
            command='add_things_from',
            char=self.name,
            seq=list(seq),
            block=False,
            branching=True
        )
        for name, location in seq:
            self.thing._cache[name] = ThingProxy(
                self, name, location
            )

    def new_place(self, name, **kwargs):
        self.add_place(name, **kwargs)
        return self.place[name]

    def new_thing(self, name, location, **kwargs):
        self.add_thing(name, location, **kwargs)
        return self.thing[name]

    def remove_node(self, node):
        if node not in self.node:
            raise KeyError("No such node: {}".format(node))
        name = self.name
        self.engine.handle(
            'del_node', char=name, node=node, block=False, branching=True)
        placecache = self.place._cache
        thingcache = self.thing._cache
        if node in placecache:
            del placecache[node]
        else:
            del thingcache[node]
        portscache = self.engine._character_portals_cache
        to_del = {(node, dest) for dest in portscache.successors[name][node]}
        to_del.update((orig, node) for orig in portscache.predecessors[name][node])
        for u, v in to_del:
            portscache.delete(name, u, v)
        if node in portscache.successors[name]:
            del portscache.successors[name][node]
        if node in portscache.predecessors[name]:
            del portscache.predecessors[name][node]

    def remove_place(self, place):
        placemap = self.place
        if place not in placemap:
            raise KeyError("No such place: {}".format(place))
        name = self.name
        self.engine.handle('del_node', char=name, node=place,
                           block=False, branching=True)
        del placemap._cache[place]
        portscache = self.engine._character_portals_cache
        del portscache.successors[name][place]
        del portscache.predecessors[name][place]

    def remove_thing(self, thing):
        thingmap = self.thing
        if thing not in thingmap:
            raise KeyError("No such thing: {}".format(thing))
        name = self.name
        self.engine.handle('del_node', char=name, node=thing,
                           block=False, branching=True)
        del thingmap._cache[thing]
        portscache = self.engine._character_portals_cache
        del portscache.successors[name][thing]
        del portscache.predecessors[name][thing]

    def place2thing(self, node, location):
        # TODO: cache
        self.engine.handle(
            command='place2thing',
            char=self.name,
            node=node,
            loc=location,
            block=False,
            branching=True
        )

    def add_portal(self, origin, destination, symmetrical=False, **kwargs):
        self.engine.handle(
            command='add_portal',
            char=self.name,
            orig=origin,
            dest=destination,
            symmetrical=symmetrical,
            statdict=kwargs,
            block=False,
            branching=True
        )
        self.engine._character_portals_cache.store(
            self.name,
            origin,
            destination,
            PortalProxy(self, origin, destination)
        )
        node = self._node
        placecache = self.place._cache

        if origin not in node:
            placecache[origin] = PlaceProxy(self, origin)
        if destination not in node:
            placecache[destination] = PlaceProxy(self, destination)
        if symmetrical:
            self.engine._character_portals_cache.store(
                self.name,
                destination,
                origin,
                PortalProxy(self, destination, origin)
            )
            self.engine._portal_stat_cache[self.name][
                destination][origin]['is_mirror'] = True

    def remove_portal(self, origin, destination):
        char_port_cache = self.engine._character_portals_cache
        cache = char_port_cache.successors[self.name]
        if origin not in cache or destination not in cache[origin]:
            raise KeyError("No portal from {} to {}".format(
                origin, destination))
        self.engine.handle(
            'del_portal', char=self.name, orig=origin, dest=destination,
            block=False, branching=True
        )
        char_port_cache.delete(self.name, origin, destination)

    remove_edge = remove_portal

    def add_portals_from(self, seq, symmetrical=False):
        l = list(seq)
        self.engine.handle(
            command='add_portals_from',
            char=self.name,
            seq=l,
            symmetrical=symmetrical,
            block=False,
            branching=True
        )
        for (origin, destination) in l:
            if origin not in self.portal._cache:
                self.portal._cache[origin] = SuccessorsProxy(
                    self.engine,
                    self.name,
                    origin
                )
            self.portal[origin]._cache[destination] = PortalProxy(
                self.engine,
                self.name,
                origin,
                destination
            )

    def new_portal(self, origin, destination, symmetrical=False, **kwargs):
        self.add_portal(origin, destination, symmetrical, **kwargs)
        return self.portal[origin][destination]

    def portals(self):
        yield from self.engine.handle(
            command='character_portals',
            char=self.name
        )

    def add_avatar(self, graph, node):
        # TODO: cache
        self.engine.handle(
            command='add_avatar',
            char=self.name,
            graph=graph,
            node=node,
            block=False,
            branching=True
        )

    def remove_avatar(self, graph, node):
        # TODO: cache
        self.engine.handle(
            command='remove_avatar',
            char=self.name,
            graph=graph,
            node=node,
            block=False,
            branching=True
        )

    def avatars(self):
        yield from self.engine.handle(
            command='character_avatars',
            char=self.name
        )

    def facade(self):
        return Facade(self)

    def grid_2d_8graph(self, m, n):
        self.engine.handle('grid_2d_8graph', character=self.name, m=m, n=n, cb=self.engine._upd_caches)

    def grid_2d_graph(self, m, n, periodic=False):
        self.engine.handle('grid_2d_graph', character=self.name, m=m, n=n, periodic=periodic, cb=self.engine._upd_caches)


class CharacterMapProxy(MutableMapping, Signal):
    def __init__(self, engine_proxy):
        super().__init__()
        self.engine = engine_proxy

    def __iter__(self):
        return iter(self.engine._char_cache.keys())

    def __contains__(self, k):
        return k in self.engine._char_cache

    def __len__(self):
        return len(self.engine._char_cache)

    def __getitem__(self, k):
        return self.engine._char_cache[k]

    def __setitem__(self, k, v):
        self.engine.handle(
            command='set_character',
            char=k,
            data=v,
            block=False,
            branching=True
        )
        self.engine._char_cache[k] = CharacterProxy(self.engine, k)
        self.send(self, key=k, val=v)

    def __delitem__(self, k):
        self.engine.handle(
            command='del_character',
            char=k,
            block=False,
            branching=True
        )
        if k in self.engine._char_cache:
            del self.engine._char_cache[k]
        self.send(self, key=k, val=None)


class ProxyLanguageDescriptor(AbstractLanguageDescriptor):
    def _get_language(self, inst):
        if not hasattr(inst, '_language'):
            inst._language = inst.engine.handle(command='get_language')
        return inst._language

    def _set_language(self, inst, val):
        inst._language = val
        delta = inst.engine.handle(command='set_language', lang=val)
        cache = inst._cache
        for k, v in delta.items():
            if k in cache:
                if v is None:
                    del cache[k]
                elif cache[k] != v:
                    cache[k] = v
                    inst.send(inst, key=k, string=v)
            elif v is not None:
                cache[k] = v
                inst.send(inst, key=k, string=v)


class StringStoreProxy(Signal):
    language = ProxyLanguageDescriptor()

    def __init__(self, engine_proxy):
        super().__init__()
        self.engine = engine_proxy

    def load(self):
        self._cache = self.engine.handle('strings_delta')

    def __getattr__(self, k):
        try:
            return self._cache[k]
        except KeyError:
            raise AttributeError

    def __setattr__(self, k, v):
        if k in ('_cache', 'engine', 'language', '_language', 'receivers',
                 '_by_receiver', '_by_sender', '_weak_senders'):
            super().__setattr__(k, v)
            return
        self._cache[k] = v
        self.engine.handle(command='set_string', k=k, v=v, block=False)
        self.send(self, key=k, string=v)

    def __delattr__(self, k):
        del self._cache[k]
        self.engine.handle(command='del_string', k=k, block=False)
        self.send(self, key=k, string=None)

    def lang_items(self, lang=None):
        if lang is None or lang == self.language:
            yield from self._cache.items()
        else:
            yield from self.engine.handle(
                command='get_string_lang_items', lang=lang
            )


class EternalVarProxy(MutableMapping):
    @property
    def _cache(self):
        return self.engine._eternal_cache

    def __init__(self, engine_proxy):
        self.engine = engine_proxy

    def __contains__(self, k):
        return k in self._cache

    def __iter__(self):
        yield from self.engine.handle(command='eternal_keys')

    def __len__(self):
        return self.engine.handle(command='eternal_len')

    def __getitem__(self, k):
        return self.engine.handle(command='get_eternal', k=k)

    def __setitem__(self, k, v):
        self._cache[k] = v
        self.engine.handle(
            'set_eternal',
            k=k, v=v,
            block=False, silent=True
        )

    def __delitem__(self, k):
        del self._cache[k]
        self.engine.handle(
            command='del_eternal',
            k=k,
            block=False, silent=True
        )

    def _update_cache(self, data):
        for k, v in data.items():
            if v is None:
                del self._cache[k]
            else:
                self._cache[k] = v


class GlobalVarProxy(MutableMapping, Signal):
    @property
    def _cache(self):
        return self.engine._universal_cache

    def __init__(self, engine_proxy):
        super().__init__()
        self.engine = engine_proxy

    def __iter__(self):
        return iter(self._cache)

    def __len__(self):
        return len(self._cache)

    def __getitem__(self, k):
        return self._cache[k]

    def __setitem__(self, k, v):
        self._cache[k] = v
        self.engine.handle('set_universal', k=k, v=v,
                           block=False, branching=True)
        self.send(self, key=k, value=v)

    def __delitem__(self, k):
        del self._cache[k]
        self.engine.handle('del_universal', k=k, block=False, branching=True)
        self.send(self, key=k, value=None)

    def _update_cache(self, data):
        for k, v in data.items():
            if v is None:
                if k not in self._cache:
                    continue
                del self._cache[k]
                self.send(self, key=k, value=None)
            else:
                self._cache[k] = v
                self.send(self, key=k, value=v)


class AllRuleBooksProxy(Mapping):
    @property
    def _cache(self):
        return self.engine._rulebooks_cache

    def __init__(self, engine_proxy):
        self.engine = engine_proxy

    def __iter__(self):
        yield from self._cache

    def __len__(self):
        return len(self._cache)

    def __contains__(self, k):
        return k in self._cache

    def __getitem__(self, k):
        if k not in self:
            self.engine.handle('new_empty_rulebook', rulebook=k, block=False)
            self._cache[k] = []
        return self._cache[k]


class AllRulesProxy(Mapping):
    @property
    def _cache(self):
        return self.engine._rules_cache

    def __init__(self, engine_proxy):
        self.engine = engine_proxy
        self._proxy_cache = {}

    def __iter__(self):
        return iter(self._cache)

    def __len__(self):
        return len(self._cache)

    def __contains__(self, k):
        return k in self._cache

    def __getitem__(self, k):
        if k not in self:
            raise KeyError("No rule: {}".format(k))
        if k not in self._proxy_cache:
            self._proxy_cache[k] = RuleProxy(self.engine, k)
        return self._proxy_cache[k]

    def new_empty(self, k):
        self.engine.handle(command='new_empty_rule', rule=k, block=False)
        self._cache[k] = {'triggers': [], 'prereqs': [], 'actions': []}
        self._proxy_cache[k] = RuleProxy(self.engine, k)
        return self._proxy_cache[k]


class FuncProxy(object):
    __slots__ = 'store', 'func'

    def __init__(self, store, func):
        self.store = store
        self.func = func

    def __call__(self, *args, block=True, cb=None, **kwargs):
        return self.store.engine.handle(
            'call_stored_function',
            store=self.store._store,
            func=self.func,
            args=args,
            kwargs=kwargs,
            block=block,
            cb=cb
        )

    def __str__(self):
        return self.store._cache[self.func]


class FuncStoreProxy(Signal):
    def __init__(self, engine_proxy, store):
        super().__init__()
        self.engine = engine_proxy
        self._store = store

    def load(self):
        self._cache = self.engine.handle('source_delta', store=self._store)

    def __getattr__(self, k):
        if k in self._cache:
            return FuncProxy(self, k)
        else:
            raise AttributeError

    def __setattr__(self, func_name, source):
        if func_name in ('engine', '_store', '_cache', 'receivers',
                         '_by_sender', '_by_receiver', '_weak_senders'):
            super().__setattr__(func_name, source)
            return
        self.engine.handle(
            command='store_source',
            store=self._store,
            v=source,
            name=func_name,
            block=False
        )
        self._cache[func_name] = source

    def __delattr__(self, func_name):
        self.engine.handle(
            command='del_source', store=self._store, k=func_name, block=False
        )
        del self._cache[func_name]

    def get_source(self, func_name):
        return self.engine.handle(
            command='get_source', store=self._store, name=func_name
        )


class ChangeSignatureError(TypeError):
    pass


class PortalObjCache(object):
    def __init__(self):
        self.successors = StructuredDefaultDict(2, PortalProxy)
        self.predecessors = StructuredDefaultDict(2, PortalProxy)

    def store(self, char, u, v, obj):
        self.successors[char][u][v] = obj
        self.predecessors[char][v][u] = obj

    def delete(self, char, u, v):
        succs = self.successors
        if char not in succs:
            raise KeyError(char)
        succmap = succs[char]
        if u not in succmap:
            raise KeyError((char, u))
        succu = succmap[u]
        if v not in succu:
            raise KeyError((char, u, v))
        del succu[v]
        if not succu:
            del succmap[u]
        preds = self.predecessors
        if char not in preds:
            raise KeyError(char)
        predmap = preds[char]
        if v not in predmap:
            raise KeyError((char, v))
        predv = predmap[v]
        if u not in predv:
            raise KeyError((char, v, u))
        del predv[u]
        if not predv:
            del predmap[v]

    def delete_char(self, char):
        del self.successors[char]
        del self.predecessors[char]


class TimeSignal(Signal):
    def __init__(self, engine):
        super().__init__()
        self.engine = engine

    def __iter__(self):
        yield self.engine.branch
        yield self.engine.tick

    def __len__(self):
        return 2

    def __getitem__(self, i):
        if i in ('branch', 0):
            return self.engine.branch
        if i in ('tick', 1):
            return self.engine.tick

    def __setitem__(self, i, v):
        if i in ('branch', 0):
            self.engine.time_travel(v, self.engine.tick)
        if i in ('tick', 1):
            self.engine.time_travel(self.engine.branch, v)


class TimeDescriptor(object):
    times = {}

    def __get__(self, inst, cls):
        if id(inst) not in self.times:
            self.times[id(inst)] = TimeSignal(inst)
        return self.times[id(inst)]

    def __set__(self, inst, val):
        inst.time_travel(*val)


class RandoProxy(Random):
    """Proxy to a randomizer"""
    def __init__(self, engine, seed=None):
        self.engine = engine
        self._handle = engine.handle
        self.gauss_next = None
        if seed:
            self.seed(seed)

    def seed(self, a=None, version=2):
        self._handle(
            cmd='call_randomizer',
            method='seed',
            a=a,
            version=version,
            block=False
        )

    def getstate(self):
        return self._handle(
            cmd='call_randomizer',
            method='getstate'
        )

    def setstate(self, state):
        return self._handle(
            cmd='call_randomizer',
            method='setstate',
            state=state
        )

    def _randbelow(self, n, int=int, maxsize=1, type=type,
                   Method=None, BuiltinMethod=None):
        return self._handle(
            cmd='call_randomizer',
            method='_randbelow',
            n=n,
            maxsize=maxsize
        )

    def random(self):
        return self._handle(
            cmd='call_randomizer',
            method='random'
        )


class EngineProxy(AbstractEngine):
    """An engine-like object for controlling a LiSE process

    Don't instantiate this directly. Use :class:`EngineProcessManager` instead.
    The ``start`` method will return an :class:`EngineProxy` instance.

    """
    char_cls = CharacterProxy
    thing_cls = ThingProxy
    place_cls = PlaceProxy
    portal_cls = PortalProxy
    time = TimeDescriptor()

    @property
    def branch(self):
        return self._branch

    @branch.setter
    def branch(self, v):
        self.time_travel(v, self.turn)

    @property
    def turn(self):
        return self._turn

    @turn.setter
    def turn(self, v):
        self.time_travel(self.branch, v)

    def __init__(
            self, handle_out, handle_in, logger,
            do_game_start=False,  install_modules=[],
            submit_func=None, threads=None
    ):
        if submit_func:
            self._submit = submit_func
        else:
            self._threadpool = ThreadPoolExecutor(threads)
            self._submit = self._threadpool.submit
        self._handle_out = handle_out
        self._handle_out_lock = Lock()
        self._handle_in = handle_in
        self._handle_in_lock = Lock()
        self._handle_lock = Lock()
        self._commit_lock = Lock()
        self.logger = logger

        for module in install_modules:
            self.handle('install_module',  module=module)  # not silenced
        if do_game_start:
            # not silenced; mustn't do anything before the game has started
            self.handle('do_game_start')

        self._node_stat_cache = StructuredDefaultDict(1, UnwrappingDict)
        self._portal_stat_cache = StructuredDefaultDict(2, UnwrappingDict)
        self._char_stat_cache = PickyDefaultDict(UnwrappingDict)
        self._things_cache = StructuredDefaultDict(1, ThingProxy)
        self._character_places_cache = StructuredDefaultDict(1, PlaceProxy)
        self._character_rulebooks_cache = StructuredDefaultDict(
            1, RuleBookProxy, kwargs_munger=lambda inst, k: {
                'engine': self,
                'bookname': (inst.key, k)
            }
        )
        self._char_node_rulebooks_cache = StructuredDefaultDict(
            1, RuleBookProxy, kwargs_munger=lambda inst, k: {
                'engine': self,
                'bookname': (inst.key, k)
            }
        )
        self._char_port_rulebooks_cache = StructuredDefaultDict(
            2, RuleBookProxy, kwargs_munger=lambda inst, k: {
                'engine': self,
                'bookname': (inst.parent.key, inst.key, k)
            }
        )
        self._character_portals_cache = PortalObjCache()
        self._character_avatars_cache = PickyDefaultDict(dict)
        self._avatar_characters_cache = PickyDefaultDict(dict)
        self._rule_obj_cache = {}
        self._rulebook_obj_cache = {}
        self._char_cache = {}
        self.character = CharacterMapProxy(self)
        self.eternal = EternalVarProxy(self)
        self.universal = GlobalVarProxy(self)
        self.rulebook = AllRuleBooksProxy(self)
        self.rule = AllRulesProxy(self)
        self.method = FuncStoreProxy(self, 'method')
        self.action = FuncStoreProxy(self, 'action')
        self.prereq = FuncStoreProxy(self, 'prereq')
        self.trigger = FuncStoreProxy(self, 'trigger')
        self.function = FuncStoreProxy(self, 'function')
        self.string = StringStoreProxy(self)
        self.rando = RandoProxy(self)
        self.send(self.pack({'command': 'get_watched_btt'}))
        self._branch, self._turn, self._tick = self.unpack(self.recv()[-1])
        self.method.load()
        self.action.load()
        self.prereq.load()
        self.trigger.load()
        self.function.load()
        self.string.load()
        self._rules_cache = self.handle('all_rules_delta')
        for rule in self._rules_cache:
            self._rule_obj_cache[rule] = RuleProxy(self, rule)
        self._rulebooks_cache = self.handle('all_rulebooks_delta')
<<<<<<< HEAD
        with self.loading():
            self._eternal_cache = self.handle('eternal_delta')
            self._universal_cache = self.handle('universal_delta')
            deltas = self.handle('get_char_deltas', chars='all')
            for char in deltas:
                self._char_cache[char] = character = CharacterProxy(self, char)
                for origin, destinations in deltas[
                        char].pop('edge_val', {}).items():
                    for destination,  stats in destinations.items():
                        self._portal_stat_cache[char][origin][
                            destination] = stats
                for node,  stats in deltas[char].pop('node_val', {}).items():
                    self._node_stat_cache[char][node] = stats
                avatars = self._character_avatars_cache[char] = deltas[
                    char].pop('avatars', {})
                for av, node in avatars.items():
                    self._avatar_characters_cache[av].setdefault(char, node)
                for rbtype, rb in deltas[char].pop('rulebooks', {}).items():
                    if rb in self._rulebook_obj_cache:
                        self._character_rulebooks_cache[char][rbtype] \
                            = self._rulebook_obj_cache[rb]
                    else:
                        self._character_rulebooks_cache[char][rbtype] \
                            = self._rulebook_obj_cache[rb] \
                            = RuleBookProxy(self, rb)
                for node, rb in deltas[char].pop('node_rulebooks', {}).items():
                    if rb in self._rulebook_obj_cache:
                        self._char_node_rulebooks_cache[char][node] \
                            = self._rulebook_obj_cache[rb]
                    else:
                        self._char_node_rulebooks_cache[char][node] \
                            = self._rulebook_obj_cache[rb] \
                            = RuleBookProxy(self, rb)
                for origin, destinations in deltas[
                        char].pop('portal_rulebooks', {}).items():
                    for destination, rulebook in destinations.items():
                        if rulebook in self._rulebook_obj_cache:
                            self._char_port_rulebooks_cache[
                                char][origin][destination
                            ] = self._rulebook_obj_cache[rulebook]
                        else:
                            self._char_port_rulebooks_cache[
                                char][origin][destination] \
                                = self._rulebook_obj_cache[rulebook] \
                                = RuleBookProxy(self, rulebook)
                for node, ex in deltas[char].pop('nodes', {}).items():
                    if ex:
                        noded = self._node_stat_cache[char].get(node)
                        if noded and 'location' in noded:
                            self._things_cache[char][node] = ThingProxy(
                                character, node, noded['location']
                            )
                        else:
                            self._character_places_cache[char][node] = \
                                PlaceProxy(character, node)
                for orig, dests in deltas[char].pop('edges', {}).items():
                    for dest, ex in dests.items():
                        if ex:
                            self._character_portals_cache.store(
                                char, orig, dest, PortalProxy(
                                    character, orig, dest)
                            )
                self._char_stat_cache[char] = deltas[char]
=======
        self._eternal_cache = self.handle('eternal_delta')
        self._universal_cache = self.handle('universal_delta')
        deltas = self.handle('get_char_deltas', chars='all')
        for char, delta in deltas.items():
            if char not in self.character:
                self._char_cache[char] = CharacterProxy(self, char)
            self.character[char]._apply_delta(delta)
>>>>>>> 86f17add

    def send(self, obj, blocking=True, timeout=-1):
        self._handle_out_lock.acquire(blocking, timeout)
        self._handle_out.send(obj)
        self._handle_out_lock.release()

    def recv(self, blocking=True, timeout=-1):
        self._handle_in_lock.acquire(blocking, timeout)
        data = self._handle_in.recv()
        self._handle_in_lock.release()
        return data

    def debug(self, msg):
        self.logger.debug(msg)

    def info(self, msg):
        self.logger.info(msg)

    def warning(self, msg):
        self.logger.warning(msg)

    def error(self, msg):
        self.logger.error(msg)

    def critical(self, msg):
        self.logger.critical(msg)

    def handle(self, cmd=None, **kwargs):
        """Send a command to the LiSE core.

        The only positional argument should be the name of a
        method in :class:``EngineHandle``. All keyword arguments
        will be passed to it, with the exceptions of
        ``cb``, ``branching``, and ``silent``.

        With ``block=False``, don't wait for a result.
        This is best for when you want to make some change to the game
        state and already know what effect it will have.

        With ``branching=True``, handle paradoxes by creating new
        branches of history. I will switch to the new branch if needed.
        If I have an attribute ``branching_cb``, I'll call it if and
        only if the branch changes upon completing a command with
        ``branching=True``.

        With a function ``cb``, I will call ``cb`` when I get
        a result. If ``block=False`` this will happen in a thread.
        ``cb`` will be called with keyword arguments ``command``,
        the same command you asked for; ``result``, the value returned
        by it, possibly ``None``; and the present ``branch``,
        ``turn``, and ``tick``, possibly different than when you called
        ``handle``.

        If any of ``branching``, ``cb``, or ``future`` are ``True``,
        I will return a ``Future``. The ``Future``'s return value
        is a tuple of ``(command, branch, turn, tick, result)``.

        """
        if 'command' in kwargs:
            cmd = kwargs['command']
        elif cmd:
            kwargs['command'] = cmd
        else:
            raise TypeError("No command")
        branching = kwargs.get('branching', False)
        cb = kwargs.pop('cb', None)
        future = kwargs.pop('future', False)
        self._handle_lock.acquire()
        if kwargs.pop('block', True):
            assert not kwargs.get('silent')
            self.debug('EngineProxy: sending {}'.format(kwargs))
            self.send(self.pack(kwargs))
            command, branch, turn, tick, result = self.recv()
            assert cmd == command, \
                "Sent command {} but received results for {}".format(
                    cmd, command
                )
            r = self.unpack(result)
            self.debug('EngineProxy: received {}'.format(
                (command, branch, turn, tick, r)))
            if (branch, turn, tick) != self._btt():
                self._branch = branch
                self._turn = turn
                self._tick = tick
                self.time.send(self, branch=branch, turn=turn, tick=tick)
            if isinstance(r, Exception):
                self._handle_lock.release()
                raise r
            if cb:
                cb(command=command, branch=branch,
                   turn=turn, tick=tick, result=r)
            self._handle_lock.release()
            return r
        else:
            kwargs['silent'] = not (branching or cb or future)
            self.debug('EngineProxy: asynchronously sending {}'.format(kwargs))
            self.send(self.pack(kwargs))
            if branching:
                # what happens if more than one branching call
                # is happening at once?
                return self._submit(self._branching, cb)
            elif cb:
                return self._submit(self._callback, cb)
            if future:
                return self._submit(self._unpack_recv)
        self._handle_lock.release()

    def _unpack_recv(self):
        command, branch, turn, tick, result = self.recv()
        self._handle_lock.release()
        return command, branch, turn, tick, self.unpack(result)

    def _callback(self, cb):
        command, branch, turn, tick, result = self.recv()
        self._handle_lock.release()
        res = self.unpack(result)
        self.debug('EngineProxy: received, with callback {}: {}'.format(
            cb, (command, branch, turn, tick, res))
        )
        ex = None
        if isinstance(res, Exception):
            ex = res
        try:
            if isinstance(res[0], Exception):
                ex = res[0]
        except TypeError:
            pass
        if ex:
            self.warning(
                "{} raised by command {}, trying to run callback {} with it"
                    .format(repr(ex), command, cb))
        cb(command=command, branch=branch, turn=turn, tick=tick, result=res)
        return command, branch, turn, tick, res

    def _branching(self, cb=None):
        command, branch, turn, tick, result = self.recv()
        self._handle_lock.release()
        r = self.unpack(result)
        self.debug('EngineProxy: received, with branching, {}'.format(
            (command, branch, turn, tick, r)))
        if (branch, turn, tick) != (self._branch, self._turn, self._tick):
            self._branch = branch
            self._turn = turn
            self._tick = tick
            self.time.send(self, branch=branch, turn=turn, tick=tick)
            if hasattr(self, 'branching_cb'):
                self.branching_cb(command=command, branch=branch,
                                  turn=turn, tick=tick, result=r)
        if cb:
            cb(command=command, branch=branch, turn=turn, tick=tick, result=r)
        return command, branch, turn, tick, r

    def _call_with_recv(self, *cbs, **kwargs):
        cmd, branch, turn, tick, res = self.recv()
        received = self.unpack(res)
        self.debug('EngineProxy: received {}'.format(
            (cmd, branch, turn, tick, received)))
        if isinstance(received, Exception):
            raise received
        for cb in cbs:
            cb(command=cmd, branch=branch,
               turn=turn, tick=tick, result=received, **kwargs)
        return received

    def _upd_caches(self, command, branch, turn, tick, result, no_del=False):
        deleted = set(self.character.keys())
        result, deltas = result
        self.eternal._update_cache(deltas.pop('eternal', {}))
        self.universal._update_cache(deltas.pop('universal', {}))
        # I think if you travel back to before a rule was created
        # it'll show up empty.
        # That's ok I guess
        for rule, delta in deltas.pop('rules', {}).items():
            if rule in self._rules_cache:
                self._rules_cache[rule].update(delta)
            else:
                delta.setdefault('triggers', [])
                delta.setdefault('prereqs', [])
                delta.setdefault('actions', [])
                self._rules_cache[rule] = delta
            if rule not in self._rule_obj_cache:
                self._rule_obj_cache[rule] = RuleProxy(self, rule)
            ruleproxy = self._rule_obj_cache[rule]
            ruleproxy.send(ruleproxy, **delta)
        rulebookdeltas = deltas.pop('rulebooks', {})
        self._rulebooks_cache.update(rulebookdeltas)
        for rulebook, delta in rulebookdeltas.items():
            if rulebook not in self._rulebook_obj_cache:
                self._rulebook_obj_cache = RuleBookProxy(self, rulebook)
            rulebookproxy = self._rulebook_obj_cache[rulebook]
            # the "delta" is just the rules list, for now
            rulebookproxy.send(rulebookproxy, rules=delta)
        for (char, chardelta) in deltas.items():
            if char not in self._char_cache:
                self._char_cache[char] = CharacterProxy(self, char)
            chara = self.character[char]
            chara._apply_delta(chardelta)
            deleted.discard(char)
        if no_del:
            return
        for char in deleted:
            del self._char_cache[char]

    def _btt(self):
        return self._branch, self._turn, self._tick

    def _set_time(self, command, branch, turn, tick, result, **kwargs):
        self._branch = branch
        self._turn = turn
        self._tick = tick
        self.time.send(self, branch=branch, turn=turn, tick=tick)

    def is_parent_of(self, parent, child):
        return self.handle('is_parent_of', parent=parent, child=child)

    def _pull_async(self, chars, cb):
        if not callable(cb):
            raise TypeError("Uncallable callback")
        self.send(self.pack({
            'silent': False,
            'command': 'get_char_deltas',
            'chars': chars
        }))
        cbs = [self._upd_caches]
        if cb:
            cbs.append(cb)
        self._call_with_recv(cbs)

    def pull(self, chars='all', cb=None, block=True):
        """Update the state of all my proxy objects from the real objects."""
        if block:
            deltas = self.handle('get_char_deltas', chars=chars, cb=self._upd_deltas)
            if cb:
                cb(deltas)
        else:
            return self._submit(self._pull_async, chars, cb)

    def _upd_and_cb(self, cb, *args, **kwargs):
        self._upd_caches(*args, no_del=True, **kwargs)
        self._set_time(*args, no_del=True, **kwargs)
        if cb:
            cb(*args, **kwargs)

    # TODO: make this into a Signal, like it is in the LiSE core
    def next_turn(self, cb=None, block=False):
        if cb and not callable(cb):
            raise TypeError("Uncallable callback")
        return self.handle(
            'next_turn',
            block=block,
            cb=partial(self._upd_and_cb, cb)
        )

    def time_travel(self, branch, turn, tick=None, chars='all',
                    cb=None, block=True):
        """Move to a different point in the timestream

        Needs ``branch`` and ``turn`` arguments. The ``tick`` is
        optional; if unspecified, you'll travel to the last tick
        in the turn.

        May take a callback function ``cb``, which will receive a
        dictionary describing changes to the characters in ``chars``.
        ``chars`` defaults to 'all', indicating that every character
        should be included, but may be a list of character names
        to include.

        With ``block=True`` (the default), wait until finished computing
        differences before returning. Otherwise my ``branch``, ``turn``,
        and ``tick`` will stay where they are until that's done.

        """
        if cb and not chars:
            raise TypeError("Callbacks require chars")
        if cb is not None and not callable(cb):
            raise TypeError("Uncallable callback")
        return self.handle(
            'time_travel',
            block=block,
            branch=branch,
            turn=turn,
            tick=tick,
            chars=chars,
            cb=partial(self._upd_and_cb, cb)
        )

    def add_character(self, char, data={}, block=False, **attr):
        if char in self._char_cache:
            raise KeyError("Character already exists")
        assert char not in self._char_stat_cache
        if not isinstance(data, dict):
            # it's a networkx graph
            data = {
                'place': {k: v for k, v in data._node.items() if 'location' not in v},
                'thing': {k: v for k, v in data._node.items() if 'location' in v},
                'edge': data._adj
            }
        self._char_cache[char] = character = CharacterProxy(self, char)
        self._char_stat_cache[char] = attr
        placedata = data.get('place', data.get('node', {}))
        for place, stats in placedata.items():
            assert place not in self._character_places_cache[char]
            assert place not in self._node_stat_cache[char]
            self._character_places_cache[char][place] \
                = PlaceProxy(character,  place)
            self._node_stat_cache[char][place] = stats
        thingdata = data.get('thing',  {})
        for thing, stats in thingdata.items():
            assert thing not in self._things_cache[char]
            assert thing not in self._node_stat_cache[char]
            if 'location' not in stats:
                raise ValueError('Things must always have locations')
            if 'arrival_time' in stats or 'next_arrival_time' in stats:
                raise ValueError('The arrival_time stats are read-only')
            loc = stats.pop('location')
            self._things_cache[char][thing] \
                = ThingProxy(char, thing, loc)
            self._node_stat_cache[char][thing] = stats
        portdata = data.get('edge', data.get('portal', data.get('adj',  {})))
        for orig, dests in portdata.items():
            assert orig not in self._character_portals_cache.successors[char]
            assert orig not in self._portal_stat_cache[char]
            for dest, stats in dests.items():
                assert dest not in self._character_portals_cache.successors[char][orig]
                assert dest not in self._portal_stat_cache[char][orig]
                self._character_portals_cache.store(char, orig, dest, PortalProxy(self.character[char], orig, dest))
                self._portal_stat_cache[char][orig][dest] = stats
        self.handle(
            command='add_character', char=char, data=data, attr=attr,
            block=block, branching=True
        )

    def new_character(self, char, **attr):
        self.add_character(char, block=True, **attr)
        return self._char_cache[char]
    new_graph = new_character

    def del_character(self, char):
        if char not in self._char_cache:
            raise KeyError("No such character")
        del self._char_cache[char]
        del self._char_stat_cache[char]
        del self._character_places_cache[char]
        del self._things_cache[char]
        self._character_portals_cache.delete_char(char)
        self.handle(command='del_character', char=char,
                    block=False, branching=True)
    del_graph = del_character

    def del_node(self, char, node):
        if char not in self._char_cache:
            raise KeyError("No such character")
        if node not in self._character_places_cache[char] and \
           node not in self._things_cache[char]:
            raise KeyError("No such node")
        if node in self._things_cache[char]:
            del self._things_cache[char][node]
        if node in self._character_places_cache[char]:  # just to be safe
            del self._character_places_cache[char][node]
        self.handle(
            command='del_node',
            char=char,
            node=node,
            block=False,
            branching=True
        )

    def del_portal(self, char, orig, dest):
        if char not in self._char_cache:
            raise KeyError("No such character")
        self._character_portals_cache.delete(char, orig, dest)
        self.handle(
            command='del_portal',
            char=char,
            orig=orig,
            dest=dest,
            block=False,
            branching=True
        )

    def commit(self):
        self._commit_lock.acquire()
        self.handle('commit', block=False, cb=self._release_commit_lock)

    def _release_commit_lock(self, *, command, branch, turn, tick, result):
        self._commit_lock.release()

    def close(self):
        self._commit_lock.acquire()
        self._commit_lock.release()
        self.handle('close')
        self.send('shutdown')

    def _node_contents(self, character, node):
        # very slow. do better
        for thing in self.character[character].thing.values():
            if thing['location'] == node:
                yield thing.name


def subprocess(
    args, kwargs, handle_out_pipe, handle_in_pipe, logq, loglevel
):
    def log(typ, data):
        from os import getpid
        if typ == 'command':
            (cmd, kvs) = data
            logs = "LiSE proc {}: calling {}({})".format(
                getpid(),
                cmd,
                ",  ".join("{}={}".format(k,  v) for k,  v in kvs.items())
            )
        else:
            logs = "LiSE proc {}: returning {} (of type {})".format(
                getpid(),
                data,
                repr(type(data))
            )
    engine_handle = EngineHandle(args, kwargs, logq, loglevel=loglevel)

    while True:
        inst = handle_out_pipe.recv()
        if inst == 'shutdown':
            handle_out_pipe.close()
            handle_in_pipe.close()
            logq.close()
            return 0
        instruction = engine_handle.unpack(inst)
        silent = instruction.pop('silent',  False)
        cmd = instruction.pop('command')

        branching = instruction.pop('branching', False)
        try:
            if branching:
                try:
                    r = getattr(engine_handle, cmd)(**instruction)
                except HistoryError:
                    engine_handle.increment_branch()
                    r = getattr(engine_handle, cmd)(**instruction)
            else:
                r = getattr(engine_handle, cmd)(**instruction)
        except Exception as e:
            log('exception', repr(e))
            handle_in_pipe.send((
                cmd, engine_handle.branch,
                engine_handle.turn, engine_handle.tick,
                engine_handle.pack(e)
            ))
            continue
        if silent:
            continue
        handle_in_pipe.send((
            cmd, engine_handle.branch, engine_handle.turn, engine_handle.tick,
            engine_handle.pack(r)
        ))
        if hasattr(engine_handle, '_after_ret'):
            engine_handle._after_ret()
            del engine_handle._after_ret


class RedundantProcessError(ProcessError):
    """Asked to start a process that has already started"""


class EngineProcessManager(object):
    def start(self, *args, **kwargs):
        if hasattr(self, 'engine_proxy'):
            raise RedundantProcessError("Already started")
        (handle_out_pipe_recv, self._handle_out_pipe_send) = Pipe(duplex=False)
        (handle_in_pipe_recv, handle_in_pipe_send) = Pipe(duplex=False)
        self.logq = Queue()
        handlers = []
        logl = {
            'debug': logging.DEBUG,
            'info': logging.INFO,
            'warning': logging.WARNING,
            'error': logging.ERROR,
            'critical': logging.CRITICAL
        }
        loglevel = logging.INFO
        if 'loglevel' in kwargs:
            if kwargs['loglevel'] in logl:
                loglevel = logl[kwargs['loglevel']]
            else:
                loglevel = kwargs['loglevel']
            del kwargs['loglevel']
        if 'logger' in kwargs:
            self.logger = kwargs['logger']
            del kwargs['logger']
        else:
            self.logger = logging.getLogger(__name__)
            stdout = logging.StreamHandler(sys.stdout)
            stdout.set_name('stdout')
            handlers.append(stdout)
            handlers[0].setLevel(loglevel)
        if 'logfile' in kwargs:
            try:
                fh = logging.FileHandler(kwargs['logfile'])
                handlers.append(fh)
                handlers[-1].setLevel(loglevel)
            except OSError:
                pass
            del kwargs['logfile']
        do_game_start = kwargs.pop('do_game_start') \
                        if 'do_game_start' in kwargs else False
        install_modules = kwargs.pop('install_modules') \
                          if 'install_modules' in kwargs else []
        formatter = logging.Formatter(
            fmt='[{levelname}] LiSE.proxy({process})\t{message}',
            style='{'
        )
        for handler in handlers:
            handler.setFormatter(formatter)
            self.logger.addHandler(handler)
        self._p = Process(
            name='LiSE Life Simulator Engine (core)',
            target=subprocess,
            args=(
                args,
                kwargs,
                handle_out_pipe_recv,
                handle_in_pipe_send,
                self.logq,
                loglevel
            )
        )
        self._p.daemon = True
        self._p.start()
        self._logthread = Thread(
            target=self.sync_log_forever,
            name='log',
            daemon=True
        )
        self._logthread.start()
        self.engine_proxy = EngineProxy(
            self._handle_out_pipe_send,
            handle_in_pipe_recv,
            self.logger,
            do_game_start,
            install_modules
        )
        return self.engine_proxy

    def sync_log(self, limit=None, block=True):
        n = 0
        while limit is None or n < limit:
            try:
                (level, message) = self.logq.get(block=block)
                if isinstance(level, int):
                    level = {
                        10: 'debug',
                        20: 'info',
                        30: 'warning',
                        40: 'error',
                        50: 'critical'
                    }[level]
                getattr(self.logger, level)(message)
                n += 1
            except Empty:
                return

    def sync_log_forever(self):
        while True:
            self.sync_log(1)

    def shutdown(self):
        self.engine_proxy.close()
        self._p.join()
        del self.engine_proxy<|MERGE_RESOLUTION|>--- conflicted
+++ resolved
@@ -37,16 +37,9 @@
 
 from blinker import Signal
 
-<<<<<<< HEAD
-from allegedb.cache import (
-    HistoryError, PickyDefaultDict, StructuredDefaultDict
-)
-from allegedb.wrap import DictWrapper, ListWrapper, SetWrapper, UnwrappingDict
-=======
 from .allegedb import HistoryError
 from .allegedb.cache import PickyDefaultDict, StructuredDefaultDict
 from .allegedb.wrap import DictWrapper, ListWrapper, SetWrapper, UnwrappingDict
->>>>>>> 86f17add
 from .engine import AbstractEngine
 from .character import Facade, AbstractCharacter
 from .reify import reify
@@ -2229,71 +2222,6 @@
         for rule in self._rules_cache:
             self._rule_obj_cache[rule] = RuleProxy(self, rule)
         self._rulebooks_cache = self.handle('all_rulebooks_delta')
-<<<<<<< HEAD
-        with self.loading():
-            self._eternal_cache = self.handle('eternal_delta')
-            self._universal_cache = self.handle('universal_delta')
-            deltas = self.handle('get_char_deltas', chars='all')
-            for char in deltas:
-                self._char_cache[char] = character = CharacterProxy(self, char)
-                for origin, destinations in deltas[
-                        char].pop('edge_val', {}).items():
-                    for destination,  stats in destinations.items():
-                        self._portal_stat_cache[char][origin][
-                            destination] = stats
-                for node,  stats in deltas[char].pop('node_val', {}).items():
-                    self._node_stat_cache[char][node] = stats
-                avatars = self._character_avatars_cache[char] = deltas[
-                    char].pop('avatars', {})
-                for av, node in avatars.items():
-                    self._avatar_characters_cache[av].setdefault(char, node)
-                for rbtype, rb in deltas[char].pop('rulebooks', {}).items():
-                    if rb in self._rulebook_obj_cache:
-                        self._character_rulebooks_cache[char][rbtype] \
-                            = self._rulebook_obj_cache[rb]
-                    else:
-                        self._character_rulebooks_cache[char][rbtype] \
-                            = self._rulebook_obj_cache[rb] \
-                            = RuleBookProxy(self, rb)
-                for node, rb in deltas[char].pop('node_rulebooks', {}).items():
-                    if rb in self._rulebook_obj_cache:
-                        self._char_node_rulebooks_cache[char][node] \
-                            = self._rulebook_obj_cache[rb]
-                    else:
-                        self._char_node_rulebooks_cache[char][node] \
-                            = self._rulebook_obj_cache[rb] \
-                            = RuleBookProxy(self, rb)
-                for origin, destinations in deltas[
-                        char].pop('portal_rulebooks', {}).items():
-                    for destination, rulebook in destinations.items():
-                        if rulebook in self._rulebook_obj_cache:
-                            self._char_port_rulebooks_cache[
-                                char][origin][destination
-                            ] = self._rulebook_obj_cache[rulebook]
-                        else:
-                            self._char_port_rulebooks_cache[
-                                char][origin][destination] \
-                                = self._rulebook_obj_cache[rulebook] \
-                                = RuleBookProxy(self, rulebook)
-                for node, ex in deltas[char].pop('nodes', {}).items():
-                    if ex:
-                        noded = self._node_stat_cache[char].get(node)
-                        if noded and 'location' in noded:
-                            self._things_cache[char][node] = ThingProxy(
-                                character, node, noded['location']
-                            )
-                        else:
-                            self._character_places_cache[char][node] = \
-                                PlaceProxy(character, node)
-                for orig, dests in deltas[char].pop('edges', {}).items():
-                    for dest, ex in dests.items():
-                        if ex:
-                            self._character_portals_cache.store(
-                                char, orig, dest, PortalProxy(
-                                    character, orig, dest)
-                            )
-                self._char_stat_cache[char] = deltas[char]
-=======
         self._eternal_cache = self.handle('eternal_delta')
         self._universal_cache = self.handle('universal_delta')
         deltas = self.handle('get_char_deltas', chars='all')
@@ -2301,7 +2229,6 @@
             if char not in self.character:
                 self._char_cache[char] = CharacterProxy(self, char)
             self.character[char]._apply_delta(delta)
->>>>>>> 86f17add
 
     def send(self, obj, blocking=True, timeout=-1):
         self._handle_out_lock.acquire(blocking, timeout)
