# This file is part of LiSE, a framework for life simulation games.
# Copyright (c) Zachary Spector,  zacharyspector@gmail.com
"""The "engine" of LiSE is an object relational mapper with special
stores for game data and entities, as well as properties for manipulating the
flow of time.

"""
from random import Random
from collections import defaultdict
from functools import partial
from json import dumps, loads, JSONEncoder
from gorm import ORM as gORM
from gorm import Cache
from gorm.pickydict import StructuredDefaultDict, PickyDefaultDict
from gorm.window import FuturistWindowDict
from .xcollections import (
    StringStore,
    FunctionStore,
    GlobalVarMapping,
    CharacterMapping
)
from .character import Character
from .node import Node
from .portal import Portal
from .rule import AllRuleBooks, AllRules
from .query import Query, QueryEngine
from .util import getatt, singleton_get, EntityStatAccessor


class DummyEntity(dict):
    __slots__ = ['engine']

    def __init__(self, engine):
        self.engine = engine


class AvatarnessCache(Cache):
    """A cache for remembering when a node is an avatar of a character."""
<<<<<<< HEAD
    __slots__ = ['db', 'db_order', 'user_order', 'sets', 'solos']
=======
    def __init__(self, engine):
        Cache.__init__(self, engine)
        self.user_order = StructuredDefaultDict(3, FuturistWindowDict)
        self.user_shallow = PickyDefaultDict(FuturistWindowDict)
        self.graphs = StructuredDefaultDict(1, FuturistWindowDict)
        self.graphavs = StructuredDefaultDict(1, FuturistWindowDict)
        self.charavs = StructuredDefaultDict(1, FuturistWindowDict)
        self.soloav = StructuredDefaultDict(1, FuturistWindowDict)
        self.uniqav = StructuredDefaultDict(1, FuturistWindowDict)
        self.uniqgraph = StructuredDefaultDict(1, FuturistWindowDict)

    def _forward_branch(self, map, key, branch, tick, copy=True):
        if branch not in map[key]:
            for b, t in self.gorm._active_branches():
                if b in map[key]:
                    map[key][branch][tick] = map[key][b][t].copy() if copy else map[key][b][t]
                    break
            else:
                map[key][branch][tick] = set() if copy else None
>>>>>>> 294ef0b3

    def store(self, character, graph, node, branch, tick, is_avatar):
        if not is_avatar:
            is_avatar = None
        Cache.store(self, character, graph, node, branch, tick, is_avatar)
        self.user_order[graph][node][character][branch][tick] = is_avatar
        self.user_shallow[(graph, node, character, branch)][tick] = is_avatar
        self._forward_branch(self.charavs, character, branch, tick)
        self._forward_branch(self.graphavs, (character, graph), branch, tick)
        self._forward_branch(self.soloav, (character, graph), branch, tick, copy=False)
        self._forward_branch(self.uniqav, character, branch, tick, copy=False)
        self._forward_branch(self.uniqgraph, character, branch, tick, copy=False)
        charavs = self.charavs[character][branch]
        graphavs = self.graphavs[(character, graph)][branch]
        uniqgraph = self.uniqgraph[character][branch]
        soloav = self.soloav[(character, graph)][branch]
        uniqav = self.uniqav[character][branch]
        if not charavs.has_exact_rev(tick):
            charavs[tick] = charavs[tick].copy()
        if not graphavs.has_exact_rev(tick):
            graphavs[tick] = graphavs[tick].copy()
        if is_avatar:
            if graphavs[tick]:
                soloav[tick] = None
            else:
                soloav[tick] = node
            if charavs[tick]:
                uniqav[tick] = None
            else:
                uniqav[tick] = (graph, node)
            graphavs[tick].add(node)
            charavs[tick].add((graph, node))
        else:
            graphavs[tick].remove(node)
            charavs[tick].remove((graph, node))
            soloav[tick] = singleton_get(graphavs[tick])
            uniqav[tick] = singleton_get(charavs[tick])
        self._forward_branch(self.graphs, character, branch, tick)
        if not self.graphs[character][branch].has_exact_rev(tick):
            self.graphs[character][branch][tick] = self.graphs[character][branch][tick].copy()
        if is_avatar:
            if self.graphs[character][branch][tick]:
                uniqgraph[tick] = None
            else:
                uniqgraph[tick] = graph
            self.graphs[character][branch][tick].add(graph)
        elif not self.graphavs[(character, graph)][branch][tick]:
            self.graphs[character][branch][tick].remove(graph)
            if len(self.graphs[character][branch][tick]) == 1:
                uniqgraph[tick] = next(iter(self.graphs[character][branch][tick]))
            else:
                uniqgraph[tick] = None

    def get_char_graph_avs(self, char, graph, branch, tick):
        self._forward_branch(self.graphavs, (char, graph), branch, tick)
        return self.graphavs[(char, graph)][branch][tick]

<<<<<<< HEAD
        """
        self.sets = StructuredDefaultDict(2, WindowDict)
        self.solos = StructuredDefaultDict(2, WindowDict)
        """For nodes that are the only avatar of one character in another"""
        for row in db.avatarness_dump():
            self.remember(*row)

    def remember(self, character, graph, node, branch, tick, is_avatar):
        self.db_order[character][graph][node][branch][tick] = is_avatar
        self.user_order[graph][node][character][branch][tick] = is_avatar
        try:
            (yesnodes, nonodes) = self.sets[character][graph][branch][tick]
            if is_avatar:
                if node in nonodes:
                    (yesnodes, nonodes) = self.sets[character][graph][branch][tick] = (set(), set(nonodes))
                    nonodes.remove(node)
                yesnodes.add(node)
            else:
                if node in yesnodes:
                    (yesnodes, nonodes) = self.sets[character][graph][branch][tick] = (set(yesnodes), set())
                    yesnodes.remove(node)
                nonodes.add(node)
            if len(yesnodes) != 1:
                self.solos[character][graph][branch][tick] = None
        except KeyError:
            self.solos[character][graph][branch][tick] = None
=======
    def get_char_graph_solo_av(self, char, graph, branch, tick):
        self._forward_branch(self.soloav, (char, graph), branch, tick, copy=False)
        return self.soloav[(char, graph)][branch][tick]

    def get_char_only_av(self, char, branch, tick):
        self._forward_branch(self.uniqav, char, branch, tick, copy=False)
        return self.uniqav[char][branch][tick]
>>>>>>> 294ef0b3

    def get_char_only_graph(self, char, branch, tick):
        self._forward_branch(self.uniqgraph, char, branch, tick, copy=False)
        return self.uniqgraph[char][branch][tick]

    def get_char_graphs(self, char, branch, tick):
        self._forward_branch(self.graphs, char, branch, tick)
        return self.graphs[char][branch][tick]

    def iter_node_users(self, graph, node, branch, tick):
        if graph not in self.user_order:
            return
        for character in self.user_order[graph][node]:
            if (graph, node, character, branch) not in self.user_shallow:
                for (b, t) in self.gorm._active_branches():
                    if b in self.user_order[graph][node][character]:
                        isav = self.user_order[graph][node][character][b][t]
                        self.store(character, graph, node, b, t, isav)
                        self.store(character, graph, node, branch, tick, isav)
                        break
                else:
                    self.store(character, graph, node, branch, tick, None)
            if self.user_shallow[(graph, node, character, branch)][tick]:
                yield character


class RulebooksCache(object):
    def __init__(self, engine):
        self.engine = engine
        self._data = defaultdict(list)

    def store(self, rulebook, rule):
        self._data[rulebook].append(rule)

    def retrieve(self, rulebook):
        return self._data[rulebook]


class CharacterRulebooksCache(object):
    def __init__(self, engine):
        self.engine = engine
        self._data = {}

    def store(self, char, character=None, avatar=None, character_thing=None, character_place=None, character_node=None, character_portal=None):
        if char in self._data:
            old = self._data[char]
            character = character or old['character']
            avatar = avatar or old['avatar']
            character_thing = character_thing or old['character_thing']
            character_place = character_place or old['character_place']
            character_portal = character_portal or old['character_portal']
            character_node = character_node or old['character_node']
        self._data[char] = {
            'character': character or (char, 'character'),
            'avatar': avatar or (char, 'avatar'),
            'character_thing': character_thing or (char, 'character_thing'),
            'character_place': character_place or (char, 'character_place'),
            'character_portal': character_portal or (char, 'character_portal'),
            'character_node': character_node or (char, 'character_node')
        }

    def retrieve(self, char):
        if char not in self._data:
            self.store(char)
        return self._data[char]


class NodeRulesHandledCache(object):
    def __init__(self, engine):
        self.engine = engine
        self._data = StructuredDefaultDict(4, set)
        self.shallow = {}
        self.unhandled = StructuredDefaultDict(2, dict)

    def store(self, character, node, rulebook, rule, branch, tick):
        the_set = self.shallow[(character, node, rulebook, rule, branch)] = self._data[character][node][rulebook][rule][branch]
        the_set.add(tick)
        if tick not in self.unhandled[(character, node)][branch]:
            self.unhandled[(character, node)][branch][tick] = set(self.engine._active_rules_cache.active_sets[rulebook][branch][tick])
        self.unhandled[(character, node)][branch][tick].remove(rule)

    def retrieve(self, character, node, rulebook, rule, branch):
        return self.shallow[(character, node, rulebook, rule, branch)]

    def check_handled(self, character, node, rulebook, rule, branch, tick):
        try:
            ret = tick in self.shallow[(character, node, rulebook, rule, branch)]
        except KeyError:
            ret = False
        assert ret is rule not in self.unhandled[(character, node)][branch][tick]
        return ret

    def iter_unhandled_rules(self, character, node, rulebook, branch, tick):
        try:
            unhandl = self.unhandled[(character, node)][branch][tick]
        except KeyError:
            try:
                unhandl = self.unhandled[(character, node)][branch][tick] = self.engine._active_rules_cache.active_sets[rulebook][branch][tick].copy()
            except KeyError:
                return
        yield from unhandl


class PortalRulesHandledCache(object):
    def __init__(self, engine):
        self.engine = engine
        self._data = StructuredDefaultDict(5, set)
        self.shallow = {}
        self.unhandled = StructuredDefaultDict(1, dict)

    def store(self, character, nodeA, nodeB, rulebook, rule, branch, tick):
        the_set = self.shallow[(character, nodeA, nodeB, rulebook, rule, branch)] = self._data[character][nodeA][nodeB][rulebook][rule][branch]
        the_set.add(tick)
        if tick not in self.unhandled[(character, nodeA, nodeB)][branch]:
            self.unhandled[(character, nodeA, nodeB)][branch][tick] = set(self.engine._active_rules_cache[rulebook][branch][tick])
        self.unhandled[(character, nodeA, nodeB)][branch][tick].remove(rule)

    def retrieve(self, character, nodeA, nodeB, rulebook, rule, branch):
        return self.shallow[(character, nodeA, nodeB, rulebook, rule, branch)]

    def check_handled(self, character, nodeA, nodeB, rulebook, rule, branch, tick):
        try:
            ret = tick in self.shallow[(character, nodeA, nodeB, rulebook, rule, branch)]
        except KeyError:
            ret = False
        assert ret is rule not in self.unhandled[(character, nodeA, nodeB)][branch][tick]
        return ret

    def iter_unhandled_rules(self, character, nodeA, nodeB, rulebook, branch, tick):
        try:
            unhandl = self.unhandled[(character, nodeA, nodeB)][branch][tick]
        except KeyError:
            try:
                unhandl = self.unhandled[(character, nodeA, nodeB)][branch][tick] = self.engine._active_rules_cache[rulebook][branch][tick].copy()
            except KeyError:
                return
        yield from unhandl


class NodeRulebookCache(object):
    def __init__(self, engine):
        self.engine = engine
        self._data = defaultdict(dict)
        self.shallow = {}

    def store(self, character, node, rulebook):
        self._data[character][node] = self.shallow[(character, node)] = rulebook

    def retrieve(self, character, node):
        return self.shallow[(character, node)]


class PortalRulebookCache(object):
    def __init__(self, engine):
        self.engine = engine
        self._data = defaultdict(lambda: defaultdict(dict))
        self.shallow = {}

    def store(self, character, nodeA, nodeB, rulebook):
        self._data[character][nodeA][nodeB] = self.shallow[(character, nodeA, nodeB)] = rulebook

    def retrieve(self, character, nodeA, nodeB):
        return self.shallow[(character, nodeA, nodeB)]


class ActiveRulesCache(Cache):
    iter_rules = iter_active_rules = Cache.iter_keys
    
    def __init__(self, engine):
        Cache.__init__(self, engine)
        self.active_sets = StructuredDefaultDict(1, FuturistWindowDict)

    def store(self, rulebook, rule, branch, tick, active):
        if not active:
            active = None
        Cache.store(self, rulebook, rule, branch, tick, active)
        auh = self.active_sets[rulebook][branch].setdefault(tick, set())
        if self.active_sets[rulebook][branch].rev_before(tick) != tick:
            auh = self.active_sets[rulebook][branch][tick] = auh.copy()
        if active:
            auh.add(rule)
        else:
            auh.discard(rule)


class CharacterRulesHandledCache(object):
    def __init__(self, engine):
        self.engine = engine
        self._data = StructuredDefaultDict(4, set)
        self.shallow = {}
        self.unhandled = StructuredDefaultDict(2, dict)

    def store(self, character, ruletype, rulebook, rule, branch, tick):
        the_set = self.shallow[(character, ruletype, rulebook, rule, branch)] = self._data[character][ruletype][rulebook][rule][branch]
        the_set.add(tick)
        if tick not in self.unhandled[character][ruletype][branch]:
            self.unhandled[character][ruletype][branch][tick] = set(self.engine._active_rules_cache.active_sets[rulebook][branch][tick])
        self.unhandled[character][ruletype][branch][tick].remove(rule)

    def retrieve(self, character, ruletype, rulebook, rule, branch):
        return self.shallow[(character, ruletype, rulebook, rule, branch)]

    def check_rule_handled(self, character, ruletype, rulebook, rule, branch, tick):
        try:
            ret = tick in self.shallow[(character, ruletype, rulebook, rule, branch)]
        except KeyError:
            ret = False
        assert ret is rule not in self.unhandled[character][ruletype][branch][tick]
        return ret

    def iter_unhandled_rules(self, character, ruletype, rulebook, branch, tick):
        try:
            unhandl = self.unhandled[character][ruletype][branch][tick]
        except KeyError:
            try:
                unhandl = self.unhandled[character][ruletype][branch][tick] = self.engine._active_rules_cache.active_sets[rulebook][branch][tick].copy()
            except KeyError:
                return
        yield from unhandl


class ThingsCache(Cache):
    def store(self, character, thing, branch, tick, loc, nextloc=None):
        Cache.store(self, character, thing, branch, tick, (loc, nextloc))

    def tick_before(self, character, thing, branch, tick):
        self.retrieve(character, thing, branch, tick)
        return self.shallow[(character, thing, branch)].rev_before(tick)

    def tick_after(self, character, thing, branch, tick):
        self.retrieve(character, thing, branch, tick)
        return self.shallow[(character, thing, branch)].rev_after(tick)


json_dump_hints = {}
json_load_hints = {}


class AbstractEngine(object):
    def __getattr__(self, att):
        if hasattr(self, 'method') and att in self.method:
            return partial(self.method[att], self)
        raise AttributeError

    @classmethod
    def listify(cls, obj):
        if isinstance(obj, list):
            return ["list"] + [cls.listify(v) for v in obj]
        elif isinstance(obj, tuple):
            return ["tuple"] + [cls.listify(v) for v in obj]
        elif isinstance(obj, dict):
            return ["dict"] + [
                [cls.listify(k), cls.listify(v)]
                for (k, v) in obj.items()
            ]
        elif isinstance(obj, cls.char_cls):
            return ['character', obj.name]
        elif isinstance(obj, cls.node_cls):
            return ['node', obj.character.name, obj.name]
        elif isinstance(obj, cls.portal_cls):
            return ['portal', obj.character.name, obj._origin, obj._destination]
        else:
            return obj

    def delistify(self, obj):
        if isinstance(obj, list) or isinstance(obj, tuple):
            if obj == [] or obj == ["list"]:
                return []
            elif obj == ["tuple"]:
                return tuple()
            elif obj == ['dict']:
                return {}
            elif obj[0] == 'list':
                return [self.delistify(p) for p in obj[1:]]
            elif obj[0] == 'tuple':
                return tuple(self.delistify(p) for p in obj[1:])
            elif obj[0] == 'dict':
                return {
                    self.delistify(k): self.delistify(v)
                    for (k, v) in obj[1:]
                }
            elif obj[0] == 'character':
                return self.character[self.delistify(obj[1])]
            elif obj[0] == 'node':
                return self.character[self.delistify(obj[1])].node[self.delistify(obj[2])]
            elif obj[0] == 'portal':
                return self.character[self.delistify(obj[1])].portal[self.delistify(obj[2])][self.delistify(obj[3])]
            else:
                raise ValueError("Unknown sequence type: {}".format(obj[0]))
        else:
            return obj

    @classmethod
    def get_encoder(cls):
        if not hasattr(cls, '_json_encoder'):
            class Encoder(JSONEncoder):
                def encode(self, o):
                    return super().encode(cls.listify(o))

                def default(self, o):
                    try:
                        from numpy import sctypes
                    except ImportError:
                        return super().default(o)
                    t = type(o)
                    if t in sctypes['int']:
                        return int(o)
                    elif t in sctypes['float']:
                        return float(o)
                    else:
                        return super().default(o)
            cls._json_encoder = Encoder
        return cls._json_encoder

    def json_dump(self, obj):
        global json_dump_hints, json_load_hints
        try:
            if obj not in json_dump_hints:
                dumped = json_dump_hints[obj] = dumps(obj, cls=self.get_encoder())
                json_load_hints[dumped] = obj
            return json_dump_hints[obj]
        except TypeError:
            return dumps(obj, cls=self.get_encoder())

    def json_load(self, s):
        global json_dump_hints, json_load_hints
        if s in json_load_hints:
            return json_load_hints[s]
        return self.delistify(loads(s))


class Engine(AbstractEngine, gORM):
    """LiSE, the Life Simulator Engine.

    Each instance of LiSE maintains a connection to a database
    representing the state of a simulated world. Simulation rules
    within this world are described by lists of Python functions, some
    of which make changes to the world.

    The top-level data structure within LiSE is the character. Most
    data within the world model is kept in some character or other;
    these will quite frequently represent people, but can be readily
    adapted to represent any kind of data that can be comfortably
    described as a graph or a JSON object. Every change to a character
    will be written to the database.

    LiSE tracks history as a series of ticks. In each tick, each
    simulation rule is evaluated once for each of the simulated
    entities it's been applied to. World changes in a given tick are
    remembered together, such that the whole world state can be
    rewound: simply set the properties ``branch`` and ``tick`` back to
    what they were just before the change you want to undo.

    Properties:

    - ``branch``: The fork of the timestream that we're on.
    - ``tick``: Units of time that have passed since the sim started.
    - ``time``: ``(branch, tick)``
    - ``character``: A mapping of :class:`Character` objects by name.
    - ``rule``: A mapping of all rules that have been made.
    - ``rulebook``: A mapping of lists of rules. They are followed in
      their order.  A whole rulebook full of rules may be assigned to
      an entity at once.
    - ``trigger``: A mapping of functions that might trigger a rule.
    - ``prereq``: A mapping of functions a rule might require to return 
      ``True`` for it to run.
    - ``action``: A mapping of functions that might manipulate the world
      state as a result of a rule running.
    - ``function``: A mapping of generic functions stored in the same
      database as the previous.
    - ``string``: A mapping of strings, probably shown to the user of the simulation at some point.
    - ``language``: Identifies the language used by
      ``string``. There's a different ``string`` mapping for each
      ``language``.
    - ``eternal``: Mapping of arbitrary serializable objects. It isn't sensitive to sim-time. A good place to keep game settings.
    - ``universal``: Another mapping of arbitrary serializable
      objects, but this one *is* sensitive to sim-time. Each tick, the
      state of the randomizer is saved here under the key
      ``'rando_state'``.
    - ``rando``: The randomizer used by all of the rules.

    """
    char_cls = Character
    node_cls = Node
    portal_cls = Portal

    def _del_rulebook(self, rulebook):
        for (character, character_rulebooks) in \
             self._characters_rulebooks_cache.items():
            if rulebook not in character_rulebooks.values():
                continue
            for (which, rb) in character_rulebooks.items():
                if rb == rulebook:
                    raise ValueError(
                        "Rulebook still in use by {} as {}".format(
                            character, which
                        ))
        for (character, nodes) in self._nodes_rulebooks_cache.items():
            if rulebook not in nodes.values():
                continue
            for (node, rb) in nodes.items():
                if rb == rulebook:
                    raise ValueError(
                        "Rulebook still in use by node "
                        "{} in character {}".format(
                            node, character
                        ))
        for (character, origins) in self._portals_rulebooks_cache.items():
            for (origin, destinations) in origins.items():
                if rulebook not in destinations.values():
                    continue
                for (destination, rb) in destinations:
                    if rb == rulebook:
                        raise ValueError(
                            "Rulebook still in use by portal "
                            "{}->{} in character {}".format(
                                origin, destination, character
                            ))
        self.rule.db.rulebook_del_all(rulebook)
        del self._rulebooks_cache._data[rulebook]

    def _set_character_rulebook(self, character, which, rulebook):
        if which not in (
                'character',
                'avatar',
                'character_thing',
                'character_place',
                'character_node',
                'character_portal'
        ):
            raise ValueError("Not a character rulebook: {}".format(which))
        self.db.upd_rulebook_char(which, rulebook, character)
        self._characters_rulebooks_cache.store(character, **{which: rulebook})

    def _set_node_rulebook(self, character, node, rulebook):
        self._nodes_rulebooks_cache.store(character, node, rulebook)
        self.engine.db.set_node_rulebook(character, node, rulebook)

    def _set_portal_rulebook(self, character, nodeA, nodeB, rulebook):
        self._portals_rulebooks_cache.store(character, nodeA, nodeB, rulebook)
        self.db.set_portal_rulebook(character, nodeA, nodeB, rulebook)

    def _remember_avatarness(self, character, graph, node, is_avatar=True, branch=None, tick=None):
        """Use this to record a change in avatarness.

        Should be called whenever a node that wasn't an avatar of a
        character now is, and whenever a node that was an avatar of a
        character now isn't.

        ``character`` is the one using the node as an avatar,
        ``graph`` is the character the node is in.

        """
        branch = branch or self.branch
        tick = tick or self.tick
        self._avatarness_cache.store(
            character,
            graph,
            node,
            branch,
            tick,
            is_avatar
        )
        self.db.avatar_set(
            character,
            graph,
            node,
            branch,
            tick,
            is_avatar
        )

    def _set_rule_activeness(
            self, rulebook, rule, active, branch=None, tick=None
    ):
        branch = branch or self.branch
        tick = tick or self.tick
        self._active_rules_cache.store(rulebook, rule, branch, tick, active)
        # note the use of the world DB, not the code DB
        self.db.set_rule_activeness(rulebook, rule, branch, tick, active)

    def __init__(
            self,
            worlddb,
            codedb=None,
            connect_args={},
            alchemy=False,
            commit_modulus=None,
            random_seed=None,
            sql_rule_polling=False,
            logfun=None
    ):
        """Store the connections for the world database and the code database;
        set up listeners; and start a transaction

        """
        super().__init__(
            worlddb,
            query_engine_class=QueryEngine,
            connect_args=connect_args,
            alchemy=alchemy,
            json_dump=self.json_dump,
            json_load=self.json_load,
        )
        self._time_listeners = []
        self._next_tick_listeners = []
        if logfun is None:
            from logging import getLogger
            logger = getLogger(__name__)

            def logfun(level, msg):
                getattr(logger, level)(msg)
        self.log = logfun
        self._sql_polling = sql_rule_polling
        self.commit_modulus = commit_modulus
        self.random_seed = random_seed
        if codedb:
            self._code_qe = QueryEngine(
                codedb, connect_args, alchemy, self.json_dump, self.json_load
            )
            self._code_qe.initdb()
        else:
            self._code_qe = self.db
        self.action = FunctionStore(self, self._code_qe, 'actions')
        self.prereq = FunctionStore(self, self._code_qe, 'prereqs')
        self.trigger = FunctionStore(self, self._code_qe, 'triggers')
        self.function = FunctionStore(self, self._code_qe, 'functions')
        self.method = FunctionStore(self, self._code_qe, 'methods')
        self.rule = AllRules(self, self._code_qe)
        self.rulebook = AllRuleBooks(self, self._code_qe)
        self.string = StringStore(self._code_qe)
        self.universal = GlobalVarMapping(self)
        self.character = CharacterMapping(self)
        # set up caches
        self._char_objs = {}
        self._node_objs = {}
        self._portal_objs = {}
        self._rulebooks_cache = RulebooksCache(self)
        self._characters_rulebooks_cache = CharacterRulebooksCache(self)
        self._nodes_rulebooks_cache = NodeRulebookCache(self)
        self._portals_rulebooks_cache = PortalRulebookCache(self)
        self._active_rules_cache = ActiveRulesCache(self)
        self._node_rules_handled_cache = NodeRulesHandledCache(self)
        self._portal_rules_handled_cache = PortalRulesHandledCache(self)
        self._character_rules_handled_cache = CharacterRulesHandledCache(self)
        self._avatar_rules_handled_cache = CharacterRulesHandledCache(self)
        self._character_thing_rules_handled_cache = CharacterRulesHandledCache(self)
        self._character_place_rules_handled_cache = CharacterRulesHandledCache(self)
        self._character_node_rules_handled_cache = CharacterRulesHandledCache(self)
        self._character_portal_rules_handled_cache = CharacterRulesHandledCache(self)
        self._things_cache = ThingsCache(self)
        self._avatarness_cache = AvatarnessCache(self)
        for row in self.rule.db.rulebooks_rules():
            self._rulebooks_cache.store(*row)
        for row in self.rule.db.characters_rulebooks():
            self._characters_rulebooks_cache.store(*row)
        for row in self.rule.db.nodes_rulebooks():
            self._nodes_rulebooks_cache.store(*row)
        for row in self.rule.db.portals_rulebooks():
            self._portals_rulebooks_cache.store(*row)
        # note the use of the world DB, not the code DB
        for row in self.db.dump_active_rules():
            self._active_rules_cache.store(*row)
        for row in self.db.dump_node_rules_handled():
            self._node_rules_handled_cache.store(*row)
        for row in self.db.dump_portal_rules_handled():
            self._portal_rules_handled_cache.store(*row)
        for row in self.db.handled_character_rules():
            self._character_rules_handled_cache.store(*row)
        for row in self.db.handled_avatar_rules():
            self._avatar_rules_handled_cache.store(*row)
        for row in self.db.handled_character_thing_rules():
            self._character_thing_rules_handled_cache.store(*row)
        for row in self.db.handled_character_place_rules():
            self._character_place_rules_handled_cache.store(*row)
        for row in self.db.handled_character_node_rules():
            self._character_node_rules_handled_cache.store(*row)
        for row in self.db.handled_character_portal_rules():
            self._character_portal_rules_handled_cache.store(*row)
        for row in self.db.things_dump():
            self._things_cache.store(*row)
        for row in self.db.avatarness_dump():
            self._avatarness_cache.store(*row)
        self._rules_iter = self._follow_rules()
        # set up the randomizer
        self.rando = Random()
        if 'rando_state' in self.universal:
            self.rando.setstate(self.universal['rando_state'])
        else:
            self.rando.seed(self.random_seed)
            self.universal['rando_state'] = self.rando.getstate()
        if '__init__' in self.method:
            self.method['__init__'](self)

    betavariate = getatt('rando.betavariate')
    choice = getatt('rando.choice')
    expovariate = getatt('rando.expovariate')
    gammavariate = getatt('rando.gammavariate')
    gauss = getatt('rando.gauss')
    getrandbits = getatt('rando.getrandbits')
    lognormvariate = getatt('rando.lognormvariate')
    normalvariate = getatt('rando.normalvariate')
    paretovariate = getatt('rando.paretovariate')
    randint = getatt('rando.randint')
    random = getatt('rando.random')
    randrange = getatt('rando.randrange')
    sample = getatt('rando.sample')
    shuffle = getatt('rando.shuffle')
    triangular = getatt('rando.triangular')
    uniform = getatt('rando.uniform')
    vonmisesvariate = getatt('rando.vonmisesvariate')
    weibullvariate = getatt('rando.weibullvariate')

    @property
    def stores(self):
        return (
            self.action,
            self.prereq,
            self.trigger,
            self.function,
            self.string
        )

    def debug(self, msg):
        """Log a message at level 'debug'"""
        self.log('debug', msg)

    def info(self, msg):
        """Log a message at level 'info'"""
        self.log('info', msg)

    def warning(self, msg):
        """Log a message at level 'warning'"""
        self.log('warning', msg)

    def error(self, msg):
        """Log a message at level 'error'"""
        self.log('error', msg)

    def critical(self, msg):
        """Log a message at level 'critical'"""
        self.log('critical', msg)

    def coinflip(self):
        """Return True or False with equal probability."""
        return self.choice((True, False))

    def roll_die(self, d):
        """Roll a die with ``d`` faces. Return the result."""
        return self.randint(1, d)

    def dice(self, n, d):
        """Roll ``n`` dice with ``d`` faces, and yield the results.

        This is an iterator. You'll get the result of each die in
        successon.

        """
        for i in range(0, n):
            yield self.roll_die(d)

    def dice_check(self, n, d, target, comparator=lambda x, y: x <= y):
        """Roll ``n`` dice with ``d`` sides, sum them, and return whether they
        are <= ``target``.

        If ``comparator`` is provided, use it instead of <=.

        """
        return comparator(sum(self.dice(n, d)), target)

    def percent_chance(self, pct):
        """Given a ``pct``% chance of something happening right now, decide at
        random whether it actually happens, and return ``True`` or
        ``False`` as appropriate.

        Values not between 0 and 100 are treated as though they
        were 0 or 100, whichever is nearer.

        """
        if pct <= 0:
            return False
        if pct >= 100:
            return True
        return pct / 100 < self.random()

    def commit(self):
        """Commit to both the world and code databases, and begin a new
        transaction for the world database

        """
        for store in self.stores:
            store.commit()
        super().commit()

    def close(self):
        """Commit changes and close the database."""
        self.commit()
        super().close()

    def __enter__(self):
        """Return myself. For compatibility with ``with`` semantics."""
        return self

    def __exit__(self, *args):
        """Close on exit."""
        self.close()

    def time_listener(self, v):
        """Call a function whenever my ``branch`` or ``tick`` changes.

        The function will be called with the old branch and tick
        followed by the new branch and tick.

        """
        if not callable(v):
            raise TypeError("Need a function")
        if v not in self._time_listeners:
            self._time_listeners.append(v)
        return v

    def time_unlisten(self, v):
        """Don't call this function when the time changes."""
        if v in self._time_listeners:
            self._time_listeners.remove(v)
        return v

    def next_tick_listener(self, v):
        """Call a function when time passes.

        It will only be called when the time changes as a result of
        all the rules being processed for a tick. This is what it
        means for time to 'pass', rather than for you to change the
        time yourself.

        """
        if not callable(v):
            raise TypeError("Need a function")
        if v not in self._next_tick_listeners:
            self._next_tick_listeners.append(v)
        return v

    def next_tick_unlisten(self, v):
        """Don't call this function when time passes."""
        if v in self._next_tick_listeners:
            self._next_tick_listeners.remove(v)
        return v

    @property
    def branch(self):
        if self._obranch is not None:
            return self._obranch
        return self.db.globl['branch']

    @branch.setter
    def branch(self, v):
        """Set my gorm's branch and call listeners"""
        (b, t) = self.time
        if v == b:
            return
        if v not in self._branches:
            parent = b
            child = v
            assert(parent in self._branches)
            self._branch_parents[child] = parent
            self._branches[parent][child] = {}
            self._branches[child] = self._branches[parent][child]
            self._branches_start[child] = t
        self._obranch = v
        self.db.globl['branch'] = v
        if not hasattr(self, 'locktime'):
            for time_listener in self._time_listeners:
                time_listener(b, t, v, t)

    @property
    def tick(self):
        return self.rev

    @tick.setter
    def tick(self, v):
        """Update gorm's ``rev``, and call listeners"""
        if not isinstance(v, int):
            raise TypeError("tick must be integer")
        (branch_then, tick_then) = self.time
        if v == self.tick:
            return
        self._orev = v
        self.rev = v
        if not hasattr(self, 'locktime'):
            for time_listener in self._time_listeners:
                time_listener(branch_then, tick_then, branch_then, v)

    @property
    def time(self):
        """Return tuple of branch and tick"""
        return (self._obranch, self._orev)

    @time.setter
    def time(self, v):
        """Set my ``branch`` and ``tick``, and call listeners"""
        (branch_then, tick_then) = self.time
        (branch_now, tick_now) = v
        relock = hasattr(self, 'locktime')
        self.locktime = True
        # setting tick and branch in this order makes it practical to
        # track the timestream genealogy
        self.tick = tick_now
        self.branch = branch_now
        if not relock:
            del self.locktime
        if not hasattr(self, 'locktime'):
            for time_listener in self._time_listeners:
                time_listener(
                    branch_then, tick_then, branch_now, tick_now
                )

    def _rule_active(self, rulebook, rule):
        if hasattr(rulebook, 'name'):
            rulebook = rulebook.name
        if hasattr(rule, 'name'):
            rule = rule.name
        return self._active_rules_cache.retrieve(rulebook, rule, *self.time) is True

    def _poll_char_rules(self):
        if self._sql_polling:
            yield from self.db.poll_char_rules(*self.time)
            return

        for char in self.character:
            for (
                    rulemap,
                    rulebook
            ) in self._characters_rulebooks_cache.retrieve(char).items():
                for rule in self._character_rules_handled_cache.iter_unhandled_rules(
                    char, rulemap, rulebook, *self.time
                ):
                    yield (rulemap, char, rulebook, rule)

    def _poll_node_rules(self):
        if self._sql_polling:
            yield from self.db.poll_node_rules(*self.time)
            return

        for chara in self.character.values():
            char = chara.name
            for node in chara.node:
                try:
                    rulebook = self._nodes_rulebooks_cache.retrieve(char, node)
                except KeyError:
                    rulebook = (char, node)
                for rule in self._node_rules_handled_cache.iter_unhandled_rules(
                    char, node, rulebook, *self.time
                ):
                    yield (char, node, rulebook, rule)

    def _poll_portal_rules(self):
        if self._sql_polling:
            yield from self.db.poll_portal_rules(*self.time)
            return

        cache = self._portals_rulebooks_cache
        for chara in self.character.values():
            for nodeA in chara.portal:
                for nodeB in chara.portal[nodeA]:
                    rulebook = cache.retrieve(chara.name, nodeA, nodeB)
                    for rule in cache.iter_unhandled_rules(chara.name, nodeA, nodeB, rulebook, *self.time):
                        yield (
                            chara,
                            nodeA,
                            nodeB,
                            rulebook,
                            rule
                        )

    def _poll_rules(self):
        """Iterate over tuples containing rules yet unresolved in the current tick.

        The tuples are of the form: ``(ruletype, character, entity,
        rulebook, rule)`` where ``ruletype`` is what kind of entity
        the rule is about (character', 'thing', 'place', or
        'portal'), and ``entity`` is the :class:`Place`,
        :class:`Thing`, or :class:`Portal` that the rule is attached
        to. For character-wide rules it is ``None``.

        """
        for (
                rulemap, character, rulebook, rule
        ) in self._poll_char_rules():
            try:
                yield (
                    rulemap,
                    self.character[character],
                    None,
                    rulebook,
                    self.rule[rule]
                )
            except KeyError:
                continue
        for (
                character, node, rulebook, rule
        ) in self._poll_node_rules():
            try:
                c = self.character[character]
                n = c.node[node]
            except KeyError:
                continue
            typ = 'thing' if hasattr(n, 'location') else 'place'
            yield typ, c, n, rulebook, self.rule[rule]
        for (
                character, a, b, i, rulebook, rule
        ) in self._poll_portal_rules():
            try:
                c = self.character[character]
                yield 'portal', c, c.portal[a][b], rulebook, self.rule[rule]
            except KeyError:
                continue

    def _handled_thing_rule(self, char, thing, rulebook, rule, branch, tick):
        self._node_rules_handled_cache.store(char, thing, rulebook, rule, branch, tick)
        self.db.handled_thing_rule(
            char, thing, rulebook, rule, branch, tick
        )

    def _handled_place_rule(self, char, place, rulebook, rule, branch, tick):
        self._node_rules_handled_cache.store(char, place, rulebook, rule, branch, tick)
        self.db.handled_place_rule(
            char, place, rulebook, rule, branch, tick
        )

    def _handled_portal_rule(
            self, char, nodeA, nodeB, rulebook, rule, branch, tick
    ):
        self._portal_rules_handled_cache.store(char, nodeA, nodeB, rulebook, rule, branch, tick)
        self.db.handled_portal_rule(
            char, nodeA, nodeB, rulebook, rule, branch, tick
        )

    def _handled_character_rule(
            self, typ, char, rulebook, rule, branch, tick
    ):
        self._character_rules_handled_cache.store(char, typ, rulebook, rule, branch, tick)
        self.db.handled_character_rule(
            typ, char, rulebook, rule, branch, tick
        )

    def _follow_rules(self):
        """For each rule in play at the present tick, call it and yield a
        tuple describing the results.

        Tuples are of the form: ``(returned, rulename, ruletype,
        rulebook)`` where ``returned`` is whatever the rule itself
        returned upon being called, and ``ruletype`` is what sort of
        entity the rule applies to.

        """
        (branch, tick) = self.time
        for (typ, character, entity, rulebook, rule) in list(self._poll_rules()):
            def follow(*args):
                return (rule(self, *args), rule.name, typ, rulebook)

            if typ in ('thing', 'place', 'portal'):
                yield follow(character, entity)
                if typ == 'thing':
                    self._handled_thing_rule(
                        character.name,
                        entity.name,
                        rulebook,
                        rule.name,
                        branch,
                        tick
                    )
                elif typ == 'place':
                    self._handled_place_rule(
                        character.name,
                        entity.name,
                        rulebook,
                        rule.name,
                        branch,
                        tick
                    )
                else:
                    self._handled_portal_rule(
                        character.name,
                        entity.origin.name,
                        entity.destination.name,
                        rulebook,
                        rule.name,
                        branch,
                        tick
                    )
            else:
                if typ == 'character':
                    yield follow(character)
                elif typ == 'avatar':
                    for avatar in character.avatars():
                        yield follow(character, avatar)
                elif typ == 'character_thing':
                    for thing in character.thing.values():
                        yield follow(character, thing)
                elif typ == 'character_place':
                    for place in character.place.values():
                        yield follow(character, place)
                elif typ == 'character_node':
                    for node in character.node.values():
                        yield follow(character, node)
                elif typ == 'character_portal':
                    for portal in character.portal.values():
                        yield follow(character, portal)
                else:
                    raise ValueError('Unknown type of rule')
                self._handled_character_rule(
                    typ, character.name, rulebook, rule.name, branch, tick
                )

    def advance(self):
        """Follow the next rule if available, or advance to the next tick."""
        try:
            r = next(self._rules_iter)
        except StopIteration:
            self.tick += 1
            self._rules_iter = self._follow_rules()
            self.universal['rando_state'] = self.rando.getstate()
            if self.commit_modulus and self.tick % self.commit_modulus == 0:
                self.commit()
            r = None
        return r

    def next_tick(self):
        """Make time move forward in the simulation.

        Calls ``advance`` repeatedly, appending its results to a list until
        the tick has ended.  Return the list.

        """
        curtick = self.tick
        r = []
        while self.tick == curtick:
            r.append(self.advance())
        # The last element is always None, but is not a sentinel; any
        # rule may return None.
        for listener in self._next_tick_listeners:
            listener(self.branch, self.tick, r)
        return r[:-1]

    def new_character(self, name, **kwargs):
        """Create and return a new :class:`Character`."""
        self.add_character(name, **kwargs)
        return self.character[name]

    def add_character(self, name, data=None, **kwargs):
        """Create a new character.

        You'll be able to access it as a :class:`Character` object by
        looking up ``name`` in my ``character`` property.

        ``data``, if provided, should be a networkx-compatible graph
        object. Your new character will be a copy of it.

        Any keyword arguments will be set as stats of the new character.

        """
        self.new_digraph(name, data, **kwargs)
        ch = Character(self, name)
        if data is not None:
            for a in data.adj:
                for b in data.adj[a]:
                    assert(
                        a in ch.adj and
                        b in ch.adj[a]
                    )
        if hasattr(self.character, '_cache'):
            self.character._cache[name] = ch

    def del_character(self, name):
        """Remove the Character from the database entirely.

        This also deletes all its history. You'd better be sure.

        """
        self.db.del_character(name)
        self.del_graph(name)
        del self.character[name]

    def _is_thing(self, character, node):
        return self._things_cache.contains_entity(character, node, *self.time)

    def _set_thing_loc_and_next(
            self, character, node, loc, nextloc=None, branch=None, tick=None
    ):
        branch = branch or self.branch
        tick = tick or self.tick
        self.db.thing_loc_and_next_set(
            character,
            node,
            branch,
            tick,
            loc,
            nextloc
        )
        self._things_cache.store(character, node, branch, tick, loc, nextloc)

    def _node_exists(self, character, node):
        return self._nodes_cache.contains_entity(character, node, *self.time)

    def _exist_node(self, character, node, exist=True, branch=None, tick=None):
        branch = branch or self.branch
        tick = tick or self.tick
        self.db.exist_node(
            character,
            node,
            branch,
            tick,
            exist
        )
        self._nodes_cache.store(character, node, branch, tick, exist)

    def _exist_edge(self, character, nodeA, nodeB, exist=True, branch=None, tick=None):
        branch = branch or self.branch
        tick = tick or self.tick
        self.db.exist_edge(
            character,
            nodeA,
            nodeB,
            0,
            branch,
            tick,
            exist
        )
        self._edges_cache.store(character, nodeA, nodeB, 0, branch, tick, exist)

    def alias(self, v, stat='dummy'):
        r = DummyEntity(self)
        r[stat] = v
        return EntityStatAccessor(r, stat, engine=self)

    def entityfy(self, v, stat='dummy'):
        if (
                isinstance(v, Node) or
                isinstance(v, Portal) or
                isinstance(v, Query) or
                isinstance(v, EntityStatAccessor)
        ):
            return v
        return self.alias(v, stat)

    def ticks_when(self, query):
        return query()<|MERGE_RESOLUTION|>--- conflicted
+++ resolved
@@ -36,9 +36,6 @@
 
 class AvatarnessCache(Cache):
     """A cache for remembering when a node is an avatar of a character."""
-<<<<<<< HEAD
-    __slots__ = ['db', 'db_order', 'user_order', 'sets', 'solos']
-=======
     def __init__(self, engine):
         Cache.__init__(self, engine)
         self.user_order = StructuredDefaultDict(3, FuturistWindowDict)
@@ -58,7 +55,6 @@
                     break
             else:
                 map[key][branch][tick] = set() if copy else None
->>>>>>> 294ef0b3
 
     def store(self, character, graph, node, branch, tick, is_avatar):
         if not is_avatar:
@@ -116,34 +112,6 @@
         self._forward_branch(self.graphavs, (char, graph), branch, tick)
         return self.graphavs[(char, graph)][branch][tick]
 
-<<<<<<< HEAD
-        """
-        self.sets = StructuredDefaultDict(2, WindowDict)
-        self.solos = StructuredDefaultDict(2, WindowDict)
-        """For nodes that are the only avatar of one character in another"""
-        for row in db.avatarness_dump():
-            self.remember(*row)
-
-    def remember(self, character, graph, node, branch, tick, is_avatar):
-        self.db_order[character][graph][node][branch][tick] = is_avatar
-        self.user_order[graph][node][character][branch][tick] = is_avatar
-        try:
-            (yesnodes, nonodes) = self.sets[character][graph][branch][tick]
-            if is_avatar:
-                if node in nonodes:
-                    (yesnodes, nonodes) = self.sets[character][graph][branch][tick] = (set(), set(nonodes))
-                    nonodes.remove(node)
-                yesnodes.add(node)
-            else:
-                if node in yesnodes:
-                    (yesnodes, nonodes) = self.sets[character][graph][branch][tick] = (set(yesnodes), set())
-                    yesnodes.remove(node)
-                nonodes.add(node)
-            if len(yesnodes) != 1:
-                self.solos[character][graph][branch][tick] = None
-        except KeyError:
-            self.solos[character][graph][branch][tick] = None
-=======
     def get_char_graph_solo_av(self, char, graph, branch, tick):
         self._forward_branch(self.soloav, (char, graph), branch, tick, copy=False)
         return self.soloav[(char, graph)][branch][tick]
@@ -151,7 +119,6 @@
     def get_char_only_av(self, char, branch, tick):
         self._forward_branch(self.uniqav, char, branch, tick, copy=False)
         return self.uniqav[char][branch][tick]
->>>>>>> 294ef0b3
 
     def get_char_only_graph(self, char, branch, tick):
         self._forward_branch(self.uniqgraph, char, branch, tick, copy=False)
