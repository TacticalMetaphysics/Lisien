--- conflicted
+++ resolved
@@ -1393,14 +1393,6 @@
 		self._things_cache.store(character, node, branch, turn, tick, loc)
 		self.query.set_thing_loc(character, node, branch, turn, tick, loc)
 
-<<<<<<< HEAD
-	def _snap_keyframe(self, graph: Hashable, branch: str, turn: int,
-						tick: int, nodes: NodeValDictType,
-						edges: EdgeValDictType,
-						graph_val: StatDictType) -> None:
-		super()._snap_keyframe(graph, branch, turn, tick, nodes, edges,
-								graph_val)
-=======
 	def _snap_keyframe_de_novo_graph(self,
 										graph: Hashable,
 										branch: str,
@@ -1412,7 +1404,6 @@
 										copy_to_branch: str = None) -> None:
 		super()._snap_keyframe_de_novo_graph(graph, branch, turn, tick, nodes,
 												edges, graph_val)
->>>>>>> 7992251c
 		newkf = {}
 		contkf = {}
 		for (name, node) in nodes.items():
