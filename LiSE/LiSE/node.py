--- conflicted
+++ resolved
@@ -300,15 +300,12 @@
         """Create a new thing, located here, and return it."""
         return self.character.new_thing(
             name, self.name, None, statdict, **stats
-<<<<<<< HEAD
-=======
         )
 
     def historical(self, stat):
         return StatusAlias(
             entity=self,
             stat=stat
->>>>>>> 7b615f17
         )
 
     def __bool__(self):
