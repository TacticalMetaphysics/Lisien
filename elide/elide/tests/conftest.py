# This file is part of Elide, frontend to Lisien, a framework for life simulation games.
# Copyright (c) Zachary Spector, public@zacharyspector.com
#
# This program is free software: you can redistribute it and/or modify
# it under the terms of the GNU Affero General Public License as published by
# the Free Software Foundation, version 3.
#
# This program is distributed in the hope that it will be useful,
# but WITHOUT ANY WARRANTY; without even the implied warranty of
# MERCHANTABILITY or FITNESS FOR A PARTICULAR PURPOSE.  See the
# GNU Affero General Public License for more details.
#
# You should have received a copy of the GNU Affero General Public License
# along with this program.  If not, see <https://www.gnu.org/licenses/>.
import os
import shutil

import networkx as nx
import pytest
from kivy.base import EventLoop, stopTouchApp
from kivy.config import ConfigParser
from kivy.core.window import Window
from kivy.lang import Builder
from kivy.resources import resource_find

from elide.app import ElideApp
from elide.tests.util import idle_until
from lisien import Engine
from lisien.examples import kobold, polygons, sickle


@pytest.fixture
def prefix(tmp_path):
	os.makedirs(
		os.path.join(
			tmp_path,
			"games",
		),
		exist_ok=True,
	)
	os.makedirs(
		os.path.join(
			tmp_path,
			"test",
		),
		exist_ok=True,
	)
	yield str(tmp_path)


@pytest.fixture()
def random_seed():
	yield 69105


@pytest.fixture
def kivy():
	def clear_window_and_event_loop():
		for child in Window.children[:]:
			Window.remove_widget(child)
		Window.canvas.before.clear()
		Window.canvas.clear()
		Window.canvas.after.clear()
		EventLoop.touches.clear()
		for post_proc in EventLoop.postproc_modules:
			if hasattr(post_proc, "touches"):
				post_proc.touches.clear()
			elif hasattr(post_proc, "last_touches"):
				post_proc.last_touches.clear()

	from os import environ

	environ["KIVY_USE_DEFAULTCONFIG"] = "1"

	# force window size + remove all inputs
	from kivy.config import Config

	Config.set("graphics", "width", "320")
	Config.set("graphics", "height", "240")
	for items in Config.items("input"):
		Config.remove_option("input", items[0])

	# ensure our window is correctly created
	Window.create_window()
	Window.register()
	Window.initialized = True
	Window.close = lambda *s: None
	clear_window_and_event_loop()

	yield
	if EventLoop.status == "started":
		clear_window_and_event_loop()
		stopTouchApp()


def make_elide_app(play_dir, **kwargs):
	Builder.load_file(resource_find("elide.kv"))
	return ElideApp(
		prefix=play_dir, games_dir="games", game_name="test", **kwargs
	)


@pytest.fixture
def elide_app(kivy, prefix):
	app = make_elide_app(
		prefix, immediate_start=True, character_name="physical", workers=0
	)
	app.leave_game = True
	app.config = ConfigParser(None)
	app.build_config(app.config)
	Window.add_widget(app.build())
	yield app
	EventLoop.idle()
	if not app.stopped:
		app.stop()


@pytest.fixture(scope="function")
def elide_app_main_menu(kivy, prefix):
	app = make_elide_app(prefix, workers=0)
	app.config = ConfigParser(None)
	app.build_config(app.config)
	Window.add_widget(app.build())
	idle_until(lambda: any(fn.endswith("elide.kv") for fn in Builder.files))
	manager = app.manager
	idle_until(
		lambda: manager.current == "main",
		100,
		"Never switched to 'main' screen",
	)
	idle_until(
		lambda: manager.current_screen.ids, 100, "Never got manager.ids"
	)
	for button in manager.current_screen.ids.values():
		idle_until(
			lambda: button.pos != [0, 0],
			100,
			"Never laid out the buttons",
		)
	yield app
	EventLoop.idle()
	if not app.stopped:
		app.stop()


@pytest.fixture
def line_shaped_graphs(prefix):
	with Engine(os.path.join(prefix, "test")) as eng:
		eng.add_character("physical", nx.grid_2d_graph(10, 1))
		eng.add_character("tall", nx.grid_2d_graph(1, 10))


@pytest.fixture
def sickle_sim(prefix, random_seed):
	with Engine(
		os.path.join(prefix, "test"), workers=0, random_seed=random_seed
	) as eng:
		sickle.install(eng)


@pytest.fixture
def kobold_sim(prefix, random_seed):
<<<<<<< HEAD
	game_prefix = os.path.join(prefix, "test")
	with Engine(game_prefix, workers=0, random_seed=random_seed) as eng:
		kobold.inittest(eng)
	yield game_prefix
=======
	play_prefix = os.path.join(prefix, "test")
	with Engine(play_prefix, workers=0, random_seed=random_seed) as eng:
		kobold.inittest(eng)
	yield play_prefix
>>>>>>> 8341b4f2


@pytest.fixture
def kobold_sim_exported(tmp_path, kobold_sim):
	with Engine(kobold_sim, workers=0) as eng:
		exported = eng.export(
			"kobold", os.path.join(tmp_path, "kobold.lisien")
		)
	yield exported


@pytest.fixture
def polygons_sim(prefix, random_seed):
	with Engine(
		os.path.join(prefix, "test"), workers=0, random_seed=random_seed
	) as eng:
		polygons.install(eng)<|MERGE_RESOLUTION|>--- conflicted
+++ resolved
@@ -160,17 +160,10 @@
 
 @pytest.fixture
 def kobold_sim(prefix, random_seed):
-<<<<<<< HEAD
-	game_prefix = os.path.join(prefix, "test")
-	with Engine(game_prefix, workers=0, random_seed=random_seed) as eng:
-		kobold.inittest(eng)
-	yield game_prefix
-=======
 	play_prefix = os.path.join(prefix, "test")
 	with Engine(play_prefix, workers=0, random_seed=random_seed) as eng:
 		kobold.inittest(eng)
 	yield play_prefix
->>>>>>> 8341b4f2
 
 
 @pytest.fixture
