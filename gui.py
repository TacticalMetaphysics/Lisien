# This file is part of LiSE, a framework for life simulation games.
# Copyright (c) 2013 Zachary Spector,  zacharyspector@gmail.com
import pyglet
import logging
from util import (
    SaveableMetaclass,
    fortyfive,
    SkeletonIterator,
    ScissorOrderedGroup)
from math import atan, cos, sin
from arrow import ArrowWidget
from menu import Menu, MenuItem
from card import Hand
from board import BoardViewport
from picpicker import PicPicker
from calendar import Calendar
from collections import deque


OrderedGroup = pyglet.graphics.OrderedGroup
Group = pyglet.graphics.Group


class SaveableWindowMetaclass(
        pyglet.window._WindowMetaclass, SaveableMetaclass):
    pass


logger = logging.getLogger(__name__)

platform = pyglet.window.get_platform()

display = platform.get_default_display()

screen = display.get_default_screen()


class TransparencyGroup(pyglet.graphics.Group):
     def set_state(self):
         pyglet.gl.glEnable(pyglet.gl.GL_BLEND)

     def unset_state(self):
         pyglet.gl.glDisable(pyglet.gl.GL_BLEND)


class TransparencyOrderedGroup(
        pyglet.graphics.OrderedGroup,
        TransparencyGroup):
    pass


class MousySpot:
    """A spot-like object that's always at the last known position
of the mouse."""
    x = 0
    y = 0

    def __getattr__(self, attrn):
        if attrn == "window_x":
            return self.x
        elif attrn == "window_y":
            return self.y
        elif attrn in ("coords", "window_coords"):
            return (self.x, self.y)
        else:
            raise AttributeError


class ViewportIter:
    def __init__(self, dimensiondict):
        self.dimiter = dimensiondict.itervalues()
        self.boarditer = iter(self.dimiter.next().boards)
        self.viewiter = iter(self.boarditer.next().viewports)

    def __iter__(self):
        return self

    def next(self):
        try:
            r = self.viewiter.next()
            if r is not None:
                return r
        except StopIteration:
            try:
                self.viewiter = iter(self.boarditer.next().viewports)
            except StopIteration:
                self.boarditer = iter(self.dimiter.next().boards)
                self.viewiter = iter(self.boarditer.next().viewports)
        return self.next()


class GameWindow(pyglet.window.Window):
    __metaclass__ = SaveableWindowMetaclass
    tables = [
        ("window",
         {"name": "text not null default 'Main'",
          "min_width": "integer not null default 1280",
          "min_height": "integer not null default 800",
          "arrowhead_size": "integer not null default 10",
          "arrow_width": "float not null default 1.4",
          "main_menu": "text not null default 'Main'"},
         ("name",),
         {"main_menu": ("menu", "name")},
         [])]

    def get_hand_iter(self):
        if hasattr(self, 'handdict'):
            return self.handdict.itervalues()
        else:
            return []

    atrdic = {
        "arrow_width": lambda self: self._rowdict["arrow_width"],
        "main_menu_name": lambda self: self._rowdict["main_menu"], 
        "viewports": lambda self: ViewportIter(self.dimensiondict),
        "menus": lambda self: self.menudict.itervalues(),
        "hands": lambda self: self.get_hand_iter(),
        'dx': lambda self: sum(self.dx_hist),
        'dy': lambda self: sum(self.dy_hist),
        'arrow_girth': lambda self: self.arrow_width * 2,
        'timestream_changed': lambda self: self.rehash_timeline()}

    def __init__(
            self, closet, name, checkpoint=False):
        """Initialize the game window, its groups, and some state tracking."""
        config = screen.get_best_config()
        pyglet.window.Window.__init__(self, config=config)
        self.closet = closet
        self.name = name
        self.checkpoint = checkpoint
        self.edge_order = 1
        self.viewport_order = 1
        self.hand_order = 1
        self.last_timestream_hash = hash(self.closet.timestream)
        self.menudict = {}
        self.dimensiondict = self.closet.get_dimensions(
            [rd["dimension"] for rd in
             SkeletonIterator(self.closet.skeleton[
                 "board_viewport"][str(self)])])
        self._rowdict = self.closet.skeleton["window"][name]
        self.dxdy_hist_max = 10
        self.dx_hist = deque([], self.dxdy_hist_max)
        self.dy_hist = deque([], self.dxdy_hist_max)
        self.batch = pyglet.graphics.Batch()
<<<<<<< HEAD
        self.boardgroup = OrderedGroup(0)
        self.calgroup = OrderedGroup(1)
        self.handgroup = self.calgroup
        self.menugroup = self.calgroup
        self.pickergroup = ScissorOrderedGroup(
            2, None, self, 0.3, 0.6, 0.3, 0.6)
        self.topgroup = pyglet.graphics.OrderedGroup(3)
=======
        self.board_bg_group = OrderedGroup(0)
        self.arrow_group = OrderedGroup(1)
        self.spot_group = OrderedGroup(2)
        self.pawn_group = OrderedGroup(3)
        self.menu_bg_group = OrderedGroup(4)
        self.menu_fg_group = OrderedGroup(5)
        self.pickergroup = ScissorOrderedGroup(
            2, None, self, 0.3, 0.6, 0.3, 0.6)
>>>>>>> 65ce0186
        for rd in SkeletonIterator(self.closet.skeleton[
                "board_viewport"][str(self)]):
            self.closet.get_board(rd["dimension"], rd["board"])
            dimension = self.dimensiondict[rd["dimension"]]
            boardi = rd["board"]
            viewi = rd["idx"]
            board = dimension.boards[boardi]
            board.viewports[viewi] = BoardViewport(
                self.closet, self, dimension, board, viewi)
        stylenames = set()
        handnames = set()
        charnames = set()
        for rd in SkeletonIterator(
                self.closet.skeleton["menu"][str(self)]):
            stylenames.add(rd["style"])
        if "hand" in self.closet.skeleton and str(self) in self.closet.skeleton["hand"]:
            for rd in SkeletonIterator(
                    self.closet.skeleton["hand"][str(self)]):
                stylenames.add(rd["style"])
                handnames.add(rd["name"])
        for rd in SkeletonIterator(
                self.closet.skeleton["calendar"][str(self)]):
            stylenames.add(rd["style"])
        self.closet.get_styles(stylenames)
        carddict = self.closet.get_cards_in_hands(handnames)
        imagenames = set()
        for rd in SkeletonIterator(
                self.closet.skeleton["menu_item"][str(self)]):
            if rd["icon"] is not None:
                imagenames.add(rd["icon"])
        for rd in SkeletonIterator(carddict):
            if rd["image"] is not None:
                imagenames.add(rd["image"])
        self.closet.get_imgs(imagenames)
        for rd in SkeletonIterator(
                self.closet.skeleton["menu"][str(self)]):
            menu = Menu(self, rd["name"])
            for mird in SkeletonIterator(
                    self.closet.skeleton["menu_item"][
                        str(self)][str(menu)]):
                MenuItem(menu, mird["idx"])
            self.menudict[str(menu)] = menu
        if "hand" in self.closet.skeleton and str(self) in self.closet.skeleton["hand"]:
            effect_deck_names = set()
            for rd in SkeletonIterator(
                    self.closet.skeleton["hand"][str(self)]):
                effect_deck_names.add(rd["deck"])
            deckd = self.closet.get_effect_decks(effect_deck_names)
            self.closet.get_effects_in_decks(effect_deck_names)
            self.handdict = {}
            for (name, deck) in deckd.iteritems():
                self.handdict[name] = Hand(self, deck)
        if hasattr(self, 'handdict'):
            self.carddict = self.closet.get_cards_in_hands(self.handdict.keys())
        self.calendars = []
        for rd in SkeletonIterator(
                self.closet.skeleton["calendar"][str(self)]):
            charnames.add(rd["character"])
        self.closet.load_characters(charnames)
        for rd in SkeletonIterator(
                self.closet.skeleton["calendar"][str(self)]):
            while len(self.calendars) <= rd["idx"]:
                self.calendars.append(None)
            self.calendars[rd["idx"]] = Calendar(self, rd["idx"])
        self.mouspot = MousySpot()
        self.squareoff = self.arrowhead_size * sin(fortyfive)
        self.picker = None
        self.hover_iter_getters = [
            lambda: iter(self.calendars),
            self.menudict.itervalues,
            lambda: self.viewports,
            lambda: (self.picker,)]
        if hasattr(self, 'handdict'):
            self.hover_iter_getters.append(self.handdict.itervalues)
        self.pressed = None
        self.hovered = None
        self.grabbed = None
        self.portal_from = None
        self.thing_pic = None
        self.thing_pic_sprite = None
        self.place_pic = None
        self.place_pic_sprite = None
        self.placing = False
        self.thinging = False
        self.portaling = False
        self.selected = set()
        self.keep_selected = False
        self.prev_view_bot = 0

        orbimg = self.closet.get_img('default_spot').tex
        rx = orbimg.width / 2
        ry = orbimg.height / 2
        self.create_place_cursor = (
            pyglet.window.ImageMouseCursor(orbimg, rx, ry))
        self.create_place_cursor.rx = rx
        self.create_place_cursor.ry = ry
        self.drawn_board = None
        self.drawn_edges = None
        self.floaty_portal = None

        self.time_travel_target = None

        self.timeline = None

        self.last_age = -1
        self.last_timeline_y = -1

        self.dxdy_hist_counter = 0

    def __getattr__(self, attrn):
        if attrn in ("min_width", "min_height",
                       "arrowhead_size", "arrow_width"):
            return self._rowdict[attrn]
        else:
            return self.atrdic[attrn](self)

    def __str__(self):
        return self.name

    def rehash_timeline(self):
        tihash = hash(self.closet.timestream)
        r = self.last_timestream_hash != tihash
        self.last_timestream_hash = tihash
        return r


    def on_draw(self):
        (width, height) = self.get_size()
        if (
                width < self.min_width or
                height < self.min_height):
            self.set_minimum_size(self.min_width, self.min_height)
        if self.picker is not None:
            self.picker.draw(self.batch, self.pickergroup)
        for menu in self.menus:
            menu.draw()
        for calendar in self.calendars:
            if calendar is not None:
                if calendar.tainted:
                    calendar.review()
                calendar.tainted = False
                calendar.draw()
        for hand in self.hands:
            hand.draw()
        for viewport in self.viewports:
            viewport.draw()
        # well, I lied. I was really only adding those things to the batch.
        # NOW I'll draw them.
        self.batch.draw()
        if self.checkpoint:
            self.closet.checkpoint()
            self.checkpoint = False

    def on_resize(self, w, h):
        for calendar in self.calendars:
            calendar.tainted = True
        for viewport in self.viewports:
            viewport.moved = True
        super(GameWindow, self).on_resize(w, h)

    def on_mouse_press(self, x, y, button, modifiers):
        """If there's something already highlit, and the mouse is
still over it when pressed, it's been half-way clicked; remember this."""
        self.pressed = self.hovered

    def on_mouse_release(self, x, y, button, modifiers):
        """If something was being dragged, drop it. If something was being
pressed but not dragged, it's been clicked. Otherwise do nothing."""
        if self.grabbed is not None:
            if hasattr(self.grabbed, 'dropped'):
                self.grabbed.dropped(x, y, button, modifiers)
            self.grabbed = None
            return
        if (
                self.pressed not in self.selected and
                not self.keep_selected):
            for sel in iter(self.selected):
                if hasattr(sel, 'unselect'):
                    sel.unselect()
            self.selected = set()
        if self.pressed is not None:
            if self.pressed.overlaps(x, y):
                if hasattr(self.pressed, 'selectable'):
                    if hasattr(self.pressed, 'select'):
                        self.pressed.select()
                    self.selected.add(self.pressed)
                    if hasattr(self.pressed, 'reciprocate'):
                        reciprocal = self.pressed.reciprocate()
                        if reciprocal is not None:
                            self.selected.add(reciprocal)
                if hasattr(self.pressed, 'onclick'):
                    self.pressed.onclick(x, y, button, modifiers)
        if self.place_pic is not None:
            if self.placing:
                self.place_pic_sprite = pyglet.sprite.Sprite(
                    self.place_pic.tex,
                    x,
                    y - self.place_pic.height,
                    batch=self.batch,
                    group=self.spotgroup)
                self.placing = False
            else:
                try:
                    self.place_pic_sprite.delete()
                except:
                    pass
                pl = self.closet.make_generic_place(self.dimension)
                sp = self.board.get_spot(pl)
                sp.set_coords(x + self.view_left, y + self.view_bot)
                sp.set_img(self.place_pic)
                self.place_pic = None
                logger.debug("made generic place: %s", str(pl))
            return
        if self.thing_pic is not None:
            if self.thinging:
                self.thing_pic_sprite = pyglet.sprite.Sprite(
                    self.thing_pic.tex,
                    x,
                    y - self.thing_pic.height,
                    batch=self.batch,
                    group=self.pawngroup)
                self.thinging = False
            else:
                try:
                    self.thing_pic_sprite.delete()
                except:
                    pass
                sp = self.board.get_spot_at(
                    x + self.view_left, y + self.view_bot)
                if sp is not None:
                    pl = sp.place
                    th = self.closet.make_generic_thing(self.dimension, pl)
                    self.board.make_pawn(th)
                    th.pawns[int(self.board)].set_img(self.thing_pic)
                    logger.debug("made generic thing: %s", str(th))
                self.thing_pic = None
            return
        if self.portaling:
            if self.portal_from is None:
                if hasattr(self.pressed, 'place'):
                    self.portal_from = self.pressed
                    self.floaty_portal.orig = self.portal_from
                    return
                else:
                    self.portaling = False
                    self.portal_from = None
                    try:
                        self.floaty_portal.delete()
                    except:
                        pass
                    return
            else:
                if (
                        hasattr(self.pressed, 'place') and
                        hasattr(self.portal_from, 'place') and
                        self.pressed.place != self.portal_from.place):
                    port = self.closet.make_portal(
                        self.portal_from.place,
                        self.pressed.place)
                    self.board.make_arrow(port)
                self.portaling = False
                self.portal_from = None
                self.floaty_portal.delete()
                return
        if (
                self.pressed is not None and
                self.pressed in self.selected):
            self.selected.remove(self.pressed)
        if hasattr(self.selected, 'unselect'):
                self.selected.unselect()
        if not self.keep_selected:
            for it in iter(self.selected):
                if hasattr(it, 'unselect'):
                    it.unselect()
            self.selected = set()
        if hasattr(self.grabbed, 'dropped'):
            self.grabbed.dropped(x, y, button, modifiers)
        if hasattr(self.pressed, 'selectable'):
            self.selected.add(self.pressed)
            if hasattr(self.pressed, 'select'):
                self.pressed.select()
        self.grabbed = None
        self.pressed = None

    def on_mouse_drag(self, x, y, dx, dy, buttons, modifiers):
        """If the thing previously pressed has a
on_mouse_drag method, use it.
     """
        if self.grabbed is None:
            self.grabbed = self.pressed
        elif hasattr(self.grabbed, 'on_mouse_drag'):
            self.grabbed.on_mouse_drag(x, y, dx, dy, buttons, modifiers)

    def on_mouse_scroll(self, x, y, scroll_x, scroll_y):
        # for now, this only does anything if you're moused over
        # the calendar
        for calendar in self.calendars:
            if (calendar is not None and calendar.overlaps(x, y)):
                sf = calendar.scroll_factor
                calendar.scrolled_to += scroll_y * sf
                calendar.tainted = True
                return
        if self.picker is not None:
            if self.picker.overlaps(x, y):
                while scroll_y > 0:
                    self.picker.scroll_up_once()
                    scroll_y -= 1
                while scroll_y < 0:
                    self.picker.scroll_down_once()
                    scroll_y += 1

    def detect_hover(self, x, y):
        for get in self.hover_iter_getters:
            for hoverable in get():
                if (
                        hoverable is not None and
                        hasattr(hoverable, 'overlaps') and
                        hoverable.overlaps(x, y)):
                    if hasattr(hoverable, 'hover'):
                        self.hovered = hoverable.hover(x, y)
                    else:
                        self.hovered = hoverable
                    return

    def on_mouse_motion(self, x, y, dx, dy):
        """Find the widget, if any, that the mouse is over,
and highlight it.
        """
        self.detect_hover(x, y)
        self.mouspot.x = x
        self.mouspot.y = y
        self.dx_hist.append(dx)
        self.dy_hist.append(dy)

    def on_key_press(self, symbol, modifiers):
        if symbol == pyglet.window.key.DELETE:
            self.delete_selection()

    def delete_selection(self):
        for dead in iter(self.selected):
            dead.delete()
        self.selected = set()

    def draw_line(self, points, color, group, verts=None):
        colors = color * 2
        if verts is None:
            verts = self.batch.add(
                2,
                pyglet.gl.GL_LINES,
                group,
                ('v2i', tuple(points)),
                ('c4B', tuple(colors)))
        else:
            verts.vertices = list(points)
            verts.colors = list(colors)
        return verts

    def draw_box(
        self, left, top, right, bot,
            color, group, verts=(None, None, None, None)):
        return (
            self.draw_line(
                (left, bot, left, top),
                color,
                group,
                verts[0]),
            self.draw_line(
                (left, top, right, top),
                color,
                group,
                verts[1]),
            self.draw_line(
                (right, top, right, bot),
                color,
                group,
                verts[2]),
            self.draw_line(
                (right, bot, left, bot),
                color,
                group,
                verts[3]))

    def sensible_calendar_for(self, something):
        """Return a calendar appropriate for representing some schedule-dict
associated with the argument."""
        return self.calendars[0]

    def create_place(self):
        self.picker = PicPicker(
            self, 0.3, 0.6, 0.3, 0.6,
            self.calendars[0].style, 'place_pic', 'placing')

    def create_thing(self):
        self.picker = PicPicker(
            self, 0.3, 0.6, 0.3, 0.6,
            self.calendars[0].style, 'thing_pic', 'thinging')

    def create_portal(self):
#        boguspot = MousySpot()
 #       (boguspot.x, boguspot.y) = self.floaty_coords()
        # TODO: make it work with multiple viewports
#        self.floaty_portal = ArrowWidget(self.viewports.next(), self.mouspot)
        self.portaling = True

    def floaty_coords(self):
        dx = self.dx
        dy = self.dy
        length = self.arrowhead_size * 2
        x = self.mouspot.x
        y = self.mouspot.y
        if dx == 0:
            if dy > 0:
                return (x, y - length)
            else:
                return (x, y + length)
        elif dy == 0:
            if dx > 0:
                return (x - length, y)
            else:
                return (x + length, y)
        else:
            xco = 1
            yco = 1
            if dx < 0:
                xco = -1
            if dy < 0:
                yco = -1
            x *= xco
            dx *= xco
            y *= yco
            dy *= yco
            theta = atan(float(dy) / float(dx))
            xleft = int(x - cos(theta) * length)
            ybot = int(y - sin(theta) * length)
            return (xleft * xco, ybot * yco)<|MERGE_RESOLUTION|>--- conflicted
+++ resolved
@@ -142,15 +142,6 @@
         self.dx_hist = deque([], self.dxdy_hist_max)
         self.dy_hist = deque([], self.dxdy_hist_max)
         self.batch = pyglet.graphics.Batch()
-<<<<<<< HEAD
-        self.boardgroup = OrderedGroup(0)
-        self.calgroup = OrderedGroup(1)
-        self.handgroup = self.calgroup
-        self.menugroup = self.calgroup
-        self.pickergroup = ScissorOrderedGroup(
-            2, None, self, 0.3, 0.6, 0.3, 0.6)
-        self.topgroup = pyglet.graphics.OrderedGroup(3)
-=======
         self.board_bg_group = OrderedGroup(0)
         self.arrow_group = OrderedGroup(1)
         self.spot_group = OrderedGroup(2)
@@ -159,7 +150,6 @@
         self.menu_fg_group = OrderedGroup(5)
         self.pickergroup = ScissorOrderedGroup(
             2, None, self, 0.3, 0.6, 0.3, 0.6)
->>>>>>> 65ce0186
         for rd in SkeletonIterator(self.closet.skeleton[
                 "board_viewport"][str(self)]):
             self.closet.get_board(rd["dimension"], rd["board"])
