# This file is part of ELiDE, frontend to LiSE, a framework for life simulation games.
# Copyright (c) Zachary Spector, public@zacharyspector.com
#
# This program is free software: you can redistribute it and/or modify
# it under the terms of the GNU Affero General Public License as published by
# the Free Software Foundation, either version 3 of the License, or
# (at your option) any later version.
#
# This program is distributed in the hope that it will be useful,
# but WITHOUT ANY WARRANTY; without even the implied warranty of
# MERCHANTABILITY or FITNESS FOR A PARTICULAR PURPOSE.  See the
# GNU Affero General Public License for more details.
#
# You should have received a copy of the GNU Affero General Public License
# along with this program.  If not, see <https://www.gnu.org/licenses/>.
import sys
if sys.version_info[0] < 3 or (
        sys.version_info[0] == 3 and sys.version_info[1] < 3
):
    raise RuntimeError("ELiDE requires Python 3.3 or later")
from setuptools import setup


setup(
    name="ELiDE",
<<<<<<< HEAD
    version="0.8.0a",
=======
    version="0.9.1",
>>>>>>> fd95f7b0
    license="AGPL3+",
    packages=[
        "ELiDE",
        "ELiDE.board",
        "ELiDE.kivygarden.texturestack"
    ],
    package_dir={
        'ELiDE.kivygarden.texturestack':
        'ELiDE/kivygarden/texturestack'
    },
    install_requires=[
        "LiSE==0.9.1",
        "numpy",
        "kivy>=1.10.0",
        "pygments"
    ],
    package_data={
        "ELiDE": [
            "assets/*.png",
            "assets/*.jpg",
            "assets/*.ttf",
            "assets/*.atlas",
            "assets/rltiles/*"
        ]
    },
    zip_safe=False
)<|MERGE_RESOLUTION|>--- conflicted
+++ resolved
@@ -23,11 +23,7 @@
 
 setup(
     name="ELiDE",
-<<<<<<< HEAD
-    version="0.8.0a",
-=======
     version="0.9.1",
->>>>>>> fd95f7b0
     license="AGPL3+",
     packages=[
         "ELiDE",
